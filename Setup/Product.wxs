<?xml version="1.0" encoding="utf-8"?>
<Wix xmlns="http://schemas.microsoft.com/wix/2006/wi" xmlns:netfx="http://schemas.microsoft.com/wix/NetFxExtension"
    xmlns:VSExtension="http://schemas.microsoft.com/wix/VSExtension">
  <?include Config.wxi?>
  <Product Id="*" UpgradeCode="$(var.UpgradeCode)" Name="$(var.ProductName) $(var.Version)" Manufacturer="$(var.Manufacturer)" Version="$(var.NumericVersion)" Language="1033">
    <Package InstallerVersion="200" Compressed="yes" Description="$(var.ProductName)" />
    <Media Id="1" Cabinet="media1.cab" EmbedCab="yes" />
    <Property Id="ALLUSERS" Value="1" />
    <PropertyRef Id="WIX_IS_NETFRAMEWORK_461_OR_LATER_INSTALLED" />
    <Condition Message=".NET Framework 4.6.1 must be installed prior to installation of Git Extensions.">
        Installed OR WIX_IS_NETFRAMEWORK_461_OR_LATER_INSTALLED
    </Condition>
    <Icon Id="gitextensions.ico" SourceFile="../bin/logo/git-extensions-logo-final-256.ico" />
    <?include AddRemove.wxi?>
    <?include EnableUpgrades.wxi?>
    <UIRef Id="WixUI_GitExtensions" />
    <Property Id="WIXUI_INSTALLDIR" Value="INSTALLDIR" />
    <Property Id="SSHCLIENT" Value="PuTTY" Secure="yes" />
    <WixVariable Id="WixUIDialogBmp" Value="dialog.bmp" />
    <WixVariable Id="WixUIBannerBmp" Value="banner.bmp" />
    <WixVariable Id="WixUISupportPerUser" Value="1" Overridable="yes" />
    <WixVariable Id="WixUISupportPerMachine" Value="1" Overridable="yes" />
    <Directory Id="TARGETDIR" Name="SourceDir">
      <Directory Id="ProgramFilesFolder">
        <Directory Id="INSTALLDIR" Name="$(var.InstallName)">
          <Directory Id="PuttyDir" Name="PuTTY" />
          <Directory Id="PluginsDir" Name="Plugins" />
          <Directory Id="InstallerDir" Name="Installer" />
          <Directory Id="DictionariesDir" Name="Dictionaries" />
          <Directory Id="TranslationsDir" Name="Translation" />
          <Directory Id="IconsDir" Name="Icons" />
          <Directory Id="DiffScriptsDir" Name="Diff-Scripts" />
          <Directory Id="DirConEmu" Name="ConEmu" />
        </Directory>
      </Directory>
      <Directory Id="PersonalFolder">
        <Directory Id="VS2010" Name="Visual Studio 2010" />
        <Directory Id="VS2012" Name="Visual Studio 2012" />
        <Directory Id="VS2013" Name="Visual Studio 2013" />
      </Directory>
      <Directory Id="ProgramMenuFolder">
        <Directory Id="StartMenuDir" Name="$(var.ProductName)" />
      </Directory>
      <Directory Id="DesktopFolder" />
      <Component Id="Path" Guid="{DAC97FD8-A869-4458-AABD-C27D2C892643}">
        <Environment Id="PATH" Name="PATH" Value="[INSTALLDIR]" Permanent="no" Part="last" Action="set" System="yes" />
      </Component>
    </Directory>
    <?define VsVersions = 2010;2012;2013?>
    <?foreach VsVersion in $(var.VsVersions)?>
    <Property Id="VS$(var.VsVersion)INSTFOLDER">
      <DirectorySearch Id="VS$(var.VsVersion)DirSearchId" Path="[PersonalFolder]Visual Studio $(var.VsVersion)" />
    </Property>
    <?endforeach ?>
    <PropertyRef Id="VS2015DEVENV" />
    <DirectoryRef Id="INSTALLDIR">
      <Component Id="gitextensions.ico" Guid="*">
        <File Source="..\bin\logo\git-extensions-logo-final-256.ico" />
      </Component>
      <Component Id="gitex.cmd" Guid="*">
        <File Source="..\bin\gitex.cmd" />
      </Component>
      <Component Id="GitExtensions.exe" Guid="*">
        <File Source="..\GitExtensions\bin\Release\GitExtensions.exe">
          <netfx:NativeImage Id="ngen_GitExtensions.exe" Platform="all" Priority="1" />
        </File>
        <ProgId Id="GitExtensions" Description="Git Extentions Shortcut" Advertise="no">
          <Extension Id="gitext">
            <Verb Id="open" Command="Open Git Extentions Repository" TargetFile="GitExtensions.exe" Argument="openrepo &quot;%1&quot;" />
          </Extension>
        </ProgId>
      </Component>
      <Component Id="GitExtensions.exe.config" Guid="*">
        <File Source="..\GitExtensions\bin\Release\GitExtensions.exe.config" />
      </Component>
      <Component Id="Gravatar.dll" Guid="*">
        <File Source="..\Gravatar\bin\Release\Gravatar.dll" />
      </Component>
      <Component Id="GitCommands.dll" Guid="*">
        <File Source="..\GitCommands\bin\Release\GitCommands.dll" />
      </Component>
      <Component Id="GitExtUtils.dll" Guid="*">
        <File Source="..\GitExtUtils\bin\Release\GitExtUtils.dll" />
      </Component>
      <Component Id="GitUI.dll" Guid="*">
        <File Source="..\GitExtensions\bin\Release\GitUI.dll" />
      </Component>
      <Component Id="ConEmu.WinForms.dll" Guid="*">
        <File Source="..\GitExtensions\bin\Release\ConEmu.WinForms.dll" />
      </Component>
      <Component Id="NetSpell.SpellChecker.dll" Guid="*">
        <File Source="..\NetSpell.SpellChecker\bin\Release\NetSpell.SpellChecker.dll" />
      </Component>
      <Component Id="ResourceManager.dll" Guid="*">
        <File Source="..\ResourceManager\bin\Release\ResourceManager.dll" />
      </Component>
      <Component Id="GitUIPluginInterfaces.dll" Guid="*">
        <File Source="..\Plugins\GitUIPluginInterfaces\bin\Release\GitUIPluginInterfaces.dll" />
      </Component>
      <Component Id="ICSharpCode.TextEditor.dll" Guid="*">
        <File Source="..\bin\ICSharpCode.TextEditor.dll" />
      </Component>
      <Component Id="ICSharpCode.SharpZipLib.dll" Guid="*">
        <File Source="..\bin\ICSharpCode.SharpZipLib.dll" />
      </Component>
      <Component Id="Git.hub.dll" Guid="*">
        <File Source="..\Externals\Git.hub\Git.hub\bin\Release\Git.hub.dll" />
      </Component>
      <Component Id="PSTaskDialog.dll" Guid="*">
        <File Source="..\bin\PSTaskDialog.dll" />
      </Component>
      <Component Id="RestSharp.dll" Guid="*">
        <File Source="..\GitExtensions\bin\Release\RestSharp.dll" />
      </Component>
      <Component Id="Microsoft.WindowsAPICodePack.dll" Guid="*">
        <File Source="..\bin\Microsoft.WindowsAPICodePack.dll" />
      </Component>
      <Component Id="Microsoft.WindowsAPICodePack.Shell.dll" Guid="*">
        <File Source="..\bin\Microsoft.WindowsAPICodePack.Shell.dll" />
      </Component>
      <Component Id="NBug.dll" Guid="*">
        <File Source="..\Externals\NBug\NBug\bin\Release\NBug.dll" />
      </Component>
      <Component Id="SmartFormat.dll" Guid="*">
        <File Source="..\GitExtensions\bin\Release\SmartFormat.dll" />
      </Component>
      <Component Id="System.Reactive.Core.dll" Guid="*">
        <File Source="..\GitExtensions\bin\Release\System.Reactive.Core.dll" />
      </Component>
      <Component Id="System.Reactive.Interfaces.dll" Guid="*">
        <File Source="..\GitExtensions\bin\Release\System.Reactive.Interfaces.dll" />
      </Component>
      <Component Id="System.Reactive.Linq.dll" Guid="*">
        <File Source="..\GitExtensions\bin\Release\System.Reactive.Linq.dll" />
      </Component>
      <Component Id="System.Reactive.PlatformServices.dll" Guid="*">
        <File Source="..\GitExtensions\bin\Release\System.Reactive.PlatformServices.dll" />
      </Component>
      <!--Remove unused dll, installed in versions <= 2.31-->
      <Component Id="GithubSharp.Core.dll" Guid="08F2D539-54CE-4895-ACA5-A7FBA73CA172">
        <RemoveFile Name="GithubSharp.Core.dll" Id="GithubSharp.Core.dll" On="both" />
      </Component>
      <?define ShellExCLSID = "{3C16B20A-BA16-4156-916F-0A375ECFFE24}"?>
      <Component Id="GitExtensionsShellEx32.dll" Guid="*">
        <File Name="GitExtensionsShellEx32.dll" Source="..\GitExtensionsShellEx\Release\GitExtensionsShellEx32.dll" KeyPath="yes" />
        <?foreach ShellExFileName in GitExtensionsShellEx32.dll?>
        <?include RegisterShellExtension.wxi?>
        <?endforeach ?>
      </Component>
      <Component Id="GitExtensionsShellEx64.dll" Guid="*" Win64="yes">
        <Condition>VersionNT64</Condition>
        <File Name="GitExtensionsShellEx64.dll" Source="..\GitExtensionsShellEx\Release-x64\GitExtensionsShellEx64.dll" KeyPath="yes" />
        <?foreach ShellExFileName in GitExtensionsShellEx64.dll?>
        <?include RegisterShellExtension.wxi?>
        <?endforeach ?>
      </Component>
      <Component Id="GitExtSshAskPass.exe" Guid="*">
        <File Source="..\GitExtSshAskPass\Release\GitExtSshAskPass.exe" />
      </Component>
      <Component Id="checksettings.reg" Guid="*">
        <RegistryValue Name="CheckSettings" Value="true" Root="HKCU" Key="$(var.AppRegKey)" Type="string" />
      </Component>
      <Component Id="InstallDir.reg" Guid="*">
        <RegistryValue Name="InstallDir" Value="[INSTALLDIR]" Root="HKCU" Key="$(var.AppRegKey)" Type="string" />
      </Component>
      <Component Id="Protocol.git" Guid="*">
        <RegistryKey Key="git" Root="HKCR">
          <RegistryValue Value="URL: Github for Windows Protocol" Type="string" />
          <RegistryValue Name="URL Protocol" Value="" Type="string" />
        </RegistryKey>
        <RegistryKey Key="git\DefaultIcon" Root="HKCR">
          <RegistryValue Value="[INSTALLDIR]GitExtensions.exe" Type="string" />
        </RegistryKey>
        <RegistryKey Root="HKCR" Key="git\shell" />
        <RegistryKey Root="HKCR" Key="git\shell\open" />
        <RegistryKey Root="HKCR" Key="git\shell\open\command">
          <RegistryValue Value="&quot;[INSTALLDIR]GitExtensions.exe&quot; %1" Type="string" />
        </RegistryKey>
      </Component>
      <Component Id="Protocol.github_windows" Guid="*">
        <RegistryKey Key="github-windows" Root="HKCR">
          <RegistryValue Value="URL: Github for Windows Protocol" Type="string" />
          <RegistryValue Name="URL Protocol" Value="" Type="string" />
        </RegistryKey>
        <RegistryKey Key="github-windows\DefaultIcon" Root="HKCR">
          <RegistryValue Value="[INSTALLDIR]GitExtensions.exe" Type="string" />
        </RegistryKey>
        <RegistryKey Root="HKCR" Key="github-windows\shell" />
        <RegistryKey Root="HKCR" Key="github-windows\shell\open" />
        <RegistryKey Root="HKCR" Key="github-windows\shell\open\command">
          <RegistryValue Value="&quot;[INSTALLDIR]GitExtensions.exe&quot; %1" Type="string" />
        </RegistryKey>
      </Component>
      <Component Id="VS2015_VSIX" Guid="*">
        <VSExtension:VsixPackage File="GitExtensionsVSIX.vsix" PackageId="GitExtensions..3166f76a-2b07-410a-a72a-509d6a2d146c" Target="community" TargetVersion="14.0" Vital="no" Permanent="no" />
        <File Source="..\GitExtensionsVSIX\bin\Release\GitExtensionsVSIX.vsix" />
      </Component>
    </DirectoryRef>
    <DirectoryRef Id="PluginsDir">
      <Component Id="DeleteUnusedBranches.dll" Guid="*">
        <File Source="..\Plugins\DeleteUnusedBranches\bin\Release\DeleteUnusedBranches.dll" />
      </Component>
      <Component Id="AutoCompileSubmodules.dll" Guid="*">
        <File Source="..\Plugins\AutoCompileSubmodules\bin\Release\AutoCompileSubmodules.dll" />
      </Component>
      <Component Id="BackgroundFetch.dll" Guid="*">
        <File Source="..\Plugins\BackgroundFetch\bin\Release\BackgroundFetch.dll" />
      </Component>
      <Component Id="CreateLocalBranches.dll" Guid="*">
        <File Source="..\Plugins\CreateLocalBranches\bin\Release\CreateLocalBranches.dll" />
      </Component>
      <Component Id="GitStatistics.dll" Guid="*">
        <File Source="..\Plugins\Statistics\GitStatistics\bin\Release\GitStatistics.dll" />
      </Component>
      <Component Id="GitImpact.dll" Guid="*">
        <File Source="..\Plugins\Statistics\GitImpact\bin\Release\GitImpact.dll" />
      </Component>
      <Component Id="Gource.dll" Guid="*">
        <File Source="..\Plugins\Gource\bin\Release\Gource.dll" />
      </Component>
      <Component Id="Github3.dll" Guid="*">
        <File Source="..\Plugins\Github3\bin\Release\Github3.dll" />
      </Component>
      <Component Id="GitFlow.dll" Guid="*">
        <File Source="..\Plugins\GitFlow\bin\Release\GitFlow.dll" />
      </Component>
      <Component Id="Gerrit.dll" Guid="*">
        <File Source="..\Plugins\Gerrit\bin\Release\Gerrit.dll" />
      </Component>
      <Component Id="ReleaseNotesGenerator.dll" Guid="*">
        <File Source="..\Plugins\ReleaseNotesGenerator\bin\Release\ReleaseNotesGenerator.dll" />
      </Component>
      <Component Id="Newtonsoft.Json.dll" Guid="*">
        <File Source="..\packages\Newtonsoft.Json.10.0.3\lib\net40\Newtonsoft.Json.dll" />
      </Component>
      <!--Remove unused dll, installed in versions <= 2.31-->
      <Component Id="Github.dll" Guid="0DA13691-140A-4490-8B4C-8AF537DAEB67">
        <RemoveFile Name="Github.dll" Id="Github.dll" On="both" />
        <RemoveFile Name="System.Net.Http.dll" Id="System.Net.Http.dll" On="both" />
        <RemoveFile Name="System.Net.Http.Extensions.dll" Id="System.Net.Http.Extensions.dll" On="both" />
        <RemoveFile Name="System.Net.Http.Primitives.dll" Id="System.Net.Http.Primitives.dll" On="both" />
        <RemoveFile Name="System.Net.Http.WebRequest.dll" Id="System.Net.Http.WebRequest.dll" On="both" />
        <RemoveRegistryValue Id="GithubAPIToken" Root="HKCU" Key="$(var.AppRegKey)" Name="Githubapitoken" />
        <RemoveRegistryValue Id="GithubUsername" Root="HKCU" Key="$(var.AppRegKey)" Name="Githubusername" />
        <RemoveRegistryValue Id="GithubPassword" Root="HKCU" Key="$(var.AppRegKey)" Name="Githubpassword" />
        <RemoveRegistryValue Id="GithubAccess" Root="HKCU" Key="$(var.AppRegKey)" Name="Githubpreferred access method" />
      </Component>
      <Component Id="FindLargeFiles.dll" Guid="*">
        <File Source="..\Plugins\FindLargeFiles\bin\Release\FindLargeFiles.dll" />
      </Component>
      <Component Id="ProxySwitcher.dll" Guid="*">
        <File Source="..\Plugins\ProxySwitcher\bin\Release\ProxySwitcher.dll" />
      </Component>
      <Component Id="Stash.dll" Guid="*">
        <File Source="..\Plugins\Stash\bin\Release\Stash.dll" />
      </Component>
      <Component Id="TeamCityIntegration.dll" Guid="*">
        <File Source="..\Plugins\BuildServerIntegration\TeamCityIntegration\bin\Release\TeamCityIntegration.dll" />
      </Component>
      <Component Id="AppVeyorIntegration.dll" Guid="*">
        <File Source="..\Plugins\BuildServerIntegration\AppVeyorIntegration\bin\Release\AppVeyorIntegration.dll" />
      </Component>
      <Component Id="JenkinsIntegration.dll" Guid="*">
        <File Source="..\Plugins\BuildServerIntegration\JenkinsIntegration\bin\Release\JenkinsIntegration.dll" />
      </Component>
      <Component Id="TfsIntegration.dll" Guid="*">
        <File Source="..\Plugins\BuildServerIntegration\TfsIntegration\bin\Release\TfsIntegration.dll" />
      </Component>
      <Component Id="TfsInterop.Vs2012.dll" Guid="*">
        <File Source="..\Plugins\BuildServerIntegration\TfsInterop.Vs2012\bin\Release\TfsInterop.Vs2012.dll" />
      </Component>
      <!-- Component Id="TfsInterop.Vs2013.dll" Guid="*">
                <File Source="..\Plugins\BuildServerIntegration\TfsInterop.Vs2013\bin\Release\TfsInterop.Vs2013.dll" />
            </Component -->
      <Component Id="TfsInterop.Vs2015.dll" Guid="*">
        <File Source="..\Plugins\BuildServerIntegration\TfsInterop.Vs2015\bin\Release\TfsInterop.Vs2015.dll" />
      </Component>
      <Component Id="Microsoft.VisualStudio.Services.WebApi.dll" Guid="*">
        <File Source="..\Plugins\BuildServerIntegration\TfsInterop.Vs2015\bin\Release\Microsoft.VisualStudio.Services.WebApi.dll" />
      </Component>
      <Component Id="Microsoft.TeamFoundation.Build2.WebApi.dll" Guid="*">
        <File Source="..\Plugins\BuildServerIntegration\TfsInterop.Vs2015\bin\Release\Microsoft.TeamFoundation.Build2.WebApi.dll" />
      </Component>
      <Component Id="Microsoft.TeamFoundation.Common.dll" Guid="*">
        <File Source="..\Plugins\BuildServerIntegration\TfsInterop.Vs2015\bin\Release\Microsoft.TeamFoundation.Common.dll" />
      </Component>
      <Component Id="Microsoft.TeamFoundation.Core.WebApi.dll" Guid="*">
        <File Source="..\Plugins\BuildServerIntegration\TfsInterop.Vs2015\bin\Release\Microsoft.TeamFoundation.Core.WebApi.dll" />
      </Component>
      <Component Id="Microsoft.VisualStudio.Services.Client.Interactive.dll" Guid="*">
        <File Source="..\Plugins\BuildServerIntegration\TfsInterop.Vs2015\bin\Release\Microsoft.VisualStudio.Services.Client.Interactive.dll" />
      </Component>
      <Component Id="Microsoft.VisualStudio.Services.Common.dll" Guid="*">
        <File Source="..\Plugins\BuildServerIntegration\TfsInterop.Vs2015\bin\Release\Microsoft.VisualStudio.Services.Common.dll" />
      </Component>
      <Component Id="System.Net.Http.Formatting.dll" Guid="*">
        <File Source="..\Plugins\BuildServerIntegration\TfsInterop.Vs2015\bin\Release\System.Net.Http.Formatting.dll" />
      </Component>
    </DirectoryRef>
    <DirectoryRef Id="IconsDir">
      <Component Id="Blue.ico" Guid="*">
        <File Source="..\bin\logo\git-extensions-logo-final_mixed_blue.ico" />
      </Component>
      <Component Id="Green.ico" Guid="*">
        <File Source="..\bin\logo\git-extensions-logo-final_mixed_green.ico" />
      </Component>
      <Component Id="Purple.ico" Guid="*">
        <File Source="..\bin\logo\git-extensions-logo-final_mixed_purple.ico" />
      </Component>
      <Component Id="Red.ico" Guid="*">
        <File Source="..\bin\logo\git-extensions-logo-final_mixed_red.ico" />
      </Component>
      <Component Id="Yellow.ico" Guid="*">
        <File Source="..\bin\logo\git-extensions-logo-final_mixed_yellow.ico" />
      </Component>
    </DirectoryRef>
    <DirectoryRef Id="DiffScriptsDir">
      <Component Id="mergedoc.js" Guid="*">
        <File Source="..\Bin\Diff-Scripts\merge-doc.js" />
      </Component>
      <Component Id="mergeods.vbs" Guid="*">
        <File Source="..\Bin\Diff-Scripts\merge-ods.vbs" />
      </Component>
      <Component Id="License.txt" Guid="*">
        <File Source="..\Bin\Diff-Scripts\TortoiseSVN License.txt" />
      </Component>
    </DirectoryRef>
    <DirectoryRef Id="DictionariesDir">
      <Component Id="deDE.dic" Guid="*">
        <File Source="..\Bin\Dictionaries\de-DE.dic" />
      </Component>
      <Component Id="enAU.dic" Guid="*">
        <File Source="..\Bin\Dictionaries\en-AU.dic" />
      </Component>
      <Component Id="enCA.dic" Guid="*">
        <File Source="..\Bin\Dictionaries\en-CA.dic" />
      </Component>
      <Component Id="enGB.dic" Guid="*">
        <File Source="..\Bin\Dictionaries\en-GB.dic" />
      </Component>
      <Component Id="enUS.dic" Guid="*">
        <File Source="..\Bin\Dictionaries\en-US.dic" />
      </Component>
      <Component Id="esES.dic" Guid="*">
        <File Source="..\Bin\Dictionaries\es-ES.dic" />
      </Component>
      <Component Id="esMX.dic" Guid="*">
        <File Source="..\Bin\Dictionaries\es-MX.dic" />
      </Component>
      <Component Id="frFR.dic" Guid="*">
        <File Source="..\Bin\Dictionaries\fr-FR.dic" />
      </Component>
      <Component Id="itIT.dic" Guid="*">
        <File Source="..\Bin\Dictionaries\it-IT.dic" />
      </Component>
      <Component Id="nlNL.dic" Guid="*">
        <File Source="..\Bin\Dictionaries\nl-NL.dic" />
      </Component>
      <Component Id="roRO.dic" Guid="*">
        <File Source="..\Bin\Dictionaries\ro-RO.dic" />
      </Component>
      <Component Id="ruRU.dic" Guid="*">
        <File Source="..\Bin\Dictionaries\ru-RU.dic" />
      </Component>
      <Component Id="plPL.dic" Guid="*">
        <File Source="..\Bin\Dictionaries\pl-PL.dic" />
      </Component>
    </DirectoryRef>
    <DirectoryRef Id="TranslationsDir">
      <Component Id="English.gif" Guid="*">
        <File Source="..\GitUI\Translation\English.gif" />
      </Component>
      <Component Id="English.xlf" Guid="*">
        <File Source="..\GitUI\Translation\English.xlf" />
      </Component>
      <Component Id="English.Plugins.xlf" Guid="*">
        <File Source="..\GitUI\Translation\English.Plugins.xlf" />
      </Component>
      <Component Id="Czech.xlf" Guid="*">
        <File Source="..\GitUI\Translation\Czech.xlf" />
      </Component>
      <Component Id="Czech.Plugins.xlf" Guid="*">
        <File Source="..\GitUI\Translation\Czech.Plugins.xlf" />
      </Component>
      <Component Id="Czech.gif" Guid="*">
        <File Source="..\GitUI\Translation\Czech.gif" />
      </Component>
      <Component Id="Dutch.xlf" Guid="*">
        <File Source="..\GitUI\Translation\Dutch.xlf" />
      </Component>
      <Component Id="Dutch.Plugins.xlf" Guid="*">
        <File Source="..\GitUI\Translation\Dutch.Plugins.xlf" />
      </Component>
      <Component Id="Dutch.gif" Guid="*">
        <File Source="..\GitUI\Translation\Dutch.gif" />
      </Component>
      <Component Id="French.xlf" Guid="*">
        <File Source="..\GitUI\Translation\French.xlf" />
      </Component>
      <Component Id="French.Plugins.xlf" Guid="*">
        <File Source="..\GitUI\Translation\French.Plugins.xlf" />
      </Component>
      <Component Id="French.gif" Guid="*">
        <File Source="..\GitUI\Translation\French.gif" />
      </Component>
      <Component Id="German.xlf" Guid="*">
        <File Source="..\GitUI\Translation\German.xlf" />
      </Component>
      <Component Id="German.Plugins.xlf" Guid="*">
        <File Source="..\GitUI\Translation\German.Plugins.xlf" />
      </Component>
      <Component Id="German.gif" Guid="*">
        <File Source="..\GitUI\Translation\German.gif" />
      </Component>
      <!--Component Id="Italian.xlf" Guid="*">
                <File Source="..\GitUI\Translation\Italian.xlf" />
            </Component>
            <Component Id="Italian.Plugins.xlf" Guid="*">
                <File Source="..\GitUI\Translation\Italian.Plugins.xlf" />
            </Component>
            <Component Id="Italian.gif" Guid="*">
                <File Source="..\GitUI\Translation\Italian.gif" />
            </Component
            <Component Id="Japanese.xlf" Guid="*">
                <File Source="..\GitUI\Translation\Japanese.xlf" />
            </Component>
            <Component Id="Japanese.Plugins.xlf" Guid="*">
                <File Source="..\GitUI\Translation\Japanese.Plugins.xlf" />
            </Component>
            <Component Id="Japanese.gif" Guid="*">
                <File Source="..\GitUI\Translation\Japanese.gif" />
            </Component>-->
      <!--Component Id="Korean.xlf" Guid="*">
                <File Source="..\GitUI\Translation\Korean.xlf" />
            </Component>
            <Component Id="Korean.Plugins.xlf" Guid="*">
                <File Source="..\GitUI\Translation\Korean.Plugins.xlf" />
            </Component>
            <Component Id="Korean.gif" Guid="*">
                <File Source="..\GitUI\Translation\Korean.gif" />
            </Component-->
      <Component Id="Polish.xlf" Guid="*">
        <File Source="..\GitUI\Translation\Polish.xlf" />
      </Component>
      <Component Id="Polish.Plugins.xlf" Guid="*">
        <File Source="..\GitUI\Translation\Polish.Plugins.xlf" />
      </Component>
      <Component Id="Polish.gif" Guid="*">
        <File Source="..\GitUI\Translation\Polish.gif" />
      </Component>
      <Component Id="Russian.xlf" Guid="*">
        <File Source="..\GitUI\Translation\Russian.xlf" />
      </Component>
      <Component Id="Russian.Plugins.xlf" Guid="*">
        <File Source="..\GitUI\Translation\Russian.Plugins.xlf" />
      </Component>
      <Component Id="Russian.gif" Guid="*">
        <File Source="..\GitUI\Translation\Russian.gif" />
      </Component>
      <!--<Component Id="SimplifiedChinese.xlf" Guid="*">
                <File Source="..\GitUI\Translation\Simplified Chinese.xlf" />
            </Component>
            <Component Id="SimplifiedChinese.Plugins.xlf" Guid="*">
                <File Source="..\GitUI\Translation\Simplified Chinese.Plugins.xlf" />
            </Component>
            <Component Id="SimplifiedChinese.gif" Guid="*">
                <File Source="..\GitUI\Translation\Simplified Chinese.gif" />
            </Component>-->
      <Component Id="Spanish.xlf" Guid="*">
        <File Source="..\GitUI\Translation\Spanish.xlf" />
      </Component>
      <Component Id="Spanish.Plugins.xlf" Guid="*">
        <File Source="..\GitUI\Translation\Spanish.Plugins.xlf" />
      </Component>
      <Component Id="Spanish.gif" Guid="*">
        <File Source="..\GitUI\Translation\Spanish.gif" />
      </Component>
      <!--Component Id="TraditionalChinese.xlf" Guid="*">
                <File Source="..\GitUI\Translation\Traditional Chinese.xlf" />
            </Component>
            <Component Id="TraditionalChinese.Plugins.xlf" Guid="*">
                <File Source="..\GitUI\Translation\Traditional Chinese.Plugins.xlf" />
            </Component>
            <Component Id="TraditionalChinese.gif" Guid="*">
                <File Source="..\GitUI\Translation\Traditional Chinese.gif" />
            </Component-->
    </DirectoryRef>
    <DirectoryRef Id="PuttyDir">
      <Component Id="plink.exe" Guid="*">
        <File Source="..\Bin\plink.exe" />
      </Component>
      <Component Id="pageant.exe" Guid="*">
        <File Source="..\Bin\pageant.exe" />
      </Component>
      <Component Id="puttygen.exe" Guid="*">
        <File Source="..\Bin\puttygen.exe" />
      </Component>
      <Component Id="gitssh_openssh.reg" Guid="5f730698-ac38-4e63-ad5d-505b21d1fa22">
        <Condition>SSHCLIENT="OpenSSH"</Condition>
        <RegistryValue Name="gitssh" Value="" Root="HKCU" Key="$(var.AppRegKey)" Type="string" />
      </Component>
      <Component Id="gitssh_putty.reg" Guid="2cb64776-8035-413e-9266-4ad9e5ecbad3">
        <Condition>SSHCLIENT="PuTTY"</Condition>
        <RegistryValue Name="gitssh" Value="[INSTALLDIR]PuTTY\plink.exe" Root="HKCU" Key="$(var.AppRegKey)" Type="string" />
      </Component>
      <Component Id="plink.reg" Guid="*">
        <RegistryValue Name="plink" Value="[INSTALLDIR]PuTTY\plink.exe" Root="HKCU" Key="$(var.AppRegKey)" Type="string" />
      </Component>
      <Component Id="pageant.reg" Guid="*">
        <RegistryValue Name="pageant" Value="[INSTALLDIR]PuTTY\pageant.exe" Root="HKCU" Key="$(var.AppRegKey)" Type="string" />
      </Component>
      <Component Id="puttygen.reg" Guid="*">
        <RegistryValue Name="puttygen" Value="[INSTALLDIR]PuTTY\puttygen.exe" Root="HKCU" Key="$(var.AppRegKey)" Type="string" />
      </Component>
    </DirectoryRef>
    <DirectoryRef Id="DirConEmu">
            <Component Id="File.CER00" Guid="*"><File Source="..\GitExtensions\Bin\Release\ConEmu\CmdInit.cmd" /></Component>
            <Component Id="File.CER01" Guid="*"><File Source="..\GitExtensions\Bin\Release\ConEmu\ConEmu.exe" /></Component>
            <Component Id="File.CER03" Guid="*"><File Source="..\GitExtensions\Bin\Release\ConEmu\ConEmu64.exe" /></Component>
            <Component Id="File.CER04" Guid="*"><File Source="..\GitExtensions\Bin\Release\ConEmu\ConEmuC.exe" /></Component>
            <Component Id="File.CER05" Guid="*"><File Source="..\GitExtensions\Bin\Release\ConEmu\ConEmuC64.exe" /></Component>
            <Component Id="File.CER06" Guid="*"><File Source="..\GitExtensions\Bin\Release\ConEmu\ConEmuCD.dll" /></Component>
            <Component Id="File.CER07" Guid="*"><File Source="..\GitExtensions\Bin\Release\ConEmu\ConEmuCD64.dll" /></Component>
            <Component Id="File.CER08" Guid="*"><File Source="..\GitExtensions\Bin\Release\ConEmu\ConEmuHk.dll" /></Component>
            <Component Id="File.CER09" Guid="*"><File Source="..\GitExtensions\Bin\Release\ConEmu\ConEmuHk64.dll" /></Component>
            <Component Id="File.CER10" Guid="*"><File Source="..\GitExtensions\Bin\Release\ConEmu\GitShowBranch.cmd" /></Component>
    </DirectoryRef>
    <ComponentGroup Id="Component.ConEmuFiles">
          <ComponentRef Id="File.CER00" /><ComponentRef Id="File.CER01" /><ComponentRef Id="File.CER03" /><ComponentRef Id="File.CER04" /><ComponentRef Id="File.CER05" /><ComponentRef Id="File.CER06" /><ComponentRef Id="File.CER07" /><ComponentRef Id="File.CER08" /><ComponentRef Id="File.CER09" /><ComponentRef Id="File.CER10" />
    </ComponentGroup>
    <?foreach VsVersion in $(var.VsVersions)?>
    <DirectoryRef Id="VS$(var.VsVersion)">
      <Directory Id="VS$(var.VsVersion)_Addins" Name="Addins">
        <Component Id="VS$(var.VsVersion)_GitPlugin.AddIn" Guid="*">
          <File Id="VS$(var.VsVersion)_GitPlugin.AddIn" Source="..\GitPlugin\bin\Release\GitPlugin.AddIn" />
          <RemoveFolder Id="VS$(var.VsVersion)_GitPlugin.AddIn" On="uninstall" />
          <RemoveFolder Id="VS$(var.VsVersion)_GitPlugin.AddIn_Parent" On="uninstall" Directory="VS$(var.VsVersion)" />
        </Component>
        <Component Id="VS$(var.VsVersion)_GitPlugin.dll" Guid="*">
          <File Id="VS$(var.VsVersion)_GitPlugin.dll" Source="..\GitPlugin\bin\Release\GitPlugin.dll" />
          <RemoveFolder Id="VS$(var.VsVersion)_GitPlugin.dll" On="uninstall" />
          <RemoveFolder Id="VS$(var.VsVersion)_GitPlugin.dll_Parent" On="uninstall" Directory="VS$(var.VsVersion)" />
        </Component>
        <Component Id="VS$(var.VsVersion)_GitPluginShared.dll" Guid="*">
          <File Id="VS$(var.VsVersion)_GitPluginShared.dll" Source="..\GitPlugin\bin\Release\GitPluginShared.dll" />
          <RemoveFolder Id="VS$(var.VsVersion)_GitPluginShared.dll" On="uninstall" />
          <RemoveFolder Id="VS$(var.VsVersion)_GitPluginShared.dll_Parent" On="uninstall" Directory="VS$(var.VsVersion)" />
        </Component>
        <Directory Id="VS$(var.VsVersion)_Addins_enUS" Name="en-US">
          <Component Id="VS$(var.VsVersion)_GitPlugin.resources.dll" Guid="*">
            <File Id="VS$(var.VsVersion)_GitPlugin.resources.dll" Source="..\GitPlugin\bin\Release\en-US\GitPlugin.resources.dll" />
            <RemoveFolder Id="VS$(var.VsVersion)_GitPlugin.resources.dll" On="uninstall" />
          </Component>
        </Directory>
      </Directory>
    </DirectoryRef>
    <?endforeach ?>

    <!-- http://www.mztools.com/articles/2011/MZ2011020.aspx -->
        <Binary Id="BinRemoveVSAddInCommands" SourceFile="RemoveVSAddInCommands.vbs"/>
        <CustomAction Id='RemoveVS2010AddInCommands'
            BinaryKey="BinRemoveVSAddInCommands"
            VBScriptCall="RemoveVS2010AddInCommands"
            Return="check"/>
        <CustomAction Id='RemoveVS2012AddInCommands'
            BinaryKey="BinRemoveVSAddInCommands"
            VBScriptCall="RemoveVS2012AddInCommands"
            Return="check"/>
        <CustomAction Id='RemoveVS2013AddInCommands'
            BinaryKey="BinRemoveVSAddInCommands"
            VBScriptCall="RemoveVS2013AddInCommands"
            Return="check"/>
        <CustomAction Id="UninstallGitExtensions"
            FileKey="GitExtensions.exe"
            ExeCommand="uninstall"
            Return="check" />

    <InstallExecuteSequence>
      <!-- Execute the defined custom actions to remove the add-in commands from Visual Studio. They must execute when
              all the following conditions are true:
              - The setup has already been run
              - It is not an upgrade
              - Visual Studio is installed
              - The add-in feature state (!feature-state) for the Visual Studio version is installed (3 = INSTALLSTATE_LOCAL). See:
                Conditional Statement Syntax (http://msdn.microsoft.com/en-us/library/aa368012.aspx)
            -->
            <Custom Action="RemoveVS2010AddInCommands"
                 After="RemoveFiles">Installed AND NOT UPGRADINGPRODUCTCODE AND VS2010INSTFOLDER
                                     AND !VS2010FeatureId=3</Custom>

            <Custom Action="RemoveVS2012AddInCommands"
                 After="RemoveFiles">Installed AND NOT UPGRADINGPRODUCTCODE AND VS2012INSTFOLDER
                                     AND !VS2012FeatureId=3</Custom>

            <Custom Action="RemoveVS2013AddInCommands"
                 After="RemoveFiles">Installed AND NOT UPGRADINGPRODUCTCODE AND VS2013INSTFOLDER
                                     AND !VS2013FeatureId=3</Custom>

            <Custom Action="UninstallGitExtensions"
                After="InstallInitialize">(REMOVE="ALL") AND (NOT UPGRADINGPRODUCTCODE)</Custom>
    </InstallExecuteSequence>

<<<<<<< HEAD
    <DirectoryRef Id="ProgramMenuFolder">
      <Component Id="GitExtensions.newstartmenu" Guid="*">
        <Shortcut Id="GitExtensions.newstartmenu" Name="$(var.ProductName)" Description="$(var.ProductName)" Icon="gitextensions.ico" Target="[INSTALLDIR]GitExtensions.exe" WorkingDirectory="INSTALLDIR" />
        <RegistryValue Root="HKCU" Key="$(var.InstalledRegKey)" Name="GitExtensions.newstartmenu" Value="" Type="string" KeyPath="yes" />
      </Component>
    </DirectoryRef>
    <!-- Remove old start menu entries -->
    <DirectoryRef Id="StartMenuDir">
      <Component Id="GitExtensions.startmenu" Guid="{028C359A-8752-48E1-86EE-A539A9D2709A}">
        <RemoveFolder Id="GitExtensions.startmenu" Directory="StartMenuDir" On="install" />
      </Component>
    </DirectoryRef>
    <DirectoryRef Id="DesktopFolder">
      <Component Id="GitExtensions.desktop" Guid="*">
        <Shortcut Id="GitExtensions.desktop" Name="$(var.ProductName)" Description="$(var.ProductName)" Icon="gitextensions.ico" Target="[INSTALLDIR]GitExtensions.exe" WorkingDirectory="INSTALLDIR" />
        <RegistryValue Root="HKCU" Key="$(var.InstalledRegKey)" Name="GitExtensions.desktop" Value="" Type="string" KeyPath="yes" />
        <RemoveFolder Id="GitExtensions.desktop" On="uninstall" />
      </Component>
    </DirectoryRef>
    <Feature Id="GitExtensions" Title="Git Extensions" Level="1" Display="expand">
      <ComponentRef Id="gitextensions.ico" />
      <ComponentRef Id="gitex.cmd" />
      <ComponentRef Id="GitExtensions.exe" />
      <ComponentRef Id="GitExtensions.exe.config" />
      <ComponentRef Id="Gravatar.dll" />
      <ComponentRef Id="GitCommands.dll" />
      <ComponentRef Id="GitExtUtils.dll" />
      <ComponentRef Id="GitUI.dll" />
      <ComponentRef Id="ConEmu.WinForms.dll" />
      <ComponentRef Id="ICSharpCode.TextEditor.dll" />
      <ComponentRef Id="PSTaskDialog.dll" />
      <ComponentRef Id="Microsoft.WindowsAPICodePack.dll" />
      <ComponentRef Id="Microsoft.WindowsAPICodePack.Shell.dll" />
      <ComponentRef Id="System.Reactive.Core.dll" />
      <ComponentRef Id="System.Reactive.Interfaces.dll" />
      <ComponentRef Id="System.Reactive.Linq.dll" />
      <ComponentRef Id="System.Reactive.PlatformServices.dll" />
      <ComponentRef Id="NBug.dll" />
      <ComponentRef Id="SmartFormat.dll" />
      <ComponentRef Id="NetSpell.SpellChecker.dll" />
      <ComponentRef Id="ResourceManager.dll" />
      <ComponentRef Id="GitUIPluginInterfaces.dll" />
      <ComponentRef Id="checksettings.reg" />
      <ComponentRef Id="InstallDir.reg" />
      <ComponentRef Id="gitssh_openssh.reg" />
      <ComponentRef Id="gitssh_putty.reg" />
      <ComponentRef Id="plink.exe" />
      <ComponentRef Id="plink.reg" />
      <ComponentRef Id="pageant.exe" />
      <ComponentRef Id="pageant.reg" />
      <ComponentRef Id="puttygen.exe" />
      <ComponentRef Id="puttygen.reg" />
      <ComponentGroupRef Id="Component.ConEmuFiles" />
      <ComponentRef Id="GitExtSshAskPass.exe" />
      <ComponentRef Id="GitExtensions.newstartmenu" />
      <ComponentRef Id="GitExtensions.startmenu" />
      <ComponentRef Id="English.gif" />
      <ComponentRef Id="English.xlf" />
      <ComponentRef Id="English.Plugins.xlf" />
      <ComponentRef Id="Git.hub.dll" />
      <ComponentRef Id="RestSharp.dll" />
      <!--Remove unused dll, installed in versions <= 2.31-->
      <ComponentRef Id="GithubSharp.Core.dll" />
      <!--Remove unused dll, installed in versions <= 2.31-->
      <ComponentRef Id="Github.dll" />
      <Feature Id="Plugins" Title="Plugins" Level="1">
        <Feature Id="AutoCompileSubmodules" Title="Auto compile submodules" Level="1">
          <ComponentRef Id="AutoCompileSubmodules.dll" />
        </Feature>
        <Feature Id="BackgroundFetch" Title="Periodic background fetch" Level="1">
          <ComponentRef Id="BackgroundFetch.dll" />
        </Feature>
        <Feature Id="CreateLocalBranches" Title="Create local branches" Level="1">
          <ComponentRef Id="CreateLocalBranches.dll" />
        </Feature>
        <Feature Id="DeleteUnusedBranches" Title="Delete unused branches" Level="1">
          <ComponentRef Id="DeleteUnusedBranches.dll" />
        </Feature>
        <Feature Id="FindLargeFiles" Title="Find large files" Level="1">
          <ComponentRef Id="FindLargeFiles.dll" />
        </Feature>
        <Feature Id="Gerrit" Title="Gerrit code review" Level="1">
          <ComponentRef Id="Gerrit.dll" />
          <ComponentRef Id="Newtonsoft.Json.dll" />
        </Feature>
        <Feature Id="Github" Title="Github integration" Level="1">
          <ComponentRef Id="Github3.dll" />
        </Feature>
        <Feature Id="GitFlow" Title="GitFlow" Level="1">
          <ComponentRef Id="GitFlow.dll" />
        </Feature>
        <Feature Id="Gource" Title="Gource visualization" Level="1">
          <ComponentRef Id="Gource.dll" />
          <ComponentRef Id="ICSharpCode.SharpZipLib.dll" />
        </Feature>
        <Feature Id="Impact" Title="Impact Graph" Level="1">
          <ComponentRef Id="GitImpact.dll" />
        </Feature>
        <Feature Id="Statistics" Title="Statistics" Level="1">
          <ComponentRef Id="GitStatistics.dll" />
        </Feature>
        <Feature Id="ProxySwitcher" Title="Proxy switcher" Level="1">
          <ComponentRef Id="ProxySwitcher.dll" />
        </Feature>
        <Feature Id="ReleaseNotesGenerator" Title="Release notes generator" Level="1">
          <ComponentRef Id="ReleaseNotesGenerator.dll" />
        </Feature>
        <Feature Id="Stash" Title="Atlassian Stash integration" Level="1">
          <ComponentRef Id="Stash.dll" />
        </Feature>
        <Feature Id="AppVeyorIntegration" Title="AppVeyor integration" Level="1">
          <ComponentRef Id="AppVeyorIntegration.dll" />
          <ComponentRef Id="Newtonsoft.Json.dll" />
        </Feature>
        <Feature Id="TeamCityIntegration" Title="TeamCity integration" Level="1">
          <ComponentRef Id="TeamCityIntegration.dll" />
        </Feature>
        <Feature Id="JenkinsIntegration" Title="Jenkins integration" Level="1">
          <ComponentRef Id="JenkinsIntegration.dll" />
        </Feature>
        <Feature Id="TfsIntegration" Title="Tfs integration" Level="1">
          <ComponentRef Id="TfsIntegration.dll" />
          <ComponentRef Id="TfsInterop.Vs2012.dll" />
          <!-- ComponentRef Id="TfsInterop.Vs2013.dll" /-->
          <ComponentRef Id="TfsInterop.Vs2015.dll" />
          <ComponentRef Id="Microsoft.TeamFoundation.Build2.WebApi.dll" />
          <ComponentRef Id="Microsoft.TeamFoundation.Common.dll" />
          <ComponentRef Id="Microsoft.TeamFoundation.Core.WebApi.dll" />
          <ComponentRef Id="Microsoft.VisualStudio.Services.Client.Interactive.dll" />
          <ComponentRef Id="Microsoft.VisualStudio.Services.Common.dll" />
          <ComponentRef Id="Microsoft.VisualStudio.Services.WebApi.dll" />
          <ComponentRef Id="System.Net.Http.Formatting.dll" />
        </Feature>
      </Feature>
      <Feature Id="GitExtensions.desktop" Title="Desktop shortcut" Level="1">
        <ComponentRef Id="GitExtensions.desktop" />
      </Feature>
      <Feature Id="Icons" Title="Extra application icons" Level="2">
        <ComponentRef Id="Blue.ico" />
        <ComponentRef Id="Green.ico" />
        <ComponentRef Id="Purple.ico" />
        <ComponentRef Id="Red.ico" />
        <ComponentRef Id="Yellow.ico" />
      </Feature>
      <Feature Id="DiffScripts" Title="Custom merge scripts" Level="1">
        <ComponentRef Id="mergedoc.js" />
        <ComponentRef Id="mergeods.vbs" />
        <ComponentRef Id="License.txt" />
      </Feature>
      <Feature Id="Dictionaries" Title="Spelling dictionaries" Level="1">
        <Feature Id="deDE" Title="de-DE" Level="1">
          <ComponentRef Id="deDE.dic" />
        </Feature>
        <Feature Id="enAU" Title="en-AU" Level="1">
          <ComponentRef Id="enAU.dic" />
        </Feature>
        <Feature Id="enCA" Title="en-CA" Level="1">
          <ComponentRef Id="enCA.dic" />
        </Feature>
        <Feature Id="enGB" Title="en-GB" Level="1">
          <ComponentRef Id="enGB.dic" />
        </Feature>
        <Feature Id="enUS" Title="en-US" Level="1">
          <ComponentRef Id="enUS.dic" />
        </Feature>
        <Feature Id="esES" Title="es-ES" Level="1">
          <ComponentRef Id="esES.dic" />
        </Feature>
        <Feature Id="esMX" Title="es-MX" Level="1">
          <ComponentRef Id="esMX.dic" />
        </Feature>
        <Feature Id="frFR" Title="fr-FR" Level="1">
          <ComponentRef Id="frFR.dic" />
        </Feature>
        <Feature Id="itIT" Title="it-IT" Level="1">
          <ComponentRef Id="itIT.dic" />
        </Feature>
        <Feature Id="nlNL" Title="nl-NL" Level="1">
          <ComponentRef Id="nlNL.dic" />
        </Feature>
        <Feature Id="roRO" Title="ro-RO" Level="1">
          <ComponentRef Id="roRO.dic" />
        </Feature>
        <Feature Id="ruRU" Title="ru-RU" Level="1">
          <ComponentRef Id="ruRU.dic" />
        </Feature>
        <Feature Id="plPL" Title="pl-PL" Level="1">
          <ComponentRef Id="plPL.dic" />
        </Feature>
      </Feature>
      <Feature Id="Translation" Title="Translations" Level="1">
        <Feature Id="Czech" Title="Czech" Level="1">
          <ComponentRef Id="Czech.xlf" />
          <ComponentRef Id="Czech.Plugins.xlf" />
          <ComponentRef Id="Czech.gif" />
        </Feature>
        <Feature Id="Dutch" Title="Dutch" Level="1">
          <ComponentRef Id="Dutch.xlf" />
          <ComponentRef Id="Dutch.Plugins.xlf" />
          <ComponentRef Id="Dutch.gif" />
        </Feature>
        <Feature Id="French" Title="French" Level="1">
          <ComponentRef Id="French.xlf" />
          <ComponentRef Id="French.Plugins.xlf" />
          <ComponentRef Id="French.gif" />
        </Feature>
        <Feature Id="German" Title="German" Level="1">
          <ComponentRef Id="German.xlf" />
          <ComponentRef Id="German.Plugins.xlf" />
          <ComponentRef Id="German.gif" />
        </Feature>
        <!--Feature Id="Italian" Title="Italian" Level="1">
=======
        <DirectoryRef Id="ProgramMenuFolder">
            <Component Id="GitExtensions.newstartmenu" Guid="*">
                <Shortcut Id="GitExtensions.newstartmenu" Name="$(var.ProductName)" Description="$(var.ProductName)" Icon="gitextensions.ico" Target="[INSTALLDIR]GitExtensions.exe" WorkingDirectory="INSTALLDIR" />
                <RegistryValue Root="HKCU" Key="$(var.InstalledRegKey)" Name="GitExtensions.newstartmenu" Value="" Type="string" KeyPath="yes" />
            </Component>
        </DirectoryRef>
        <!-- Remove old start menu entries -->
        <DirectoryRef Id="StartMenuDir">
            <Component Id="GitExtensions.startmenu" Guid="{028C359A-8752-48E1-86EE-A539A9D2709A}">
                <RemoveFolder Id="GitExtensions.startmenu" Directory="StartMenuDir" On="install" />
            </Component>
        </DirectoryRef>
        <DirectoryRef Id="DesktopFolder">
            <Component Id="GitExtensions.desktop" Guid="*">
                <Shortcut Id="GitExtensions.desktop" Name="$(var.ProductName)" Description="$(var.ProductName)" Icon="gitextensions.ico" Target="[INSTALLDIR]GitExtensions.exe" WorkingDirectory="INSTALLDIR" />
                <RegistryValue Root="HKCU" Key="$(var.InstalledRegKey)" Name="GitExtensions.desktop" Value="" Type="string" KeyPath="yes" />
                <RemoveFolder Id="GitExtensions.desktop" On="uninstall" />
            </Component>
        </DirectoryRef>
        <Feature Id="GitExtensions" Title="Git Extensions" Level="1" Display="expand">
            <ComponentRef Id="gitextensions.ico" />
            <ComponentRef Id="gitex.cmd" />
            <ComponentRef Id="GitExtensions.exe" />
            <ComponentRef Id="GitExtensions.exe.config" />
            <ComponentRef Id="Gravatar.dll" />
            <ComponentRef Id="GitCommands.dll" />
            <ComponentRef Id="GitExtUtils.dll" />
            <ComponentRef Id="GitUI.dll" />
            <ComponentRef Id="ConEmu.WinForms.dll" />
            <ComponentRef Id="ICSharpCode.TextEditor.dll" />
            <ComponentRef Id="PSTaskDialog.dll" />
            <ComponentRef Id="Microsoft.WindowsAPICodePack.dll" />
            <ComponentRef Id="Microsoft.WindowsAPICodePack.Shell.dll" />
            <ComponentRef Id="System.Reactive.Core.dll" />
            <ComponentRef Id="System.Reactive.Interfaces.dll" />
            <ComponentRef Id="System.Reactive.Linq.dll" />
            <ComponentRef Id="System.Reactive.PlatformServices.dll" />
            <ComponentRef Id="NBug.dll" />
            <ComponentRef Id="SmartFormat.dll" />
            <ComponentRef Id="NetSpell.SpellChecker.dll" />
            <ComponentRef Id="ResourceManager.dll" />
            <ComponentRef Id="GitUIPluginInterfaces.dll" />
            <ComponentRef Id="checksettings.reg" />
            <ComponentRef Id="InstallDir.reg" />
            <ComponentRef Id="gitssh_openssh.reg" />
            <ComponentRef Id="gitssh_putty.reg" />
            <ComponentRef Id="plink.exe" />
            <ComponentRef Id="plink.reg" />
            <ComponentRef Id="pageant.exe" />
            <ComponentRef Id="pageant.reg" />
            <ComponentRef Id="puttygen.exe" />
            <ComponentRef Id="puttygen.reg" />
            <ComponentGroupRef Id="Component.ConEmuFiles" />
            <ComponentRef Id="GitExtSshAskPass.exe" />
            <ComponentRef Id="GitExtensions.newstartmenu" />
            <ComponentRef Id="GitExtensions.startmenu" />
            <ComponentRef Id="English.gif" />
            <ComponentRef Id="English.xlf" />
            <ComponentRef Id="English.Plugins.xlf" />
            <ComponentRef Id="Git.hub.dll" />
            <ComponentRef Id="RestSharp.dll" />
            <!--Remove unused dll, installed in versions <= 2.31-->
            <ComponentRef Id="GithubSharp.Core.dll" />
            <!--Remove unused dll, installed in versions <= 2.31-->
            <ComponentRef Id="Github.dll" />
            <Feature Id="Plugins" Title="Plugins" Level="1">
                <Feature Id="AutoCompileSubmodules" Title="Auto compile submodules" Level="1">
                    <ComponentRef Id="AutoCompileSubmodules.dll" />
                </Feature>
                <Feature Id="BackgroundFetch" Title="Periodic background fetch" Level="1">
                    <ComponentRef Id="BackgroundFetch.dll" />
                </Feature>
                <Feature Id="CreateLocalBranches" Title="Create local branches" Level="1">
                    <ComponentRef Id="CreateLocalBranches.dll" />
                </Feature>
                <Feature Id="DeleteUnusedBranches" Title="Delete unused branches" Level="1">
                    <ComponentRef Id="DeleteUnusedBranches.dll" />
                </Feature>
                <Feature Id="FindLargeFiles" Title="Find large files" Level="1">
                    <ComponentRef Id="FindLargeFiles.dll" />
                </Feature>
                <Feature Id="Gerrit" Title="Gerrit code review" Level="1">
                    <ComponentRef Id="Gerrit.dll" />
                    <ComponentRef Id="Newtonsoft.Json.dll" />
                </Feature>
                <Feature Id="Github" Title="Github integration" Level="1">
                    <ComponentRef Id="Github3.dll" />
                </Feature>
                <Feature Id="GitFlow" Title="GitFlow" Level="1">
                    <ComponentRef Id="GitFlow.dll" />
                </Feature>
                <Feature Id="Gource" Title="Gource visualization" Level="1">
                    <ComponentRef Id="Gource.dll" />
                    <ComponentRef Id="ICSharpCode.SharpZipLib.dll" />
                </Feature>
                <Feature Id="Impact" Title="Impact Graph" Level="1">
                    <ComponentRef Id="GitImpact.dll" />
                </Feature>
                <Feature Id="Statistics" Title="Statistics" Level="1">
                    <ComponentRef Id="GitStatistics.dll" />
                </Feature>
                <Feature Id="ProxySwitcher" Title="Proxy switcher" Level="1">
                    <ComponentRef Id="ProxySwitcher.dll" />
                </Feature>
                <Feature Id="ReleaseNotesGenerator" Title="Release notes generator" Level="1">
                    <ComponentRef Id="ReleaseNotesGenerator.dll" />
                </Feature>
                <Feature Id="Stash" Title="Atlassian Stash integration" Level="1">
                    <ComponentRef Id="Stash.dll" />
                    <ComponentRef Id="Newtonsoft.Json.dll" />
                </Feature>
                <Feature Id="AppVeyorIntegration" Title="AppVeyor integration" Level="1">
                    <ComponentRef Id="System.Net.Http.dll" />
                    <ComponentRef Id="System.Net.Http.Primitives.dll" />
                    <ComponentRef Id="System.Net.Http.Extensions.dll" />
                    <ComponentRef Id="System.Net.Http.WebRequest.dll" />
                    <ComponentRef Id="AppVeyorIntegration.dll" />
                    <ComponentRef Id="Newtonsoft.Json.dll" />                    
                </Feature>
                <Feature Id="TeamCityIntegration" Title="TeamCity integration" Level="1">
                    <ComponentRef Id="System.Net.Http.dll" />
                    <ComponentRef Id="System.Net.Http.Primitives.dll" />                    
                    <ComponentRef Id="TeamCityIntegration.dll" />
                </Feature>
                <Feature Id="JenkinsIntegration" Title="Jenkins integration" Level="1">
                    <ComponentRef Id="System.Net.Http.dll" />
                    <ComponentRef Id="System.Net.Http.Primitives.dll" />
                    <ComponentRef Id="JenkinsIntegration.dll" />
                    <ComponentRef Id="Newtonsoft.Json.dll" />
                </Feature>
                <Feature Id="TfsIntegration" Title="Tfs integration" Level="1">
                    <ComponentRef Id="TfsIntegration.dll" />
                    <ComponentRef Id="TfsInterop.Vs2012.dll" />
                    <!-- ComponentRef Id="TfsInterop.Vs2013.dll" /-->
                    <ComponentRef Id="TfsInterop.Vs2015.dll" />
                    <ComponentRef Id="Microsoft.TeamFoundation.Build2.WebApi.dll" />
                    <ComponentRef Id="Microsoft.TeamFoundation.Common.dll" />
                    <ComponentRef Id="Microsoft.TeamFoundation.Core.WebApi.dll" />
                    <ComponentRef Id="Microsoft.VisualStudio.Services.Client.Interactive.dll" />
                    <ComponentRef Id="Microsoft.VisualStudio.Services.Common.dll" />
                    <ComponentRef Id="Microsoft.VisualStudio.Services.WebApi.dll" />
                    <ComponentRef Id="System.Net.Http.Formatting.dll" />
                    <ComponentRef Id="Newtonsoft.Json.dll" />
                </Feature>
            </Feature>
            <Feature Id="GitExtensions.desktop" Title="Desktop shortcut" Level="1">
                <ComponentRef Id="GitExtensions.desktop" />
            </Feature>
            <Feature Id="Icons" Title="Extra application icons" Level="2">
                <ComponentRef Id="Blue.ico" />
                <ComponentRef Id="Green.ico" />
                <ComponentRef Id="Purple.ico" />
                <ComponentRef Id="Red.ico" />
                <ComponentRef Id="Yellow.ico" />
            </Feature>
            <Feature Id="DiffScripts" Title="Custom merge scripts" Level="1">
                <ComponentRef Id="mergedoc.js" />
                <ComponentRef Id="mergeods.vbs" />
                <ComponentRef Id="License.txt" />
            </Feature>
            <Feature Id="Dictionaries" Title="Spelling dictionaries" Level="1">
                <Feature Id="deDE" Title="de-DE" Level="1">
                    <ComponentRef Id="deDE.dic" />
                </Feature>
                <Feature Id="enAU" Title="en-AU" Level="1">
                    <ComponentRef Id="enAU.dic" />
                </Feature>
                <Feature Id="enCA" Title="en-CA" Level="1">
                    <ComponentRef Id="enCA.dic" />
                </Feature>
                <Feature Id="enGB" Title="en-GB" Level="1">
                    <ComponentRef Id="enGB.dic" />
                </Feature>
                <Feature Id="enUS" Title="en-US" Level="1">
                    <ComponentRef Id="enUS.dic" />
                </Feature>
                <Feature Id="esES" Title="es-ES" Level="1">
                    <ComponentRef Id="esES.dic" />
                </Feature>
                <Feature Id="esMX" Title="es-MX" Level="1">
                    <ComponentRef Id="esMX.dic" />
                </Feature>
                <Feature Id="frFR" Title="fr-FR" Level="1">
                    <ComponentRef Id="frFR.dic" />
                </Feature>
                <Feature Id="itIT" Title="it-IT" Level="1">
                    <ComponentRef Id="itIT.dic" />
                </Feature>
                <Feature Id="nlNL" Title="nl-NL" Level="1">
                    <ComponentRef Id="nlNL.dic" />
                </Feature>
                <Feature Id="roRO" Title="ro-RO" Level="1">
                    <ComponentRef Id="roRO.dic" />
                </Feature>
                <Feature Id="ruRU" Title="ru-RU" Level="1">
                    <ComponentRef Id="ruRU.dic" />
                </Feature>
                <Feature Id="plPL" Title="pl-PL" Level="1">
                    <ComponentRef Id="plPL.dic" />
                </Feature>
            </Feature>
            <Feature Id="Translation" Title="Translations" Level="1">
                <Feature Id="Czech" Title="Czech" Level="1">
                    <ComponentRef Id="Czech.xlf" />
                    <ComponentRef Id="Czech.Plugins.xlf" />
                    <ComponentRef Id="Czech.gif" />
                </Feature>
                <Feature Id="Dutch" Title="Dutch" Level="1">
                    <ComponentRef Id="Dutch.xlf" />
                    <ComponentRef Id="Dutch.Plugins.xlf" />
                    <ComponentRef Id="Dutch.gif" />
                </Feature>
                <Feature Id="French" Title="French" Level="1">
                    <ComponentRef Id="French.xlf" />
                    <ComponentRef Id="French.Plugins.xlf" />
                    <ComponentRef Id="French.gif" />
                </Feature>
                <Feature Id="German" Title="German" Level="1">
                    <ComponentRef Id="German.xlf" />
                    <ComponentRef Id="German.Plugins.xlf" />
                    <ComponentRef Id="German.gif" />
                </Feature>
                <!--Feature Id="Italian" Title="Italian" Level="1">
>>>>>>> 8aa04c6a
                    <ComponentRef Id="Italian.xlf" />
                    <ComponentRef Id="Italian.Plugins.xlf" />
                    <ComponentRef Id="Italian.gif" />
                </Feature-->
        <!--<Feature Id="Japanese" Title="Japanese" Level="1">
                    <ComponentRef Id="Japanese.xlf" />
                    <ComponentRef Id="Japanese.Plugins.xlf" />
                    <ComponentRef Id="Japanese.gif" />
                </Feature>-->
        <!--<Feature Id="Korean" Title="Korean" Level="1">
                    <ComponentRef Id="Korean.xlf" />
                    <ComponentRef Id="Korean.Plugins.xlf" />
                    <ComponentRef Id="Korean.gif" />
                </Feature-->
        <Feature Id="Polish" Title="Polish" Level="1">
          <ComponentRef Id="Polish.xlf" />
          <ComponentRef Id="Polish.Plugins.xlf" />
          <ComponentRef Id="Polish.gif" />
        </Feature>
        <Feature Id="Russian" Title="Russian" Level="1">
          <ComponentRef Id="Russian.xlf" />
          <ComponentRef Id="Russian.Plugins.xlf" />
          <ComponentRef Id="Russian.gif" />
        </Feature>
        <!--<Feature Id="SimplifiedChinese" Title="Simplified Chinese" Level="1">
                    <ComponentRef Id="SimplifiedChinese.xlf" />
                    <ComponentRef Id="SimplifiedChinese.Plugins.xlf" />
                    <ComponentRef Id="SimplifiedChinese.gif" />
                </Feature>-->
        <Feature Id="Spanish" Title="Spanish" Level="1">
          <ComponentRef Id="Spanish.xlf" />
          <ComponentRef Id="Spanish.Plugins.xlf" />
          <ComponentRef Id="Spanish.gif" />
        </Feature>
        <!--Feature Id="TraditionalChinese" Title="Traditional Chinese" Level="1">
                    <ComponentRef Id="TraditionalChinese.xlf" />
                    <ComponentRef Id="TraditionalChinese.Plugins.xlf" />
                    <ComponentRef Id="TraditionalChinese.gif" />
                </Feature-->
      </Feature>
      <Feature Id="ShellExtension" Title="Windows Explorer integration" Level="1">
        <ComponentRef Id="GitExtensionsShellEx32.dll" />
        <ComponentRef Id="GitExtensionsShellEx64.dll" />
      </Feature>
      <Feature Id="AddToPath" Title="Add installation directory to PATH" Level="1">
        <ComponentRef Id="Path" />
      </Feature>
      <Feature Id="VSExtension" Title="Visual Studio extension" Level="1">
        <?foreach VsVersion in $(var.VsVersions)?>
        <Feature Id="VS$(var.VsVersion)FeatureId" Title="Visual Studio $(var.VsVersion) integration" Level="1">
          <Condition Level="2">NOT VS$(var.VsVersion)INSTFOLDER</Condition>
          <ComponentRef Id="VS$(var.VsVersion)_GitPlugin.AddIn" />
          <ComponentRef Id="VS$(var.VsVersion)_GitPlugin.dll" />
          <ComponentRef Id="VS$(var.VsVersion)_GitPluginShared.dll" />
          <ComponentRef Id="VS$(var.VsVersion)_GitPlugin.resources.dll" />
        </Feature>
        <?endforeach ?>
        <Feature Id="VS2015FeatureId" Title="Visual Studio 2015 integration" Level="1">
          <Condition Level="2">NOT VS2015DEVENV</Condition>
          <ComponentRef Id="VS2015_VSIX" />
        </Feature>
      </Feature>
      <Feature Id="Protocol.git" Title="Assign with git://-links" Level="1">
        <ComponentRef Id="Protocol.git" />
      </Feature>
      <Feature Id="Protocol.github_windows" Title="Assign with github-windows://-links" Level="1">
        <ComponentRef Id="Protocol.github_windows" />
      </Feature>
    </Feature>
    <?if $(var.IncludeRequiredSoftware) = 1 ?>
    <Binary Id="KDiff" SourceFile="cache\KDiff3-32bit-Setup_0.9.97.exe" />
    <CustomAction Id="InstallKDiff" Impersonate="no" BinaryKey="KDiff" Execute="deferred" ExeCommand="" Return="ignore" />
    <Binary Id="Git" SourceFile="cache\Git-2.13.2-32-bit.exe" />
    <CustomAction Id="InstallGit" Impersonate="no" BinaryKey="Git" Execute="deferred" ExeCommand="/COMPONENTS=&quot;assoc,assoc_sh&quot;" Return="ignore" />
    <InstallExecuteSequence>
      <Custom Action="InstallKDiff" After="InstallFiles"><![CDATA[INSTALLKDIFF3=1]]></Custom>
      <Custom Action="InstallGit" After="InstallFiles"><![CDATA[INSTALLGIT=1]]></Custom>
    </InstallExecuteSequence>
    <?endif ?>
    <UI />
  </Product>
</Wix><|MERGE_RESOLUTION|>--- conflicted
+++ resolved
@@ -600,7 +600,6 @@
                 After="InstallInitialize">(REMOVE="ALL") AND (NOT UPGRADINGPRODUCTCODE)</Custom>
     </InstallExecuteSequence>
 
-<<<<<<< HEAD
     <DirectoryRef Id="ProgramMenuFolder">
       <Component Id="GitExtensions.newstartmenu" Guid="*">
         <Shortcut Id="GitExtensions.newstartmenu" Name="$(var.ProductName)" Description="$(var.ProductName)" Icon="gitextensions.ico" Target="[INSTALLDIR]GitExtensions.exe" WorkingDirectory="INSTALLDIR" />
@@ -710,6 +709,7 @@
         </Feature>
         <Feature Id="Stash" Title="Atlassian Stash integration" Level="1">
           <ComponentRef Id="Stash.dll" />
+          <ComponentRef Id="Newtonsoft.Json.dll" />
         </Feature>
         <Feature Id="AppVeyorIntegration" Title="AppVeyor integration" Level="1">
           <ComponentRef Id="AppVeyorIntegration.dll" />
@@ -720,6 +720,7 @@
         </Feature>
         <Feature Id="JenkinsIntegration" Title="Jenkins integration" Level="1">
           <ComponentRef Id="JenkinsIntegration.dll" />
+          <ComponentRef Id="Newtonsoft.Json.dll" />
         </Feature>
         <Feature Id="TfsIntegration" Title="Tfs integration" Level="1">
           <ComponentRef Id="TfsIntegration.dll" />
@@ -733,6 +734,7 @@
           <ComponentRef Id="Microsoft.VisualStudio.Services.Common.dll" />
           <ComponentRef Id="Microsoft.VisualStudio.Services.WebApi.dll" />
           <ComponentRef Id="System.Net.Http.Formatting.dll" />
+          <ComponentRef Id="Newtonsoft.Json.dll" />
         </Feature>
       </Feature>
       <Feature Id="GitExtensions.desktop" Title="Desktop shortcut" Level="1">
@@ -813,231 +815,6 @@
           <ComponentRef Id="German.gif" />
         </Feature>
         <!--Feature Id="Italian" Title="Italian" Level="1">
-=======
-        <DirectoryRef Id="ProgramMenuFolder">
-            <Component Id="GitExtensions.newstartmenu" Guid="*">
-                <Shortcut Id="GitExtensions.newstartmenu" Name="$(var.ProductName)" Description="$(var.ProductName)" Icon="gitextensions.ico" Target="[INSTALLDIR]GitExtensions.exe" WorkingDirectory="INSTALLDIR" />
-                <RegistryValue Root="HKCU" Key="$(var.InstalledRegKey)" Name="GitExtensions.newstartmenu" Value="" Type="string" KeyPath="yes" />
-            </Component>
-        </DirectoryRef>
-        <!-- Remove old start menu entries -->
-        <DirectoryRef Id="StartMenuDir">
-            <Component Id="GitExtensions.startmenu" Guid="{028C359A-8752-48E1-86EE-A539A9D2709A}">
-                <RemoveFolder Id="GitExtensions.startmenu" Directory="StartMenuDir" On="install" />
-            </Component>
-        </DirectoryRef>
-        <DirectoryRef Id="DesktopFolder">
-            <Component Id="GitExtensions.desktop" Guid="*">
-                <Shortcut Id="GitExtensions.desktop" Name="$(var.ProductName)" Description="$(var.ProductName)" Icon="gitextensions.ico" Target="[INSTALLDIR]GitExtensions.exe" WorkingDirectory="INSTALLDIR" />
-                <RegistryValue Root="HKCU" Key="$(var.InstalledRegKey)" Name="GitExtensions.desktop" Value="" Type="string" KeyPath="yes" />
-                <RemoveFolder Id="GitExtensions.desktop" On="uninstall" />
-            </Component>
-        </DirectoryRef>
-        <Feature Id="GitExtensions" Title="Git Extensions" Level="1" Display="expand">
-            <ComponentRef Id="gitextensions.ico" />
-            <ComponentRef Id="gitex.cmd" />
-            <ComponentRef Id="GitExtensions.exe" />
-            <ComponentRef Id="GitExtensions.exe.config" />
-            <ComponentRef Id="Gravatar.dll" />
-            <ComponentRef Id="GitCommands.dll" />
-            <ComponentRef Id="GitExtUtils.dll" />
-            <ComponentRef Id="GitUI.dll" />
-            <ComponentRef Id="ConEmu.WinForms.dll" />
-            <ComponentRef Id="ICSharpCode.TextEditor.dll" />
-            <ComponentRef Id="PSTaskDialog.dll" />
-            <ComponentRef Id="Microsoft.WindowsAPICodePack.dll" />
-            <ComponentRef Id="Microsoft.WindowsAPICodePack.Shell.dll" />
-            <ComponentRef Id="System.Reactive.Core.dll" />
-            <ComponentRef Id="System.Reactive.Interfaces.dll" />
-            <ComponentRef Id="System.Reactive.Linq.dll" />
-            <ComponentRef Id="System.Reactive.PlatformServices.dll" />
-            <ComponentRef Id="NBug.dll" />
-            <ComponentRef Id="SmartFormat.dll" />
-            <ComponentRef Id="NetSpell.SpellChecker.dll" />
-            <ComponentRef Id="ResourceManager.dll" />
-            <ComponentRef Id="GitUIPluginInterfaces.dll" />
-            <ComponentRef Id="checksettings.reg" />
-            <ComponentRef Id="InstallDir.reg" />
-            <ComponentRef Id="gitssh_openssh.reg" />
-            <ComponentRef Id="gitssh_putty.reg" />
-            <ComponentRef Id="plink.exe" />
-            <ComponentRef Id="plink.reg" />
-            <ComponentRef Id="pageant.exe" />
-            <ComponentRef Id="pageant.reg" />
-            <ComponentRef Id="puttygen.exe" />
-            <ComponentRef Id="puttygen.reg" />
-            <ComponentGroupRef Id="Component.ConEmuFiles" />
-            <ComponentRef Id="GitExtSshAskPass.exe" />
-            <ComponentRef Id="GitExtensions.newstartmenu" />
-            <ComponentRef Id="GitExtensions.startmenu" />
-            <ComponentRef Id="English.gif" />
-            <ComponentRef Id="English.xlf" />
-            <ComponentRef Id="English.Plugins.xlf" />
-            <ComponentRef Id="Git.hub.dll" />
-            <ComponentRef Id="RestSharp.dll" />
-            <!--Remove unused dll, installed in versions <= 2.31-->
-            <ComponentRef Id="GithubSharp.Core.dll" />
-            <!--Remove unused dll, installed in versions <= 2.31-->
-            <ComponentRef Id="Github.dll" />
-            <Feature Id="Plugins" Title="Plugins" Level="1">
-                <Feature Id="AutoCompileSubmodules" Title="Auto compile submodules" Level="1">
-                    <ComponentRef Id="AutoCompileSubmodules.dll" />
-                </Feature>
-                <Feature Id="BackgroundFetch" Title="Periodic background fetch" Level="1">
-                    <ComponentRef Id="BackgroundFetch.dll" />
-                </Feature>
-                <Feature Id="CreateLocalBranches" Title="Create local branches" Level="1">
-                    <ComponentRef Id="CreateLocalBranches.dll" />
-                </Feature>
-                <Feature Id="DeleteUnusedBranches" Title="Delete unused branches" Level="1">
-                    <ComponentRef Id="DeleteUnusedBranches.dll" />
-                </Feature>
-                <Feature Id="FindLargeFiles" Title="Find large files" Level="1">
-                    <ComponentRef Id="FindLargeFiles.dll" />
-                </Feature>
-                <Feature Id="Gerrit" Title="Gerrit code review" Level="1">
-                    <ComponentRef Id="Gerrit.dll" />
-                    <ComponentRef Id="Newtonsoft.Json.dll" />
-                </Feature>
-                <Feature Id="Github" Title="Github integration" Level="1">
-                    <ComponentRef Id="Github3.dll" />
-                </Feature>
-                <Feature Id="GitFlow" Title="GitFlow" Level="1">
-                    <ComponentRef Id="GitFlow.dll" />
-                </Feature>
-                <Feature Id="Gource" Title="Gource visualization" Level="1">
-                    <ComponentRef Id="Gource.dll" />
-                    <ComponentRef Id="ICSharpCode.SharpZipLib.dll" />
-                </Feature>
-                <Feature Id="Impact" Title="Impact Graph" Level="1">
-                    <ComponentRef Id="GitImpact.dll" />
-                </Feature>
-                <Feature Id="Statistics" Title="Statistics" Level="1">
-                    <ComponentRef Id="GitStatistics.dll" />
-                </Feature>
-                <Feature Id="ProxySwitcher" Title="Proxy switcher" Level="1">
-                    <ComponentRef Id="ProxySwitcher.dll" />
-                </Feature>
-                <Feature Id="ReleaseNotesGenerator" Title="Release notes generator" Level="1">
-                    <ComponentRef Id="ReleaseNotesGenerator.dll" />
-                </Feature>
-                <Feature Id="Stash" Title="Atlassian Stash integration" Level="1">
-                    <ComponentRef Id="Stash.dll" />
-                    <ComponentRef Id="Newtonsoft.Json.dll" />
-                </Feature>
-                <Feature Id="AppVeyorIntegration" Title="AppVeyor integration" Level="1">
-                    <ComponentRef Id="System.Net.Http.dll" />
-                    <ComponentRef Id="System.Net.Http.Primitives.dll" />
-                    <ComponentRef Id="System.Net.Http.Extensions.dll" />
-                    <ComponentRef Id="System.Net.Http.WebRequest.dll" />
-                    <ComponentRef Id="AppVeyorIntegration.dll" />
-                    <ComponentRef Id="Newtonsoft.Json.dll" />                    
-                </Feature>
-                <Feature Id="TeamCityIntegration" Title="TeamCity integration" Level="1">
-                    <ComponentRef Id="System.Net.Http.dll" />
-                    <ComponentRef Id="System.Net.Http.Primitives.dll" />                    
-                    <ComponentRef Id="TeamCityIntegration.dll" />
-                </Feature>
-                <Feature Id="JenkinsIntegration" Title="Jenkins integration" Level="1">
-                    <ComponentRef Id="System.Net.Http.dll" />
-                    <ComponentRef Id="System.Net.Http.Primitives.dll" />
-                    <ComponentRef Id="JenkinsIntegration.dll" />
-                    <ComponentRef Id="Newtonsoft.Json.dll" />
-                </Feature>
-                <Feature Id="TfsIntegration" Title="Tfs integration" Level="1">
-                    <ComponentRef Id="TfsIntegration.dll" />
-                    <ComponentRef Id="TfsInterop.Vs2012.dll" />
-                    <!-- ComponentRef Id="TfsInterop.Vs2013.dll" /-->
-                    <ComponentRef Id="TfsInterop.Vs2015.dll" />
-                    <ComponentRef Id="Microsoft.TeamFoundation.Build2.WebApi.dll" />
-                    <ComponentRef Id="Microsoft.TeamFoundation.Common.dll" />
-                    <ComponentRef Id="Microsoft.TeamFoundation.Core.WebApi.dll" />
-                    <ComponentRef Id="Microsoft.VisualStudio.Services.Client.Interactive.dll" />
-                    <ComponentRef Id="Microsoft.VisualStudio.Services.Common.dll" />
-                    <ComponentRef Id="Microsoft.VisualStudio.Services.WebApi.dll" />
-                    <ComponentRef Id="System.Net.Http.Formatting.dll" />
-                    <ComponentRef Id="Newtonsoft.Json.dll" />
-                </Feature>
-            </Feature>
-            <Feature Id="GitExtensions.desktop" Title="Desktop shortcut" Level="1">
-                <ComponentRef Id="GitExtensions.desktop" />
-            </Feature>
-            <Feature Id="Icons" Title="Extra application icons" Level="2">
-                <ComponentRef Id="Blue.ico" />
-                <ComponentRef Id="Green.ico" />
-                <ComponentRef Id="Purple.ico" />
-                <ComponentRef Id="Red.ico" />
-                <ComponentRef Id="Yellow.ico" />
-            </Feature>
-            <Feature Id="DiffScripts" Title="Custom merge scripts" Level="1">
-                <ComponentRef Id="mergedoc.js" />
-                <ComponentRef Id="mergeods.vbs" />
-                <ComponentRef Id="License.txt" />
-            </Feature>
-            <Feature Id="Dictionaries" Title="Spelling dictionaries" Level="1">
-                <Feature Id="deDE" Title="de-DE" Level="1">
-                    <ComponentRef Id="deDE.dic" />
-                </Feature>
-                <Feature Id="enAU" Title="en-AU" Level="1">
-                    <ComponentRef Id="enAU.dic" />
-                </Feature>
-                <Feature Id="enCA" Title="en-CA" Level="1">
-                    <ComponentRef Id="enCA.dic" />
-                </Feature>
-                <Feature Id="enGB" Title="en-GB" Level="1">
-                    <ComponentRef Id="enGB.dic" />
-                </Feature>
-                <Feature Id="enUS" Title="en-US" Level="1">
-                    <ComponentRef Id="enUS.dic" />
-                </Feature>
-                <Feature Id="esES" Title="es-ES" Level="1">
-                    <ComponentRef Id="esES.dic" />
-                </Feature>
-                <Feature Id="esMX" Title="es-MX" Level="1">
-                    <ComponentRef Id="esMX.dic" />
-                </Feature>
-                <Feature Id="frFR" Title="fr-FR" Level="1">
-                    <ComponentRef Id="frFR.dic" />
-                </Feature>
-                <Feature Id="itIT" Title="it-IT" Level="1">
-                    <ComponentRef Id="itIT.dic" />
-                </Feature>
-                <Feature Id="nlNL" Title="nl-NL" Level="1">
-                    <ComponentRef Id="nlNL.dic" />
-                </Feature>
-                <Feature Id="roRO" Title="ro-RO" Level="1">
-                    <ComponentRef Id="roRO.dic" />
-                </Feature>
-                <Feature Id="ruRU" Title="ru-RU" Level="1">
-                    <ComponentRef Id="ruRU.dic" />
-                </Feature>
-                <Feature Id="plPL" Title="pl-PL" Level="1">
-                    <ComponentRef Id="plPL.dic" />
-                </Feature>
-            </Feature>
-            <Feature Id="Translation" Title="Translations" Level="1">
-                <Feature Id="Czech" Title="Czech" Level="1">
-                    <ComponentRef Id="Czech.xlf" />
-                    <ComponentRef Id="Czech.Plugins.xlf" />
-                    <ComponentRef Id="Czech.gif" />
-                </Feature>
-                <Feature Id="Dutch" Title="Dutch" Level="1">
-                    <ComponentRef Id="Dutch.xlf" />
-                    <ComponentRef Id="Dutch.Plugins.xlf" />
-                    <ComponentRef Id="Dutch.gif" />
-                </Feature>
-                <Feature Id="French" Title="French" Level="1">
-                    <ComponentRef Id="French.xlf" />
-                    <ComponentRef Id="French.Plugins.xlf" />
-                    <ComponentRef Id="French.gif" />
-                </Feature>
-                <Feature Id="German" Title="German" Level="1">
-                    <ComponentRef Id="German.xlf" />
-                    <ComponentRef Id="German.Plugins.xlf" />
-                    <ComponentRef Id="German.gif" />
-                </Feature>
-                <!--Feature Id="Italian" Title="Italian" Level="1">
->>>>>>> 8aa04c6a
                     <ComponentRef Id="Italian.xlf" />
                     <ComponentRef Id="Italian.Plugins.xlf" />
                     <ComponentRef Id="Italian.gif" />
