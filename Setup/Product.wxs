--- conflicted
+++ resolved
@@ -659,15 +659,11 @@
                 <ComponentRef Id="GitExtensionsShellEx32.dll" />
                 <ComponentRef Id="GitExtensionsShellEx64.dll" />
             </Feature>
-<<<<<<< HEAD
             <Feature Id="AddToPath" Title="Add installation directory to PATH" Level="1">
                 <ComponentRef Id="Path" />
             </Feature>
-            <?foreach VsVersion in $(var.VsVersions)?>
-=======
             <Feature Id="VSExtension" Title="Visual Studio extension" Level="1">
                 <?foreach VsVersion in $(var.VsVersions)?>
->>>>>>> ad85988a
                 <Feature Id="VS$(var.VsVersion)" Title="Visual Studio $(var.VsVersion) integration" Level="1">
                     <Condition Level="2">NOT VS$(var.VsVersion)</Condition>
                     <ComponentRef Id="VS$(var.VsVersion)_GitPlugin.AddIn" />
