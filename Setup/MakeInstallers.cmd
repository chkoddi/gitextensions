--- conflicted
+++ resolved
@@ -4,11 +4,7 @@
 rem Update this version number with every release
 rem
 setlocal
-<<<<<<< HEAD
 set version=2.48
-=======
-set version=2.47.03
->>>>>>> ad85988a
 
 set msiversion=%version:.=%
 set normal=GitExtensions%msiversion%Setup.msi
