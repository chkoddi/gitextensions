--- conflicted
+++ resolved
@@ -189,12 +189,6 @@
 		{F50B1DBF-1C9F-4437-87EC-7ABA805CC446}.Debug|Any CPU.Build.0 = Debug|Any CPU
 		{F50B1DBF-1C9F-4437-87EC-7ABA805CC446}.Release|Any CPU.ActiveCfg = Release|Any CPU
 		{F50B1DBF-1C9F-4437-87EC-7ABA805CC446}.Release|Any CPU.Build.0 = Release|Any CPU
-<<<<<<< HEAD
-=======
-		{0F1F1168-A4B2-4FA2-B17B-735140D17F39}.Debug|Any CPU.ActiveCfg = Debug|Any CPU
-		{0F1F1168-A4B2-4FA2-B17B-735140D17F39}.Debug|Any CPU.Build.0 = Debug|Any CPU
-		{0F1F1168-A4B2-4FA2-B17B-735140D17F39}.Release|Any CPU.ActiveCfg = Release|Any CPU
-		{0F1F1168-A4B2-4FA2-B17B-735140D17F39}.Release|Any CPU.Build.0 = Release|Any CPU
 		{E6AAC693-815B-4D1A-83D7-F4DE36072793}.Debug|Any CPU.ActiveCfg = Debug|Any CPU
 		{E6AAC693-815B-4D1A-83D7-F4DE36072793}.Debug|Any CPU.Build.0 = Debug|Any CPU
 		{E6AAC693-815B-4D1A-83D7-F4DE36072793}.Release|Any CPU.ActiveCfg = Release|Any CPU
@@ -203,7 +197,6 @@
 		{1DC7D403-484B-43B4-B017-1356397A32CB}.Debug|Any CPU.Build.0 = Debug|Any CPU
 		{1DC7D403-484B-43B4-B017-1356397A32CB}.Release|Any CPU.ActiveCfg = Release|Any CPU
 		{1DC7D403-484B-43B4-B017-1356397A32CB}.Release|Any CPU.Build.0 = Release|Any CPU
->>>>>>> ed6d99a4
 	EndGlobalSection
 	GlobalSection(NestedProjects) = preSolution
 		{AF6D7B1B-FAF6-4793-AC05-00C63A5BC0F5} = {3D5CA0E0-EF51-4488-A8B7-86CC330D7AD8}
@@ -274,12 +267,9 @@
 		$11.MessageStyle = $12
 		$12.LineAlign = 0
 		$11.inheritsSet = Mono
-<<<<<<< HEAD
-		version = 2.48
-		StartupItem = GitExtensions\GitExtensions.Mono.csproj
-=======
 		$0.StandardHeader = $13
 		$13.Text = 
+		StartupItem = GitExtensions\GitExtensions.Mono.csproj
 		$13.IncludeInNewFiles = True
 		$0.NameConventionPolicy = $14
 		$14.Rules = $15
@@ -297,7 +287,6 @@
 		$0.VersionControlPolicy = $19
 		$19.inheritsSet = Mono
 		version = 
->>>>>>> ed6d99a4
 	EndGlobalSection
 	GlobalSection(SolutionProperties) = preSolution
 		HideSolutionNode = FALSE
