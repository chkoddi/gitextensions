--- conflicted
+++ resolved
@@ -167,11 +167,6 @@
         <target>Görünüm</target>
         
       </trans-unit>
-      <trans-unit id="AvatarProvider.Text">
-        <source>Default</source>
-        <target>Varsayılan</target>
-        
-      </trans-unit>
       <trans-unit id="ClearImageCache.Text">
         <source>Clear image cache</source>
         <target>Resim önbelleğini temizle</target>
@@ -493,11 +488,7 @@
       </trans-unit>
       <trans-unit id="Rebase.Text">
         <source>&amp;Rebase current branch on this branch...</source>
-<<<<<<< HEAD
         <target>Bu dalda geçerli dalı yeniden &amp;temellendir...</target>
-=======
-        <target>Bu dalda geçerli dalı yeniden &amp;temellendir</target>
->>>>>>> e8448272
         
       </trans-unit>
       <trans-unit id="RebaseTooltip.Text">
@@ -1609,8 +1600,7 @@
         
       </trans-unit>
       <trans-unit id="PushWindowGB.Text">
-        <source>Push window</source>
-        <target>İtme penceresi</target>
+        <source>&amp;Push window</source>
         
       </trans-unit>
       <trans-unit id="addLogMessages.Text">
@@ -1618,6 +1608,10 @@
         <target>Günlük mesajları ekle</target>
         
       </trans-unit>
+      <trans-unit id="chkMergeGraphLanesHavingCommonParent.Text">
+        <source>Merge graph lanes having common parent</source>
+        
+      </trans-unit>
       <trans-unit id="chkRemotesFromServer.Text">
         <source>Get remote branches directly from the remote</source>
         <target>Uzak depodan, uzak dalları doğrudan getir</target>
@@ -1628,9 +1622,12 @@
         <target>SSL/TLS kullan</target>
         
       </trans-unit>
+      <trans-unit id="gbRevisionGraph.Text">
+        <source>&amp;Revision graph</source>
+        
+      </trans-unit>
       <trans-unit id="groupBoxEmailSettings.Text">
-        <source>Email settings for sending patches</source>
-        <target>Yama dosyalarını göndermek için e-posta ayarları</target>
+        <source>&amp;Email settings for sending patches</source>
         
       </trans-unit>
       <trans-unit id="lblSmtpServerName.Text">
@@ -1644,8 +1641,7 @@
         
       </trans-unit>
       <trans-unit id="mergeWindowGroup.Text">
-        <source>Merge window</source>
-        <target>Birleştirme penceresi</target>
+        <source>&amp;Merge window</source>
         
       </trans-unit>
     </body>
@@ -1712,28 +1708,6 @@
       <trans-unit id="chkShowDiffForAllParents.Text">
         <source>Show file differences for all parents in browse dialog</source>
         <target>Gözat iletişim kutusundaki tüm ebeveynler için dosya farklılıklarını göster</target>
-        
-      </trans-unit>
-      <trans-unit id="chkShowDiffForAllParents.ToolTipText">
-        <source>Show all differences between the selected commits, not limiting to only one difference.
-
-- For a single selected commit, show the difference with its parent commit.
-- For a single selected merge commit, show the difference with all parents.
-- For two selected commits with a common ancestor (BASE), show the difference
-between the commits as well as the difference from BASE to the selected commits.
-See documentation for more details about icons and range diffs.
-- For multiple selected commits (up to four), show the difference for
-all the first selected with the last selected commit.
-- For more than four selected commits, show the difference from the first to
-the last selected commit.</source>
-        <target>Yalnızca bir farkla sınırlandırmadan, seçili teslimler arasındaki tüm farklılıkları göster.
-
-- Seçili tek bir teslim için, teslimin ebeveyn ile olan farkını göster.
-- Seçili tek bir birleştirme teslimi için, tüm ebeveynlerle olan farkını göster.
-- Ortak bir ataya (BASE-TEMEL) sahip iki seçili teslim için, teslimler arasındaki farkı ve BASE ile seçili teslimler arasındaki farkı göster.
-Simgeler ve aralık farkları hakkında daha fazla bilgi için belgelere bak.
-- Birden fazla seçili teslim için (dörde kadar), son seçilen teslim ile ilk seçilen teslimle olan tüm farkını göster.
-- Dörtten fazla seçili teslim için, ilk seçilen teslimden son seçilen teslime kadar olan farkı göster.</target>
         
       </trans-unit>
       <trans-unit id="gbGeneral.Text">
@@ -3289,7 +3263,7 @@
       </trans-unit>
       <trans-unit id="menuitemSparse.Text">
         <source>Sparse Wor&amp;king Copy</source>
-        <target>Aralıklı Çalışma Kopyası</target>
+        <target>&amp;Aralıklı Çalışma Kopyası</target>
         
       </trans-unit>
       <trans-unit id="mergeBranchToolStripMenuItem.Text">
@@ -3509,7 +3483,7 @@
       </trans-unit>
       <trans-unit id="toolbarsMenuItem.Text">
         <source>Toolbars</source>
-        <target>Araç çubukları</target>
+        <target>Araç Çubukları</target>
         
       </trans-unit>
       <trans-unit id="toolsToolStripMenuItem.Text">
@@ -4033,26 +4007,15 @@
         
       </trans-unit>
       <trans-unit id="AddExclusivePath.Text">
-<<<<<<< HEAD
         <source>Add a path...</source>
         <target>Bir yol ekle...</target>
         
       </trans-unit>
-      <trans-unit id="AddInclusivePath.Text">
-=======
->>>>>>> e8448272
-        <source>Add a path...</source>
-        <target>Bir yol ekle...</target>
-        
-      </trans-unit>
-<<<<<<< HEAD
-=======
       <trans-unit id="AddInclusivePath.Text">
         <source>Add a path...</source>
         <target>Bir yol ekle...</target>
         
       </trans-unit>
->>>>>>> e8448272
       <trans-unit id="CleanSubmodules.Text">
         <source>Clean submodules recursively</source>
         <target>Alt modülleri özyinelemeli olarak temizle</target>
@@ -5531,6 +5494,7 @@
       </trans-unit>
       <trans-unit id="firstCommitGroup.Text">
         <source>BASE</source>
+        <target>BASE (TEMEL)</target>
         
       </trans-unit>
       <trans-unit id="firstToLocalToolStripMenuItem.Text">
@@ -6868,11 +6832,7 @@
       </trans-unit>
       <trans-unit id="_allMergeConflictSolvedQuestionCaption.Text">
         <source>Conflicts solved</source>
-<<<<<<< HEAD
         <target>Çakışmalar çözüldü mü?</target>
-=======
-        <target>Çakışmalar çözüldü</target>
->>>>>>> e8448272
         
       </trans-unit>
       <trans-unit id="_applyStashedItemsAgain.Text">
@@ -7002,7 +6962,7 @@
       </trans-unit>
       <trans-unit id="_pullFetchPruneAllConfirmation.Text">
         <source>Warning! The fetch with prune will remove all the remote-tracking references which no longer exist on remotes. Do you want to proceed?</source>
-        <target>Uyarı! Budama ile getirmede, uzak depolarda artık bulunmayan tüm uzaktan izleme referansları kaldıracaktır. Devam etmek istiyor musun?</target>
+        <target>Uyarı! Budama ile getirmede, uzak depolarda artık  bulunmayan tüm uzaktan izleme referansları kaldıracaktır. Devam etmek istiyor musun?</target>
         
       </trans-unit>
       <trans-unit id="_questionInitSubmodules.Text">
@@ -7068,7 +7028,7 @@
       </trans-unit>
       <trans-unit id="BranchTab.ToolTipText">
         <source>Push branches and commits to remote repository.</source>
-        <target>Dalları ve teslimleri, uzak depoya it.</target>
+        <target>Dalları ve teslimleri, uzak depoya itin.</target>
         
       </trans-unit>
       <trans-unit id="DeleteColumn.HeaderText">
@@ -8093,7 +8053,7 @@
     <body>
       <trans-unit id="$this.Text">
         <source>Rename branch</source>
-        <target>Dalı yeniden adlandır</target>
+        <target>Dalı yeniden adlandırma</target>
         
       </trans-unit>
       <trans-unit id="Ok.Text">
@@ -8825,6 +8785,7 @@
       </trans-unit>
       <trans-unit id="HideMergeCommitsCheck.Text">
         <source>Hide merge commi&amp;ts</source>
+        <target>Birleştirme teslimlerini gizle</target>
         
       </trans-unit>
       <trans-unit id="IgnoreCase.Text">
@@ -9195,7 +9156,7 @@
     <body>
       <trans-unit id="$this.Text">
         <source>Check for update</source>
-        <target>Güncellemeleri kontrol et</target>
+        <target>Güncellemeyi kontrol et</target>
         
       </trans-unit>
       <trans-unit id="UpdateLabel.Text">
@@ -9573,7 +9534,7 @@
       </trans-unit>
       <trans-unit id="chkTelemetry.Text">
         <source>Yes, I allow telemetry!</source>
-        <target>Evet, telemetriye (izlemeye) izin veriyorum!</target>
+        <target>Evet, telemetriye (izlemeye) izin veyorum!</target>
         
       </trans-unit>
       <trans-unit id="chkUpdateModules.Text">
@@ -10121,7 +10082,7 @@
     <body>
       <trans-unit id="_gotoUserManualControlTooltip.Text">
         <source>Read more about this feature at {0}</source>
-        <target>Bu özellikle ilgili daha fazla bilgiyi, {0} adresinde bulabilirsin. </target>
+        <target>Bu özellikle ilgili daha fazla bilgiyi, {0} adresinde bulabilirsin.</target>
         
       </trans-unit>
       <trans-unit id="linkLabelHelp.Text">
@@ -10473,11 +10434,7 @@
     <body>
       <trans-unit id="Checkout.Text">
         <source>Chec&amp;kout remote branch...</source>
-<<<<<<< HEAD
         <target>&amp;Uzak daldan çık...</target>
-=======
-        <target>&amp;Uzak daldan çık</target>
->>>>>>> e8448272
         
       </trans-unit>
       <trans-unit id="Delete.Text">
@@ -10745,7 +10702,7 @@
       </trans-unit>
       <trans-unit id="mnubtnOpenStash.Text">
         <source>&amp;Open stash</source>
-        <target>Zulayı &amp;aç</target>
+        <target>Zulayı aç</target>
         
       </trans-unit>
       <trans-unit id="mnubtnOpenStash.ToolTipText">
@@ -10875,6 +10832,7 @@
       </trans-unit>
       <trans-unit id="tsbShowStashes.Text">
         <source>St&amp;ashes</source>
+        <target>Zulalar</target>
         
       </trans-unit>
       <trans-unit id="tsbShowStashes.ToolTipText">
@@ -12177,12 +12135,6 @@
         <target>Bağlam menüsündeki öğeleri yapılandır</target>
         
       </trans-unit>
-      <trans-unit id="menuHelp.toolTip1">
-        <source>* Checked: at top level for direct access
-* Intermediate: in a cascaded context menu
-* Unchecked: not added to the menu</source>
-        
-      </trans-unit>
     </body>
   </file>
   <file datatype="plaintext" original="SortingSettingsPage" source-language="en" target-language="tr">
@@ -12359,10 +12311,12 @@
       </trans-unit>
       <trans-unit id="Rebase.Text">
         <source>&amp;Rebase current branch on this tag revision...</source>
+        <target>Geçerli dalı bu etiket revizyonuna göre yeniden temellendir...</target>
         
       </trans-unit>
       <trans-unit id="RebaseTooltip.Text">
         <source>Rebase current branch on this tag</source>
+        <target>Geçerli dalı bu etikete göre yeniden temellendir</target>
         
       </trans-unit>
       <trans-unit id="ResetTooltip.Text">
@@ -12676,10 +12630,12 @@
       </trans-unit>
       <trans-unit id="_failedToLoadAnAssembly.Text">
         <source>Failed to load an assembly</source>
+        <target>Bir derleme(assembly) yüklenemedi</target>
         
       </trans-unit>
       <trans-unit id="_failedToLoadFileOrAssemblyFormat.Text">
         <source>Could not load file or assembly '{0}'.</source>
+        <target>'{0}' dosyası veya derlemesi(assembly) yüklenemedi.</target>
         
       </trans-unit>
       <trans-unit id="_failedToLoadFileOrAssemblyText.Text">
@@ -13250,7 +13206,7 @@
       </trans-unit>
       <trans-unit id="_groupRecentRepositories.Text">
         <source>Recent repositories</source>
-        <target>Son depolar</target>
+        <target>Son Depolar</target>
         
       </trans-unit>
       <trans-unit id="_repositorySearchPlaceholder.Text">
@@ -13275,7 +13231,7 @@
       </trans-unit>
       <trans-unit id="lblRecentRepositories.Text">
         <source>Recent repositories</source>
-        <target>Son depolar</target>
+        <target>Son Depolar</target>
         
       </trans-unit>
       <trans-unit id="mnuConfigure.Text">
@@ -13334,7 +13290,7 @@
     <body>
       <trans-unit id="$this.Text">
         <source>View Pull Requests</source>
-        <target>Çekme İsteklerini Görüntüle</target>
+        <target>Çekme İsteklerini Görüntüleme</target>
         
       </trans-unit>
       <trans-unit id="_addAndFetchBtn.Text">
