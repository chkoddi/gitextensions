--- conflicted
+++ resolved
@@ -4825,14 +4825,6 @@
         <target>(Nombre remoto)</target>
         
       </trans-unit>
-<<<<<<< HEAD
-      <trans-unit id="resetChanges.Text">
-        <source>Reset file or directory changes</source>
-        <target>Resetear cambios en el archivo o en el directorio</target>
-        
-      </trans-unit>
-=======
->>>>>>> b0c0b284
       <trans-unit id="resetPartOfFileToolStripMenuItem.Text">
         <source>Reset chunk of file</source>
         <target>Resetear este pedazo del archivo</target>
@@ -11946,6 +11938,9 @@
 
 User inputs:
 {UserInput}
+{UserInput:a popup label}
+{UserInput:a popup label=a default value}
+{UserInput:a popup label=a default value using {sLocalBranch}}
 {UserFiles}
 
 Working directory:
@@ -12938,6 +12933,14 @@
         <target>Script</target>
         
       </trans-unit>
+      <trans-unit id="_scriptUserCanceledRun.Text">
+        <source>Script not started.</source>
+        
+      </trans-unit>
+      <trans-unit id="_scriptUserInputCaption.Text">
+        <source>User input for script '{0}'</source>
+        
+      </trans-unit>
       <trans-unit id="_searchingFor.Text">
         <source>Searching for: </source>
         <target>Buscando:</target>
