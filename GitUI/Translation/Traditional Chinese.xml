--- conflicted
+++ resolved
@@ -1,7897 +1,7830 @@
-<?xml version="1.0" encoding="utf-8"?>
-<<<<<<< HEAD
-<Translation xmlns:xsd="http://www.w3.org/2001/XMLSchema" xmlns:xsi="http://www.w3.org/2001/XMLSchema-instance" GitExVersion="2.46">
-=======
-<Translation xmlns:xsd="http://www.w3.org/2001/XMLSchema" xmlns:xsi="http://www.w3.org/2001/XMLSchema-instance" GitExVersion="2.47">
->>>>>>> 5162e874
-  <translationCategories>
-    <TranslationCategory Name="AboutBox">
-      <translationItems>
-        <TranslationItem Name="$this" Property="Text">
-          <Source>About</Source>
-          <Value>關於</Value>
-        </TranslationItem>
-        <TranslationItem Name="okButton" Property="Text">
-          <Source>&amp;OK</Source>
-          <Value>確定(&amp;O)</Value>
-        </TranslationItem>
-        <TranslationItem Name="textBoxDescription" Property="Text">
-          <Source>Git extensions - Visual Studio and Shell Explorer Extensions for Git
-
-This program is destributed in the hope that it will be useful, but WITHOUT ANY WARRANTY; without even the implied warranty of MERCHANTABILITY of FITNESS FOR A PARTICULAR PURPOSE.</Source>
-          <Value>Git extenstions - Visual Studio 和Shell Explorer 的Git介面 
-
-This program is destributed in the hope that it will be useful, but WITHOUT ANY WARRANTY; without even the implied warranty of MERCHANTABILITY of FITNESS FOR A PARTICULAR PURPOSE. 
-(發布這一程序的目的是希望它有用，但沒有任何擔保。甚至沒有適合特定目的的隱含的擔保) 
-</Value>
-        </TranslationItem>
-        <TranslationItem Name="thanksTo" Property="Text">
-          <Source>Thanks to:</Source>
-          <Value>感謝：</Value>
-        </TranslationItem>
-      </translationItems>
-    </TranslationCategory>
-    <TranslationCategory Name="AdvancedSettingsPage">
-      <translationItems>
-        <TranslationItem Name="$this" Property="Text">
-          <Source>Advanced</Source>
-          <Value>對此提交進行...</Value>
-        </TranslationItem>
-        <TranslationItem Name="CheckoutGB" Property="Text">
-          <Source>Checkout</Source>
-          <Value>簽出</Value>
-        </TranslationItem>
-        <TranslationItem Name="GeneralGB" Property="Text" type="unfinished">
-          <Source>General</Source>
-          <Value />
-        </TranslationItem>
-        <TranslationItem Name="chkAlwaysShowCheckoutDlg" Property="Text" type="unfinished">
-          <Source>Always show checkout dialog</Source>
-          <Value />
-        </TranslationItem>
-        <TranslationItem Name="chkDontSHowHelpImages" Property="Text" type="unfinished">
-          <Source>Don't show help images</Source>
-          <Value />
-        </TranslationItem>
-        <TranslationItem Name="chkUseLocalChangesAction" Property="Text" type="unfinished">
-          <Source>Use last chosen "local changes" action as default action.
-This action will be performed without warning while checking out branch.</Source>
-          <Value />
-        </TranslationItem>
-      </translationItems>
-    </TranslationCategory>
-    <TranslationCategory Name="AppearanceSettingsPage">
-      <translationItems>
-        <TranslationItem Name="$this" Property="Text">
-          <Source>Appearance</Source>
-          <Value>外觀</Value>
-        </TranslationItem>
-        <TranslationItem Name="ClearImageCache" Property="Text">
-          <Source>Clear image cache</Source>
-          <Value>清除圖片緩存</Value>
-        </TranslationItem>
-        <TranslationItem Name="ShowAuthorGravatar" Property="Text">
-          <Source>Get author image from gravatar.com</Source>
-          <Value>從gravatar.com獲得作者圖片</Value>
-        </TranslationItem>
-        <TranslationItem Name="_noDictFilesFound" Property="Text" type="unfinished">
-          <Source>No dictionary files found in: {0}</Source>
-          <Value />
-        </TranslationItem>
-        <TranslationItem Name="applicationFontChangeButton" Property="Text" type="unfinished">
-          <Source>font name</Source>
-          <Value />
-        </TranslationItem>
-        <TranslationItem Name="chkEnableAutoScale" Property="Text" type="unfinished">
-          <Source>Auto scale user interface when high DPI is used</Source>
-          <Value />
-        </TranslationItem>
-        <TranslationItem Name="chkShowCurrentBranchInVisualStudio" Property="Text">
-          <Source>Show current branch in Visual Studio</Source>
-          <Value>在VS顯示當前分支</Value>
-        </TranslationItem>
-        <TranslationItem Name="chkShowRelativeDate" Property="Text">
-          <Source>Show relative date instead of full date</Source>
-          <Value>顯示相對日期，而不是​​完整的日期</Value>
-        </TranslationItem>
-        <TranslationItem Name="commitFontChangeButton" Property="Text" type="unfinished">
-          <Source>font name</Source>
-          <Value />
-        </TranslationItem>
-        <TranslationItem Name="diffFontChangeButton" Property="Text" type="unfinished">
-          <Source>font name</Source>
-          <Value />
-        </TranslationItem>
-        <TranslationItem Name="downloadDictionary" Property="Text">
-          <Source>Download dictionary</Source>
-          <Value>下載字典</Value>
-        </TranslationItem>
-        <TranslationItem Name="groupBox13" Property="Text" type="unfinished">
-          <Source>Language</Source>
-          <Value />
-        </TranslationItem>
-        <TranslationItem Name="groupBox14" Property="Text" type="unfinished">
-          <Source>General</Source>
-          <Value />
-        </TranslationItem>
-        <TranslationItem Name="groupBox15" Property="Text" type="unfinished">
-          <Source>Fonts</Source>
-          <Value />
-        </TranslationItem>
-        <TranslationItem Name="groupBox6" Property="Text">
-          <Source>Author images</Source>
-          <Value>作者圖片</Value>
-        </TranslationItem>
-        <TranslationItem Name="helpTranslate" Property="Text">
-          <Source>Help translate</Source>
-          <Value>幫忙翻譯~~~</Value>
-        </TranslationItem>
-        <TranslationItem Name="label22" Property="Text" type="unfinished">
-          <Source>Dictionary for spelling checker</Source>
-          <Value />
-        </TranslationItem>
-        <TranslationItem Name="label26" Property="Text" type="unfinished">
-          <Source>Application font</Source>
-          <Value />
-        </TranslationItem>
-        <TranslationItem Name="label34" Property="Text" type="unfinished">
-          <Source>Commit font</Source>
-          <Value />
-        </TranslationItem>
-        <TranslationItem Name="label44" Property="Text">
-          <Source>Image size</Source>
-          <Value>圖片尺寸</Value>
-        </TranslationItem>
-        <TranslationItem Name="label46" Property="Text">
-          <Source>Cache images</Source>
-          <Value>隱藏圖片</Value>
-        </TranslationItem>
-        <TranslationItem Name="label47" Property="Text">
-          <Source>days</Source>
-          <Value>天</Value>
-        </TranslationItem>
-        <TranslationItem Name="label49" Property="Text">
-          <Source>Language (restart required)</Source>
-          <Value>語言（需要重新啟動）</Value>
-        </TranslationItem>
-        <TranslationItem Name="label53" Property="Text">
-          <Source>No image service</Source>
-          <Value>沒有圖片服務</Value>
-        </TranslationItem>
-        <TranslationItem Name="label56" Property="Text" type="unfinished">
-          <Source>Code font</Source>
-          <Value />
-        </TranslationItem>
-        <TranslationItem Name="truncatePathMethod" Property="Text" type="unfinished">
-          <Source>Truncate long filenames</Source>
-          <Value />
-        </TranslationItem>
-      </translationItems>
-    </TranslationCategory>
-    <TranslationCategory Name="BlameControl">
-      <translationItems>
-        <TranslationItem Name="blamePreviousRevisionToolStripMenuItem" Property="Text" type="unfinished">
-          <Source>Blame previous revision</Source>
-          <Value />
-        </TranslationItem>
-        <TranslationItem Name="copyLogMessageToolStripMenuItem" Property="Text" type="unfinished">
-          <Source>Copy log message to clipboard</Source>
-          <Value />
-        </TranslationItem>
-        <TranslationItem Name="showChangesToolStripMenuItem" Property="Text" type="unfinished">
-          <Source>Show changes</Source>
-          <Value />
-        </TranslationItem>
-      </translationItems>
-    </TranslationCategory>
-    <TranslationCategory Name="BranchComboBox">
-      <translationItems>
-        <TranslationItem Name="_branchCheckoutError" Property="Text" type="unfinished">
-          <Source>Branch '{0}' is not selectable, this branch has been removed from the selection.</Source>
-          <Value />
-        </TranslationItem>
-      </translationItems>
-    </TranslationCategory>
-    <TranslationCategory Name="ChecklistSettingsPage">
-      <translationItems>
-        <TranslationItem Name="$this" Property="Text">
-          <Source>Checklist</Source>
-          <Value>清單</Value>
-        </TranslationItem>
-        <TranslationItem Name="CheckAtStartup" Property="Text">
-          <Source>Check settings at startup (disables automatically if all settings are correct)</Source>
-          <Value>在啟動時檢查設定（如果所有設定均正確則自動禁用）</Value>
-        </TranslationItem>
-        <TranslationItem Name="DiffTool_Fix" Property="Text">
-          <Source>Repair</Source>
-          <Value>修復</Value>
-        </TranslationItem>
-        <TranslationItem Name="GitBinFound_Fix" Property="Text">
-          <Source>Repair</Source>
-          <Value>修復</Value>
-        </TranslationItem>
-        <TranslationItem Name="GitExtensionsInstall_Fix" Property="Text">
-          <Source>Repair</Source>
-          <Value>修復</Value>
-        </TranslationItem>
-        <TranslationItem Name="GitFound_Fix" Property="Text">
-          <Source>Repair</Source>
-          <Value>修復</Value>
-        </TranslationItem>
-        <TranslationItem Name="MergeTool_Fix" Property="Text">
-          <Source>Repair</Source>
-          <Value>修復</Value>
-        </TranslationItem>
-        <TranslationItem Name="Rescan" Property="Text">
-          <Source>Save and rescan</Source>
-          <Value>保存並重新掃描</Value>
-        </TranslationItem>
-        <TranslationItem Name="ShellExtensionsRegistered_Fix" Property="Text">
-          <Source>Repair</Source>
-          <Value>修復</Value>
-        </TranslationItem>
-        <TranslationItem Name="SshConfig_Fix" Property="Text">
-          <Source>Repair</Source>
-          <Value>修復</Value>
-        </TranslationItem>
-        <TranslationItem Name="UserNameSet_Fix" Property="Text">
-          <Source>Repair</Source>
-          <Value>修復</Value>
-        </TranslationItem>
-        <TranslationItem Name="_adviceDiffToolConfiguration" Property="Text" type="unfinished">
-          <Source>You should configure a diff tool to show file diff in external program (kdiff3 for example).</Source>
-          <Value />
-        </TranslationItem>
-        <TranslationItem Name="_cantRegisterShellExtension" Property="Text" type="unfinished">
-          <Source>Could not register the shell extension because '{0}' could not be found.</Source>
-          <Value />
-        </TranslationItem>
-        <TranslationItem Name="_configureMergeTool" Property="Text" type="unfinished">
-          <Source>You need to configure merge tool in order to solve mergeconflicts (kdiff3 for example).</Source>
-          <Value />
-        </TranslationItem>
-        <TranslationItem Name="_credentialHelperInstalled" Property="Text" type="unfinished">
-          <Source>Git credential helper is installed.</Source>
-          <Value />
-        </TranslationItem>
-        <TranslationItem Name="_customMergeToolXConfigured" Property="Text" type="unfinished">
-          <Source>There is a custom mergetool configured: {0}</Source>
-          <Value />
-        </TranslationItem>
-        <TranslationItem Name="_diffToolXConfigured" Property="Text" type="unfinished">
-          <Source>There is a difftool configured: {0}</Source>
-          <Value />
-        </TranslationItem>
-        <TranslationItem Name="_emailSet" Property="Text" type="unfinished">
-          <Source>A username and an email address are configured.</Source>
-          <Value />
-        </TranslationItem>
-        <TranslationItem Name="_gitCanBeRun" Property="Text" type="unfinished">
-          <Source>Git can be run using: {0}</Source>
-          <Value />
-        </TranslationItem>
-        <TranslationItem Name="_gitCanBeRunCaption" Property="Text" type="unfinished">
-          <Source>Locate git</Source>
-          <Value />
-        </TranslationItem>
-        <TranslationItem Name="_gitCredentialWinStoreHelperInstalled" Property="Text" type="unfinished">
-          <Source>Git Credential Win Store is installed as credential helper.</Source>
-          <Value />
-        </TranslationItem>
-        <TranslationItem Name="_gitNotFound" Property="Text" type="unfinished">
-          <Source>Git not found. To solve this problem you can set the correct path in settings.</Source>
-          <Value />
-        </TranslationItem>
-        <TranslationItem Name="_gitVersionFound" Property="Text" type="unfinished">
-          <Source>Git {0} is found on your computer.</Source>
-          <Value />
-        </TranslationItem>
-        <TranslationItem Name="_kdiff3NotFoundAuto" Property="Text" type="unfinished">
-          <Source>Path to kdiff3 could not be found automatically.
-Please make sure KDiff3 is installed or set path manually.</Source>
-          <Value />
-        </TranslationItem>
-        <TranslationItem Name="_kdiffAsDiffConfigured" Property="Text" type="unfinished">
-          <Source>KDiff3 is configured as difftool.</Source>
-          <Value />
-        </TranslationItem>
-        <TranslationItem Name="_kdiffAsDiffConfiguredButNotFound" Property="Text" type="unfinished">
-          <Source>KDiff3 is configured as difftool, but the path to kdiff.exe is not configured.</Source>
-          <Value />
-        </TranslationItem>
-        <TranslationItem Name="_kdiffAsMergeConfigured" Property="Text" type="unfinished">
-          <Source>KDiff3 is configured as mergetool.</Source>
-          <Value />
-        </TranslationItem>
-        <TranslationItem Name="_kdiffAsMergeConfiguredButNotFound" Property="Text" type="unfinished">
-          <Source>KDiff3 is configured as mergetool, but the path to kdiff.exe is not configured.</Source>
-          <Value />
-        </TranslationItem>
-        <TranslationItem Name="_languageConfigured" Property="Text" type="unfinished">
-          <Source>The configured language is {0}.</Source>
-          <Value />
-        </TranslationItem>
-        <TranslationItem Name="_linuxToolsShNotFound" Property="Text" type="unfinished">
-          <Source>The path to linux tools (sh) could not be found automatically.
-Please make sure there are linux tools installed (through msysgit or cygwin) or set the correct path manually.</Source>
-          <Value />
-        </TranslationItem>
-        <TranslationItem Name="_linuxToolsShNotFoundCaption" Property="Text" type="unfinished">
-          <Source>Locate linux tools</Source>
-          <Value />
-        </TranslationItem>
-        <TranslationItem Name="_linuxToolsSshFound" Property="Text" type="unfinished">
-          <Source>Linux tools (sh) found on your computer.</Source>
-          <Value />
-        </TranslationItem>
-        <TranslationItem Name="_linuxToolsSshNotFound" Property="Text" type="unfinished">
-          <Source>Linux tools (sh) not found. To solve this problem you can set the correct path in settings.</Source>
-          <Value />
-        </TranslationItem>
-        <TranslationItem Name="_mergeToolXConfigured" Property="Text" type="unfinished">
-          <Source>There is a custom mergetool configured.</Source>
-          <Value />
-        </TranslationItem>
-        <TranslationItem Name="_mergeToolXConfiguredNeedsCmd" Property="Text" type="unfinished">
-          <Source>{0} is configured as mergetool, this is a custom mergetool and needs a custom cmd to be configured.</Source>
-          <Value />
-        </TranslationItem>
-        <TranslationItem Name="_noCredentialsHelperInstalled" Property="Text" type="unfinished">
-          <Source>No credential helper installed.</Source>
-          <Value />
-        </TranslationItem>
-        <TranslationItem Name="_noCredentialsHelperInstalledTryGCS" Property="Text" type="unfinished">
-          <Source>No credential helper could be installed. Try to install git-credential-winstore.exe.</Source>
-          <Value />
-        </TranslationItem>
-        <TranslationItem Name="_noDiffToolConfigured" Property="Text" type="unfinished">
-          <Source>There is no difftool configured. Do you want to configure kdiff3 as your difftool?
-Select no if you want to configure a different difftool yourself.</Source>
-          <Value />
-        </TranslationItem>
-        <TranslationItem Name="_noDiffToolConfiguredCaption" Property="Text">
-          <Source>Difftool</Source>
-          <Value>Difftool</Value>
-        </TranslationItem>
-        <TranslationItem Name="_noEmailSet" Property="Text" type="unfinished">
-          <Source>You need to configure a username and an email address.</Source>
-          <Value />
-        </TranslationItem>
-        <TranslationItem Name="_noLanguageConfigured" Property="Text" type="unfinished">
-          <Source>There is no language configured for Git Extensions.</Source>
-          <Value />
-        </TranslationItem>
-        <TranslationItem Name="_noMergeToolConfigured" Property="Text" type="unfinished">
-          <Source>There is no mergetool configured. Do you want to configure kdiff3 as your mergetool?
-Select no if you want to configure a different mergetool yourself.</Source>
-          <Value />
-        </TranslationItem>
-        <TranslationItem Name="_noMergeToolConfiguredCaption" Property="Text">
-          <Source>Mergetool</Source>
-          <Value>合併工具</Value>
-        </TranslationItem>
-        <TranslationItem Name="_opensshUsed" Property="Text" type="unfinished">
-          <Source>Default SSH client, OpenSSH, will be used. (commandline window will appear on pull, push and clone operations)</Source>
-          <Value />
-        </TranslationItem>
-        <TranslationItem Name="_plinkputtyGenpageantNotFound" Property="Text" type="unfinished">
-          <Source>PuTTY is configured as SSH client but cannot find plink.exe, puttygen.exe or pageant.exe.</Source>
-          <Value />
-        </TranslationItem>
-        <TranslationItem Name="_puttyConfigured" Property="Text" type="unfinished">
-          <Source>SSH client PuTTY is configured properly.</Source>
-          <Value />
-        </TranslationItem>
-        <TranslationItem Name="_puttyFoundAuto" Property="Text" type="unfinished">
-          <Source>All paths needed for PuTTY could be automatically found and are set.</Source>
-          <Value />
-        </TranslationItem>
-        <TranslationItem Name="_registryKeyGitExtensionsCorrect" Property="Text" type="unfinished">
-          <Source>GitExtensions is properly registered.</Source>
-          <Value />
-        </TranslationItem>
-        <TranslationItem Name="_registryKeyGitExtensionsFaulty" Property="Text" type="unfinished">
-          <Source>Invalid installation directory stored in [Software\GitExtensions\InstallDir].</Source>
-          <Value />
-        </TranslationItem>
-        <TranslationItem Name="_registryKeyGitExtensionsMissing" Property="Text" type="unfinished">
-          <Source>Registry entry missing [Software\GitExtensions\InstallDir].</Source>
-          <Value />
-        </TranslationItem>
-        <TranslationItem Name="_shCanBeRun" Property="Text" type="unfinished">
-          <Source>Command sh can be run using: {0}sh</Source>
-          <Value />
-        </TranslationItem>
-        <TranslationItem Name="_shCanBeRunCaption" Property="Text" type="unfinished">
-          <Source>Locate linux tools</Source>
-          <Value />
-        </TranslationItem>
-        <TranslationItem Name="_shellExtNeedsToBeRegistered" Property="Text" type="unfinished">
-          <Source>{0} needs to be registered in order to use the shell extensions.</Source>
-          <Value />
-        </TranslationItem>
-        <TranslationItem Name="_shellExtNoInstalled" Property="Text" type="unfinished">
-          <Source>Shell extensions are not installed. Run the installer to install the shell extensions.</Source>
-          <Value />
-        </TranslationItem>
-        <TranslationItem Name="_shellExtRegistered" Property="Text" type="unfinished">
-          <Source>Shell extensions registered properly.</Source>
-          <Value />
-        </TranslationItem>
-        <TranslationItem Name="_solveGitCommandFailed" Property="Text" type="unfinished">
-          <Source>The command to run git could not be determined automatically.
-Please make sure git (msysgit or cygwin) is installed or set the correct command manually.</Source>
-          <Value />
-        </TranslationItem>
-        <TranslationItem Name="_solveGitCommandFailedCaption" Property="Text" type="unfinished">
-          <Source>Locate git</Source>
-          <Value />
-        </TranslationItem>
-        <TranslationItem Name="_unknownSshClient" Property="Text" type="unfinished">
-          <Source>Unknown SSH client configured: {0}.</Source>
-          <Value />
-        </TranslationItem>
-        <TranslationItem Name="_wrongGitVersion" Property="Text" type="unfinished">
-          <Source>Git found but version {0} is not supported. Upgrade to version {1} or later</Source>
-          <Value />
-        </TranslationItem>
-        <TranslationItem Name="gitCredentialWinStore_Fix" Property="Text">
-          <Source>Repair</Source>
-          <Value>修復</Value>
-        </TranslationItem>
-        <TranslationItem Name="label11" Property="Text">
-          <Source>The checklist below validates the basic settings needed for GitExtensions to work properly.</Source>
-          <Value>下面的檢查列表表示保證GitExtensions正常工作所需的基本設定。 </Value>
-        </TranslationItem>
-        <TranslationItem Name="translationConfig_Fix" Property="Text">
-          <Source>Repair</Source>
-          <Value>修復</Value>
-        </TranslationItem>
-      </translationItems>
-    </TranslationCategory>
-    <TranslationCategory Name="ColorsSettingsPage">
-      <translationItems>
-        <TranslationItem Name="$this" Property="Text" type="unfinished">
-          <Source>Colors</Source>
-          <Value />
-        </TranslationItem>
-        <TranslationItem Name="BlueIcon" Property="Text">
-          <Source>Blue</Source>
-          <Value>藍色</Value>
-        </TranslationItem>
-        <TranslationItem Name="BranchBorders" Property="Text">
-          <Source>Draw branch borders</Source>
-          <Value>畫出分支的邊界</Value>
-        </TranslationItem>
-        <TranslationItem Name="DefaultIcon" Property="Text">
-          <Source>Default</Source>
-          <Value>預設</Value>
-        </TranslationItem>
-        <TranslationItem Name="DrawNonRelativesGray" Property="Text">
-          <Source>Draw non relatives graph gray</Source>
-          <Value>把無關者的顏色設為灰色</Value>
-        </TranslationItem>
-        <TranslationItem Name="DrawNonRelativesTextGray" Property="Text">
-          <Source>Draw non relatives text gray</Source>
-          <Value>把無關者的顏色設為灰色</Value>
-        </TranslationItem>
-        <TranslationItem Name="GreenIcon" Property="Text">
-          <Source>Green</Source>
-          <Value>綠色</Value>
-        </TranslationItem>
-        <TranslationItem Name="LightblueIcon" Property="Text" type="unfinished">
-          <Source>Light blue</Source>
-          <Value />
-        </TranslationItem>
-        <TranslationItem Name="MulticolorBranches" Property="Text">
-          <Source>Multicolor branches</Source>
-          <Value>給分支上多種顏色</Value>
-        </TranslationItem>
-        <TranslationItem Name="PurpleIcon" Property="Text">
-          <Source>Purple</Source>
-          <Value>紫色</Value>
-        </TranslationItem>
-        <TranslationItem Name="RandomIcon" Property="Text">
-          <Source>Random</Source>
-          <Value>隨機</Value>
-        </TranslationItem>
-        <TranslationItem Name="RedIcon" Property="Text">
-          <Source>Red</Source>
-          <Value>紅色</Value>
-        </TranslationItem>
-        <TranslationItem Name="StripedBanchChange" Property="Text">
-          <Source>Striped branch change</Source>
-          <Value>條紋化表示分支的改變</Value>
-        </TranslationItem>
-        <TranslationItem Name="YellowIcon" Property="Text">
-          <Source>Yellow</Source>
-          <Value>黃色</Value>
-        </TranslationItem>
-        <TranslationItem Name="groupBox3" Property="Text">
-          <Source>Difference view</Source>
-          <Value>差異視圖</Value>
-        </TranslationItem>
-        <TranslationItem Name="groupBox4" Property="Text">
-          <Source>Revision graph</Source>
-          <Value>版本圖</Value>
-        </TranslationItem>
-        <TranslationItem Name="groupBox5" Property="Text">
-          <Source>Application Icon</Source>
-          <Value>應用程序圖標</Value>
-        </TranslationItem>
-        <TranslationItem Name="label25" Property="Text">
-          <Source>Color tag</Source>
-          <Value>顏色標記</Value>
-        </TranslationItem>
-        <TranslationItem Name="label27" Property="Text">
-          <Source>Color removed line</Source>
-          <Value>給刪除的線上色</Value>
-        </TranslationItem>
-        <TranslationItem Name="label29" Property="Text">
-          <Source>Color added line</Source>
-          <Value>給添加的行上色</Value>
-        </TranslationItem>
-        <TranslationItem Name="label31" Property="Text">
-          <Source>Color section</Source>
-          <Value>給區(setion)上色</Value>
-        </TranslationItem>
-        <TranslationItem Name="label32" Property="Text">
-          <Source>Color branch</Source>
-          <Value>給分支上色</Value>
-        </TranslationItem>
-        <TranslationItem Name="label33" Property="Text">
-          <Source>Color remote branch</Source>
-          <Value>給遠端分支上色</Value>
-        </TranslationItem>
-        <TranslationItem Name="label36" Property="Text">
-          <Source>Color other label</Source>
-          <Value>給其他標籤上色</Value>
-        </TranslationItem>
-        <TranslationItem Name="label43" Property="Text">
-          <Source>Color removed line highlighting</Source>
-          <Value>給去除的行上色</Value>
-        </TranslationItem>
-        <TranslationItem Name="label45" Property="Text">
-          <Source>Color added line highlighting</Source>
-          <Value>給新增的行上色</Value>
-        </TranslationItem>
-        <TranslationItem Name="label54" Property="Text" type="unfinished">
-          <Source>Icon style</Source>
-          <Value />
-        </TranslationItem>
-        <TranslationItem Name="label55" Property="Text" type="unfinished">
-          <Source>Icon color</Source>
-          <Value />
-        </TranslationItem>
-      </translationItems>
-    </TranslationCategory>
-    <TranslationCategory Name="CommitInfo">
-      <translationItems>
-        <TranslationItem Name="addNoteToolStripMenuItem" Property="Text">
-          <Source>Add notes</Source>
-          <Value>增加紀要</Value>
-        </TranslationItem>
-        <TranslationItem Name="containedInBranches" Property="Text">
-          <Source>Contained in branches:</Source>
-          <Value>包含於以下分支：</Value>
-        </TranslationItem>
-        <TranslationItem Name="containedInNoBranch" Property="Text">
-          <Source>Contained in no branch</Source>
-          <Value>沒有包含在任何分支</Value>
-        </TranslationItem>
-        <TranslationItem Name="containedInNoTag" Property="Text">
-          <Source>Contained in no tag</Source>
-          <Value>沒有包含在任何標籤</Value>
-        </TranslationItem>
-        <TranslationItem Name="containedInTags" Property="Text">
-          <Source>Contained in tags:</Source>
-          <Value>包含於標籤：</Value>
-        </TranslationItem>
-        <TranslationItem Name="copyCommitInfoToolStripMenuItem" Property="Text">
-          <Source>Copy commit info</Source>
-          <Value>複製提交訊息</Value>
-        </TranslationItem>
-        <TranslationItem Name="showContainedInBranchesRemoteIfNoLocalToolStripMenuItem" Property="Text">
-          <Source>Show remote branches only when no local branch contains this commit</Source>
-          <Value>只在沒有本機分支包含此提交的情況下，顯示遠端分支。 </Value>
-        </TranslationItem>
-        <TranslationItem Name="showContainedInBranchesRemoteToolStripMenuItem" Property="Text">
-          <Source>Show remote branches containing this commit</Source>
-          <Value>顯示包含此提交的遠端分支</Value>
-        </TranslationItem>
-        <TranslationItem Name="showContainedInBranchesToolStripMenuItem" Property="Text">
-          <Source>Show local branches containing this commit</Source>
-          <Value>顯示包含此提交的本機分支</Value>
-        </TranslationItem>
-        <TranslationItem Name="showContainedInTagsToolStripMenuItem" Property="Text">
-          <Source>Show tags containing this commit</Source>
-          <Value>顯示包含此提交的標籤</Value>
-        </TranslationItem>
-      </translationItems>
-    </TranslationCategory>
-    <TranslationCategory Name="CommitSummaryUserControl">
-      <translationItems>
-<<<<<<< HEAD
-=======
-        <TranslationItem Name="_noRevision" Property="Text" type="unfinished">
-          <Source>No revision</Source>
-          <Value />
-        </TranslationItem>
-        <TranslationItem Name="_notAvailable" Property="Text" type="unfinished">
-          <Source>n/a</Source>
-          <Value />
-        </TranslationItem>
->>>>>>> 5162e874
-        <TranslationItem Name="labelAuthorCaption" Property="Text" type="unfinished">
-          <Source>Author:</Source>
-          <Value>作者：</Value>
-        </TranslationItem>
-        <TranslationItem Name="labelBranchesCaption" Property="Text" type="unfinished">
-          <Source>Branch(es):</Source>
-          <Value />
-        </TranslationItem>
-        <TranslationItem Name="labelDate" Property="Text" type="unfinished">
-          <Source>Commit date:</Source>
-          <Value>提交日期：</Value>
-        </TranslationItem>
-        <TranslationItem Name="labelTagsCaption" Property="Text" type="unfinished">
-          <Source>Tag(s):</Source>
-          <Value />
-        </TranslationItem>
-<<<<<<< HEAD
-        <TranslationItem Name="noRevision" Property="Text" type="unfinished">
-          <Source>No revision</Source>
-          <Value />
-        </TranslationItem>
-        <TranslationItem Name="notAvailable" Property="Text" type="unfinished">
-          <Source>n/a</Source>
-          <Value />
-        </TranslationItem>
-=======
->>>>>>> 5162e874
-      </translationItems>
-    </TranslationCategory>
-    <TranslationCategory Name="CommonLogic">
-      <translationItems>
-        <TranslationItem Name="_AddEntryManually" Property="Text" type="unfinished">
-          <Source>Please add this key to the registry manually.
-Path:  {0}\{1}
-Value:  {2} = {3}</Source>
-          <Value />
-        </TranslationItem>
-        <TranslationItem Name="_cantReadRegistry" Property="Text" type="unfinished">
-          <Source>GitExtensions has insufficient permissions to check the registry.</Source>
-          <Value />
-        </TranslationItem>
-        <TranslationItem Name="_selectFile" Property="Text">
-          <Source>Select file</Source>
-          <Value>選檔</Value>
-        </TranslationItem>
-      </translationItems>
-    </TranslationCategory>
-    <TranslationCategory Name="ConfirmationsSettingsPage">
-      <translationItems>
-        <TranslationItem Name="$this" Property="Text" type="unfinished">
-          <Source>Confirmations</Source>
-          <Value />
-        </TranslationItem>
-        <TranslationItem Name="CheckoutGB" Property="Text" type="unfinished">
-          <Source>Don't ask to confirm to (use with caution)</Source>
-          <Value />
-        </TranslationItem>
-        <TranslationItem Name="chkAddTrackingRef" Property="Text" type="unfinished">
-          <Source>Add a tracking reference for newly pushed branch</Source>
-          <Value />
-        </TranslationItem>
-        <TranslationItem Name="chkAmend" Property="Text" type="unfinished">
-          <Source>Amend last commit</Source>
-          <Value />
-        </TranslationItem>
-        <TranslationItem Name="chkAutoPopStashAfterCheckout" Property="Text" type="unfinished">
-          <Source>Apply stashed changes after successful checkout (stash will be popped automatically)</Source>
-          <Value />
-        </TranslationItem>
-        <TranslationItem Name="chkAutoPopStashAfterPull" Property="Text" type="unfinished">
-          <Source>Apply stashed changes after successful pull (stash will be popped automatically)</Source>
-          <Value />
-        </TranslationItem>
-        <TranslationItem Name="chkPushNewBranch" Property="Text" type="unfinished">
-          <Source>Push a new branch for the remote</Source>
-          <Value />
-        </TranslationItem>
-      </translationItems>
-    </TranslationCategory>
-    <TranslationCategory Name="ControlHotkeys">
-      <translationItems>
-        <TranslationItem Name="bApply" Property="Text" type="unfinished">
-          <Source>Apply</Source>
-          <Value />
-        </TranslationItem>
-        <TranslationItem Name="bClear" Property="Text" type="unfinished">
-          <Source>Clear</Source>
-          <Value />
-        </TranslationItem>
-        <TranslationItem Name="bResetToDefaults" Property="Text" type="unfinished">
-          <Source>Reset all Hotkeys to defaults</Source>
-          <Value />
-        </TranslationItem>
-        <TranslationItem Name="columnCommand" Property="Text" type="unfinished">
-          <Source>Command</Source>
-          <Value />
-        </TranslationItem>
-        <TranslationItem Name="columnKey" Property="Text" type="unfinished">
-          <Source>Key</Source>
-          <Value />
-        </TranslationItem>
-        <TranslationItem Name="lHotkey" Property="Text" type="unfinished">
-          <Source>Hotkey</Source>
-          <Value />
-        </TranslationItem>
-        <TranslationItem Name="lHotkeyableItems" Property="Text" type="unfinished">
-          <Source>Hotkeyable Items</Source>
-          <Value />
-        </TranslationItem>
-        <TranslationItem Name="txtHotkey" Property="Text" type="unfinished">
-          <Source>None</Source>
-          <Value />
-        </TranslationItem>
-      </translationItems>
-    </TranslationCategory>
-    <TranslationCategory Name="CreatePullRequestForm">
-      <translationItems>
-        <TranslationItem Name="$this" Property="Text">
-          <Source>Create Pull Request</Source>
-          <Value>建立拉取請求</Value>
-        </TranslationItem>
-        <TranslationItem Name="_createBtn" Property="Text">
-          <Source>Create</Source>
-          <Value>建立</Value>
-        </TranslationItem>
-        <TranslationItem Name="_strCouldNotLocateARemoteThatBelongsToYourUser" Property="Text">
-          <Source>Could not locate a remote that belongs to your user!</Source>
-          <Value>遠端沒有你要的</Value>
-        </TranslationItem>
-        <TranslationItem Name="_strDone" Property="Text">
-          <Source>Done</Source>
-          <Value>完成</Value>
-        </TranslationItem>
-        <TranslationItem Name="_strError" Property="Text">
-          <Source>Error</Source>
-          <Value>錯誤</Value>
-        </TranslationItem>
-        <TranslationItem Name="_strFailedToCreatePullRequest" Property="Text">
-          <Source>Failed to create pull request.</Source>
-          <Value>無法建立拉取請求</Value>
-        </TranslationItem>
-        <TranslationItem Name="_strLoading" Property="Text">
-          <Source>Loading...</Source>
-          <Value>正在載入...</Value>
-        </TranslationItem>
-        <TranslationItem Name="_strPleaseCloneGitHubRep" Property="Text" type="unfinished">
-          <Source>Please clone GitHub repository before pull request.</Source>
-          <Value />
-        </TranslationItem>
-        <TranslationItem Name="_strPullRequest" Property="Text">
-          <Source>Pull request</Source>
-          <Value>拉取需求</Value>
-        </TranslationItem>
-        <TranslationItem Name="_strYouMustSpecifyATitle" Property="Text" type="unfinished">
-          <Source>You must specify a title.</Source>
-          <Value />
-        </TranslationItem>
-        <TranslationItem Name="groupBox1" Property="Text">
-          <Source>Pull request data</Source>
-          <Value>拉取需求資料</Value>
-        </TranslationItem>
-        <TranslationItem Name="label1" Property="Text">
-          <Source>Title:</Source>
-          <Value>標題:</Value>
-        </TranslationItem>
-        <TranslationItem Name="label2" Property="Text">
-          <Source>Body:</Source>
-          <Value>本文:</Value>
-        </TranslationItem>
-        <TranslationItem Name="label3" Property="Text">
-          <Source>Target repository:</Source>
-          <Value>目標版本庫:</Value>
-        </TranslationItem>
-        <TranslationItem Name="label4" Property="Text">
-          <Source>Your branch:</Source>
-          <Value>你的分支:</Value>
-        </TranslationItem>
-        <TranslationItem Name="label5" Property="Text">
-          <Source>Target branch:</Source>
-          <Value>目標分支:</Value>
-        </TranslationItem>
-        <TranslationItem Name="_strYouMustSpecifyATitleAndABody" Property="Text" type="obsolete">
-          <Source>You must specify a title and a body.</Source>
-          <Value>你要指名標題與本文</Value>
-        </TranslationItem>
-      </translationItems>
-    </TranslationCategory>
-    <TranslationCategory Name="Dashboard">
-      <translationItems>
-        <TranslationItem Name="CommonActions" Property="Title">
-          <Source>Common Actions</Source>
-          <Value>一般操作</Value>
-        </TranslationItem>
-        <TranslationItem Name="DonateCategory" Property="Title">
-          <Source>Contribute</Source>
-          <Value>貢獻</Value>
-        </TranslationItem>
-        <TranslationItem Name="RecentRepositories" Property="Title">
-          <Source>Recent Repositories</Source>
-          <Value>最近的版本庫</Value>
-        </TranslationItem>
-        <TranslationItem Name="_showCurrentBranch" Property="Text" type="unfinished">
-          <Source>Show current branch</Source>
-          <Value />
-        </TranslationItem>
-        <TranslationItem Name="cloneFork" Property="Text">
-          <Source>Clone {0} repository</Source>
-          <Value>複製{0}版本庫</Value>
-        </TranslationItem>
-        <TranslationItem Name="cloneRepository" Property="Text">
-          <Source>Clone repository</Source>
-          <Value>複製版本庫</Value>
-        </TranslationItem>
-        <TranslationItem Name="cloneSvnRepository" Property="Text" type="unfinished">
-          <Source>Clone SVN repository</Source>
-          <Value />
-        </TranslationItem>
-        <TranslationItem Name="createRepository" Property="Text">
-          <Source>Create new repository</Source>
-          <Value>建立新的版本庫</Value>
-        </TranslationItem>
-        <TranslationItem Name="develop" Property="Text">
-          <Source>Develop</Source>
-          <Value>開發</Value>
-        </TranslationItem>
-        <TranslationItem Name="directoryIsNotAValidRepository" Property="Text">
-          <Source>The selected item is not a valid git repository.
-
-Do you want to abort and remove it from the recent repositories list?</Source>
-          <Value>這不是一個正確的GIT版本庫，
-
-你要終止同時將它移除？</Value>
-        </TranslationItem>
-        <TranslationItem Name="directoryIsNotAValidRepositoryCaption" Property="Text">
-          <Source>Open</Source>
-          <Value>開啟</Value>
-        </TranslationItem>
-        <TranslationItem Name="directoryIsNotAValidRepositoryOpenIt" Property="Text" type="unfinished">
-          <Source>The selected item is not a valid git repository.
-
-Do you want to open it?</Source>
-          <Value />
-        </TranslationItem>
-        <TranslationItem Name="donate" Property="Text">
-          <Source>Donate</Source>
-          <Value>捐贈</Value>
-        </TranslationItem>
-        <TranslationItem Name="issues" Property="Text">
-          <Source>Issues</Source>
-          <Value>問題</Value>
-        </TranslationItem>
-        <TranslationItem Name="openRepository" Property="Text">
-          <Source>Open repository</Source>
-          <Value>開啟版本庫</Value>
-        </TranslationItem>
-        <TranslationItem Name="translate" Property="Text">
-          <Source>Translate</Source>
-          <Value>翻譯</Value>
-        </TranslationItem>
-      </translationItems>
-    </TranslationCategory>
-    <TranslationCategory Name="DashboardCategory">
-      <translationItems>
-        <TranslationItem Name="$this" Property="Title" type="unfinished">
-          <Source>##Title</Source>
-          <Value />
-        </TranslationItem>
-        <TranslationItem Name="_editCategory" Property="Text">
-          <Source>Edit</Source>
-          <Value>編輯</Value>
-        </TranslationItem>
-        <TranslationItem Name="_moveCategoryDown" Property="Text" type="unfinished">
-          <Source>Move down</Source>
-          <Value />
-        </TranslationItem>
-        <TranslationItem Name="_moveCategoryUp" Property="Text" type="unfinished">
-          <Source>Move up</Source>
-          <Value />
-        </TranslationItem>
-        <TranslationItem Name="_moveToCategory" Property="Text" type="unfinished">
-          <Source>Move to category</Source>
-          <Value />
-        </TranslationItem>
-        <TranslationItem Name="_newCategory" Property="Text" type="unfinished">
-          <Source>New category</Source>
-          <Value />
-        </TranslationItem>
-        <TranslationItem Name="_removeCategory" Property="Text">
-          <Source>Remove</Source>
-          <Value>刪除</Value>
-        </TranslationItem>
-        <TranslationItem Name="editToolStripMenuItem" Property="Text">
-          <Source>Edit</Source>
-          <Value>編輯</Value>
-        </TranslationItem>
-        <TranslationItem Name="moveDownToolStripMenuItem" Property="Text">
-          <Source>Move Down</Source>
-          <Value>下移</Value>
-        </TranslationItem>
-        <TranslationItem Name="moveUpToolStripMenuItem" Property="Text">
-          <Source>Move Up</Source>
-          <Value>上移</Value>
-        </TranslationItem>
-        <TranslationItem Name="removeToolStripMenuItem" Property="Text">
-          <Source>Remove</Source>
-          <Value>刪除</Value>
-        </TranslationItem>
-      </translationItems>
-    </TranslationCategory>
-    <TranslationCategory Name="DashboardEditor">
-      <translationItems>
-        <TranslationItem Name="Add" Property="Text">
-          <Source>Add</Source>
-          <Value>新增</Value>
-        </TranslationItem>
-        <TranslationItem Name="CategoriesLabel" Property="Text">
-          <Source>Categories</Source>
-          <Value>分類</Value>
-        </TranslationItem>
-        <TranslationItem Name="Remove" Property="Text">
-          <Source>Remove</Source>
-          <Value>移除</Value>
-        </TranslationItem>
-        <TranslationItem Name="RepositoriesType" Property="Text">
-          <Source>Repositories</Source>
-          <Value>版本庫</Value>
-        </TranslationItem>
-        <TranslationItem Name="RssFeedType" Property="Text">
-          <Source>RSS Feed</Source>
-          <Value>RSS源</Value>
-        </TranslationItem>
-        <TranslationItem Name="Title" Property="HeaderText" type="unfinished">
-          <Source>Title</Source>
-          <Value />
-        </TranslationItem>
-        <TranslationItem Name="descriptionDataGridViewTextBoxColumn" Property="HeaderText" type="unfinished">
-          <Source>Description</Source>
-          <Value />
-        </TranslationItem>
-        <TranslationItem Name="label1" Property="Text">
-          <Source>Caption</Source>
-          <Value>標題</Value>
-        </TranslationItem>
-        <TranslationItem Name="label2" Property="Text">
-          <Source>Type</Source>
-          <Value>類型</Value>
-        </TranslationItem>
-        <TranslationItem Name="label3" Property="Text">
-          <Source>RSS feed</Source>
-          <Value>RSS源</Value>
-        </TranslationItem>
-        <TranslationItem Name="pathDataGridViewTextBoxColumn" Property="HeaderText" type="unfinished">
-          <Source>Path</Source>
-          <Value />
-        </TranslationItem>
-      </translationItems>
-    </TranslationCategory>
-    <TranslationCategory Name="EditNetSpell">
-      <translationItems>
-        <TranslationItem Name="addToDictionaryText" Property="Text">
-          <Source>Add to dictionary</Source>
-          <Value>增加字典</Value>
-        </TranslationItem>
-        <TranslationItem Name="copyMenuItemText" Property="Text">
-          <Source>Copy</Source>
-          <Value>複製</Value>
-        </TranslationItem>
-        <TranslationItem Name="cutMenuItemText" Property="Text" type="unfinished">
-          <Source>Cut</Source>
-          <Value />
-        </TranslationItem>
-        <TranslationItem Name="deleteMenuItemText" Property="Text">
-          <Source>Delete</Source>
-          <Value>刪除</Value>
-        </TranslationItem>
-        <TranslationItem Name="dictionaryText" Property="Text">
-          <Source>Dictionary</Source>
-          <Value>字典</Value>
-        </TranslationItem>
-        <TranslationItem Name="ignoreWordText" Property="Text">
-          <Source>Ignore word</Source>
-          <Value>忽略本字</Value>
-        </TranslationItem>
-        <TranslationItem Name="markIllFormedLinesText" Property="Text">
-          <Source>Mark ill formed lines</Source>
-          <Value>標示不合格式那行</Value>
-        </TranslationItem>
-        <TranslationItem Name="pasteMenuItemText" Property="Text" type="unfinished">
-          <Source>Paste</Source>
-          <Value />
-        </TranslationItem>
-        <TranslationItem Name="removeWordText" Property="Text">
-          <Source>Remove word</Source>
-          <Value>移除本字</Value>
-        </TranslationItem>
-        <TranslationItem Name="selectAllMenuItemText" Property="Text" type="unfinished">
-          <Source>Select all</Source>
-          <Value />
-        </TranslationItem>
-        <TranslationItem Name="translateCurrentWord" Property="Text">
-          <Source>Translate '{0}' to {1}</Source>
-          <Value>翻譯{0}為{1}</Value>
-        </TranslationItem>
-        <TranslationItem Name="translateEntireText" Property="Text">
-          <Source>Translate entire text to {0}</Source>
-          <Value>翻譯全文到{0}</Value>
-        </TranslationItem>
-      </translationItems>
-    </TranslationCategory>
-    <TranslationCategory Name="FileStatusList">
-      <translationItems>
-        <TranslationItem Name="NoFiles" Property="Text">
-          <Source>No changes</Source>
-          <Value>沒有改變</Value>
-        </TranslationItem>
-        <TranslationItem Name="_DiffWithParent" Property="Text" type="unfinished">
-          <Source>Diff with parent</Source>
-          <Value />
-        </TranslationItem>
-        <TranslationItem Name="_UnsupportedMultiselectAction" Property="Text" type="unfinished">
-          <Source>Operation not supported</Source>
-          <Value />
-        </TranslationItem>
-        <TranslationItem Name="columnHeader1" Property="Text" type="unfinished">
-          <Source>Files</Source>
-          <Value />
-        </TranslationItem>
-      </translationItems>
-    </TranslationCategory>
-    <TranslationCategory Name="FileViewer">
-      <translationItems>
-        <TranslationItem Name="DecreaseNumberOfLines" Property="ToolTipText">
-          <Source>Decrease number of visible lines</Source>
-          <Value>減少可視行數</Value>
-        </TranslationItem>
-        <TranslationItem Name="copyPatchToolStripMenuItem" Property="Text">
-          <Source>Copy patch</Source>
-          <Value>複製補丁</Value>
-        </TranslationItem>
-        <TranslationItem Name="copyToolStripMenuItem" Property="Text">
-          <Source>Copy</Source>
-          <Value>複製</Value>
-        </TranslationItem>
-        <TranslationItem Name="descreaseNumberOfLinesToolStripMenuItem" Property="Text">
-          <Source>Decrease number of lines visible</Source>
-          <Value>減少可視行數</Value>
-        </TranslationItem>
-        <TranslationItem Name="findToolStripMenuItem" Property="Text">
-          <Source>Find</Source>
-          <Value>尋找</Value>
-        </TranslationItem>
-        <TranslationItem Name="goToLineToolStripMenuItem" Property="Text" type="unfinished">
-          <Source>Go to line</Source>
-          <Value />
-        </TranslationItem>
-        <TranslationItem Name="ignoreWhiteSpaces" Property="ToolTipText">
-          <Source>Ignore whitespaces</Source>
-          <Value>忽略空白（空行和空格）</Value>
-        </TranslationItem>
-        <TranslationItem Name="ignoreWhitespaceChangesToolStripMenuItem" Property="Text">
-          <Source>Ignore whitespace changes</Source>
-          <Value>忽略空白（空行和空格）的變化</Value>
-        </TranslationItem>
-        <TranslationItem Name="increaseNumberOfLines" Property="ToolTipText">
-          <Source>Increase number of visible lines</Source>
-          <Value>增加可視行數</Value>
-        </TranslationItem>
-        <TranslationItem Name="increaseNumberOfLinesToolStripMenuItem" Property="Text">
-          <Source>Increase number of lines visible</Source>
-          <Value>增加可視行數</Value>
-        </TranslationItem>
-        <TranslationItem Name="nextChangeButton" Property="ToolTipText">
-          <Source>Next change</Source>
-          <Value>下一個修改</Value>
-        </TranslationItem>
-        <TranslationItem Name="previousChangeButton" Property="ToolTipText">
-          <Source>Previous change</Source>
-          <Value>上一個修改</Value>
-        </TranslationItem>
-        <TranslationItem Name="showEntireFileButton" Property="ToolTipText">
-          <Source>Show entire file</Source>
-          <Value>顯示整個檔案</Value>
-        </TranslationItem>
-        <TranslationItem Name="showEntireFileToolStripMenuItem" Property="Text">
-          <Source>Show entire file</Source>
-          <Value>顯示整個檔案</Value>
-        </TranslationItem>
-        <TranslationItem Name="showNonPrintChars" Property="ToolTipText">
-          <Source>Show nonprinting characters</Source>
-          <Value>顯示非可印字</Value>
-        </TranslationItem>
-        <TranslationItem Name="showNonprintableCharactersToolStripMenuItem" Property="Text">
-          <Source>Show nonprinting characters</Source>
-          <Value>顯示非可印字</Value>
-        </TranslationItem>
-        <TranslationItem Name="treatAllFilesAsTextToolStripMenuItem" Property="Text">
-          <Source>Treat all files as text</Source>
-          <Value>把所有檔案視為文字檔案</Value>
-        </TranslationItem>
-      </translationItems>
-    </TranslationCategory>
-    <TranslationCategory Name="FileViewerWindows">
-      <translationItems>
-        <TranslationItem Name="_findAndReplaceForm" Property="Text">
-          <Source>Find and replace</Source>
-          <Value>尋找和取代</Value>
-        </TranslationItem>
-      </translationItems>
-    </TranslationCategory>
-    <TranslationCategory Name="FindAndReplaceForm">
-      <translationItems>
-        <TranslationItem Name="$this" Property="Text">
-          <Source>Find and replace</Source>
-          <Value>尋找和取代</Value>
-        </TranslationItem>
-        <TranslationItem Name="_findAndReplaceString" Property="Text" type="unfinished">
-          <Source>Find &amp; replace</Source>
-          <Value />
-        </TranslationItem>
-        <TranslationItem Name="_findString" Property="Text">
-          <Source>Find</Source>
-          <Value>尋找</Value>
-        </TranslationItem>
-        <TranslationItem Name="_noOccurrencesFoundString" Property="Text" type="unfinished">
-          <Source>No occurrences found.</Source>
-          <Value />
-        </TranslationItem>
-        <TranslationItem Name="_noSearchString" Property="Text" type="unfinished">
-          <Source>No string specified to look for!</Source>
-          <Value />
-        </TranslationItem>
-        <TranslationItem Name="_notFoundString" Property="Text" type="unfinished">
-          <Source>Not found</Source>
-          <Value />
-        </TranslationItem>
-        <TranslationItem Name="_replacedOccurrencesString" Property="Text" type="unfinished">
-          <Source>Replaced {0} occurrences.</Source>
-          <Value />
-        </TranslationItem>
-        <TranslationItem Name="_selectionOnlyString" Property="Text" type="unfinished">
-          <Source>selection only</Source>
-          <Value />
-        </TranslationItem>
-        <TranslationItem Name="_textNotFoundString" Property="Text" type="unfinished">
-          <Source>Text not found</Source>
-          <Value />
-        </TranslationItem>
-        <TranslationItem Name="_textNotFoundString2" Property="Text" type="unfinished">
-          <Source>Search text not found.</Source>
-          <Value />
-        </TranslationItem>
-        <TranslationItem Name="btnCancel" Property="Text">
-          <Source>Cancel</Source>
-          <Value>取消</Value>
-        </TranslationItem>
-        <TranslationItem Name="btnFindNext" Property="Text">
-          <Source>&amp;Find next</Source>
-          <Value>找下一個(&amp;F)</Value>
-        </TranslationItem>
-        <TranslationItem Name="btnFindPrevious" Property="Text">
-          <Source>Find pre&amp;vious</Source>
-          <Value>找上一個(&amp;v)</Value>
-        </TranslationItem>
-        <TranslationItem Name="btnHighlightAll" Property="Text">
-          <Source>Find &amp;&amp; highlight &amp;all</Source>
-          <Value>尋找和高亮顯示所有(&amp;a)</Value>
-        </TranslationItem>
-        <TranslationItem Name="btnReplace" Property="Text">
-          <Source>&amp;Replace</Source>
-          <Value>取代(&amp;R)</Value>
-        </TranslationItem>
-        <TranslationItem Name="btnReplaceAll" Property="Text">
-          <Source>Replace &amp;All</Source>
-          <Value>全部取代(&amp;A)</Value>
-        </TranslationItem>
-        <TranslationItem Name="chkMatchCase" Property="Text">
-          <Source>Match &amp;case</Source>
-          <Value>符合大小寫(&amp;c)</Value>
-        </TranslationItem>
-        <TranslationItem Name="chkMatchWholeWord" Property="Text">
-          <Source>Match &amp;whole word</Source>
-          <Value>全字符合(&amp;w)</Value>
-        </TranslationItem>
-        <TranslationItem Name="label1" Property="Text">
-          <Source>Fi&amp;nd what:</Source>
-          <Value>尋找內容(&amp;n)：</Value>
-        </TranslationItem>
-        <TranslationItem Name="lblReplaceWith" Property="Text">
-          <Source>Re&amp;place with:</Source>
-          <Value>取代為(&amp;p)：</Value>
-        </TranslationItem>
-      </translationItems>
-    </TranslationCategory>
-    <TranslationCategory Name="ForkAndCloneForm">
-      <translationItems>
-        <TranslationItem Name="$this" Property="Text">
-          <Source>Remote repository fork and clone</Source>
-          <Value>分歧與複製遠端版本庫</Value>
-        </TranslationItem>
-        <TranslationItem Name="_browseForCloneToDirbtn" Property="Text">
-          <Source>Browse...</Source>
-          <Value>瀏覽...</Value>
-        </TranslationItem>
-        <TranslationItem Name="_cloneBtn" Property="Text">
-          <Source>Clone</Source>
-          <Value>複製</Value>
-        </TranslationItem>
-        <TranslationItem Name="_cloneSetupGB" Property="Text">
-          <Source>Clone</Source>
-          <Value>複製</Value>
-        </TranslationItem>
-        <TranslationItem Name="_closeBtn" Property="Text">
-          <Source>Close</Source>
-          <Value>關閉</Value>
-        </TranslationItem>
-        <TranslationItem Name="_createDirectoryLbl" Property="Text">
-          <Source>Create directory:</Source>
-          <Value>建立目錄:</Value>
-        </TranslationItem>
-        <TranslationItem Name="_descriptionLbl" Property="Text">
-          <Source>Description:</Source>
-          <Value>描述:</Value>
-        </TranslationItem>
-        <TranslationItem Name="_forkBtn" Property="Text">
-          <Source>Fork!</Source>
-          <Value>分歧!</Value>
-        </TranslationItem>
-        <TranslationItem Name="_getFromUserBtn" Property="Text">
-          <Source>Get from user</Source>
-          <Value>使用者提供</Value>
-        </TranslationItem>
-        <TranslationItem Name="_helpTextLbl" Property="Text">
-          <Source>If you want to fork a repository owned by somebody else, go to the Search for repositories tab.</Source>
-          <Value>如果要分歧他人的版本庫，可以到版本庫夜搜尋</Value>
-        </TranslationItem>
-        <TranslationItem Name="_myReposPage" Property="Text">
-          <Source>My repositories</Source>
-          <Value>我的版本庫</Value>
-        </TranslationItem>
-        <TranslationItem Name="_openGitupPageBtn" Property="Text">
-          <Source>Open github page</Source>
-          <Value>開啟github網頁</Value>
-        </TranslationItem>
-        <TranslationItem Name="_orLbl" Property="Text">
-          <Source>or</Source>
-          <Value>或</Value>
-        </TranslationItem>
-        <TranslationItem Name="_searchBtn" Property="Text">
-          <Source>Search</Source>
-          <Value>搜尋</Value>
-        </TranslationItem>
-        <TranslationItem Name="_searchReposPage" Property="Text">
-          <Source>Search for repositories</Source>
-          <Value>搜尋版本庫</Value>
-        </TranslationItem>
-        <TranslationItem Name="_strCloneFolderCanNotBeEmpty" Property="Text">
-          <Source>Clone folder can not be empty</Source>
-          <Value>複製的資料夾不能是空的</Value>
-        </TranslationItem>
-        <TranslationItem Name="_strCouldNotAddRemote" Property="Text">
-          <Source>Could not add remote</Source>
-          <Value>無法加入遠端</Value>
-        </TranslationItem>
-        <TranslationItem Name="_strCouldNotFetchReposOfUser" Property="Text">
-          <Source>Could not fetch repositories of user!</Source>
-          <Value>無法擷取使用者的版本庫</Value>
-        </TranslationItem>
-        <TranslationItem Name="_strError" Property="Text">
-          <Source>Error</Source>
-          <Value>錯誤</Value>
-        </TranslationItem>
-        <TranslationItem Name="_strFailedToFork" Property="Text">
-          <Source>Failed to fork:</Source>
-          <Value>無法分歧</Value>
-        </TranslationItem>
-        <TranslationItem Name="_strFailedToGetRepos" Property="Text">
-          <Source>Failed to get repositories. This most likely means you didn't configure {0}, please do so via the menu "Plugins/{0}".</Source>
-          <Value>無法取得版本庫，使用者名稱/ApiToken不正確？</Value>
-        </TranslationItem>
-        <TranslationItem Name="_strLoading" Property="Text">
-          <Source> : LOADING : </Source>
-          <Value>:載入中:</Value>
-        </TranslationItem>
-        <TranslationItem Name="_strNo" Property="Text">
-          <Source>No</Source>
-          <Value>否</Value>
-        </TranslationItem>
-        <TranslationItem Name="_strNoHomepageDefined" Property="Text">
-          <Source>No homepage defined</Source>
-          <Value>沒有首頁</Value>
-        </TranslationItem>
-        <TranslationItem Name="_strSearchFailed" Property="Text">
-          <Source>Search failed!</Source>
-          <Value>無法搜尋</Value>
-        </TranslationItem>
-        <TranslationItem Name="_strSearching" Property="Text">
-          <Source> : SEARCHING : </Source>
-          <Value>:搜尋中:</Value>
-        </TranslationItem>
-        <TranslationItem Name="_strSelectOneItem" Property="Text">
-          <Source>You must select exactly one item</Source>
-          <Value>你只能選擇一項</Value>
-        </TranslationItem>
-        <TranslationItem Name="_strUserNotFound" Property="Text">
-          <Source>User not found!</Source>
-          <Value>沒有這個使用者</Value>
-        </TranslationItem>
-        <TranslationItem Name="_strWillBeAddedAsARemote" Property="Text">
-          <Source>"{0}" will be added as a remote.</Source>
-          <Value>"{0}"的加入將視為遠端</Value>
-        </TranslationItem>
-        <TranslationItem Name="_strWillCloneInfo" Property="Text">
-          <Source>Will clone {0} into {1}.
-You can not push unless you are a collaborator. {2}</Source>
-          <Value>將複製{0}到{1}，你必須是夥伴才能推送{2}</Value>
-        </TranslationItem>
-        <TranslationItem Name="_strWillCloneWithPushAccess" Property="Text">
-          <Source>Will clone {0} into {1}.
-You will have push access. {2}</Source>
-          <Value>將複製{0}到{1}，你必須推送才能存取{2}</Value>
-        </TranslationItem>
-        <TranslationItem Name="_strYes" Property="Text">
-          <Source>Yes</Source>
-          <Value>是</Value>
-        </TranslationItem>
-        <TranslationItem Name="columnHeader2" Property="Text">
-          <Source>Private</Source>
-          <Value>私有</Value>
-        </TranslationItem>
-        <TranslationItem Name="columnHeader6" Property="Text">
-          <Source>Is fork</Source>
-          <Value>分歧</Value>
-        </TranslationItem>
-        <TranslationItem Name="label1" Property="Text">
-          <Source>Destination folder:</Source>
-          <Value>目的資料夾:</Value>
-        </TranslationItem>
-        <TranslationItem Name="label3" Property="Text">
-          <Source>Add remote as:</Source>
-          <Value>將遠端當作:</Value>
-        </TranslationItem>
-      </translationItems>
-    </TranslationCategory>
-    <TranslationCategory Name="FormAddFiles">
-      <translationItems>
-        <TranslationItem Name="$this" Property="Text">
-          <Source>Add files</Source>
-          <Value>增加檔案</Value>
-        </TranslationItem>
-        <TranslationItem Name="AddFiles" Property="Text">
-          <Source>Add files</Source>
-          <Value>增加檔案</Value>
-        </TranslationItem>
-        <TranslationItem Name="ShowFiles" Property="Text">
-          <Source>Show files</Source>
-          <Value>顯示檔案</Value>
-        </TranslationItem>
-        <TranslationItem Name="force" Property="Text">
-          <Source>Force</Source>
-          <Value>強制</Value>
-        </TranslationItem>
-        <TranslationItem Name="label1" Property="Text">
-          <Source>Filter</Source>
-          <Value>過濾器</Value>
-        </TranslationItem>
-      </translationItems>
-    </TranslationCategory>
-    <TranslationCategory Name="FormAddSubmodule">
-      <translationItems>
-        <TranslationItem Name="$this" Property="Text">
-          <Source>Add submodule</Source>
-          <Value>新增子模組</Value>
-        </TranslationItem>
-        <TranslationItem Name="Add" Property="Text">
-          <Source>Add</Source>
-          <Value>新增</Value>
-        </TranslationItem>
-        <TranslationItem Name="Browse" Property="Text">
-          <Source>Browse</Source>
-          <Value>瀏覽</Value>
-        </TranslationItem>
-        <TranslationItem Name="_remoteAndLocalPathRequired" Property="Text" type="unfinished">
-          <Source>A remote path and local path are required</Source>
-          <Value />
-        </TranslationItem>
-        <TranslationItem Name="chkForce" Property="Text">
-          <Source>Force</Source>
-          <Value>強制</Value>
-        </TranslationItem>
-        <TranslationItem Name="label1" Property="Text">
-          <Source>Path to submodule</Source>
-          <Value>子模組的路徑</Value>
-        </TranslationItem>
-        <TranslationItem Name="label2" Property="Text">
-          <Source>Local path</Source>
-          <Value>本機路徑</Value>
-        </TranslationItem>
-        <TranslationItem Name="label3" Property="Text">
-          <Source>Branch</Source>
-          <Value>分支</Value>
-        </TranslationItem>
-      </translationItems>
-    </TranslationCategory>
-    <TranslationCategory Name="FormAddToGitIgnore">
-      <translationItems>
-        <TranslationItem Name="$this" Property="Text">
-          <Source>Add files(s) to .gitIgnore</Source>
-          <Value>添加檔案到.gitIgnore</Value>
-        </TranslationItem>
-        <TranslationItem Name="AddToIngore" Property="Text">
-          <Source>Ignore</Source>
-          <Value>添加到.gitignore</Value>
-        </TranslationItem>
-        <TranslationItem Name="_matchingFilesString" Property="Text" type="unfinished">
-          <Source>{0} file(s) matched</Source>
-          <Value />
-        </TranslationItem>
-        <TranslationItem Name="btnCancel" Property="Text">
-          <Source>Cancel</Source>
-          <Value>取消</Value>
-        </TranslationItem>
-        <TranslationItem Name="groupBox1" Property="Text">
-          <Source>Preview</Source>
-          <Value>預覽</Value>
-        </TranslationItem>
-        <TranslationItem Name="groupFilePattern" Property="Text">
-          <Source>Enter a file pattern to ignore:</Source>
-          <Value>忽略的檔案模式</Value>
-        </TranslationItem>
-        <TranslationItem Name="label2" Property="Text" type="unfinished">
-          <Source>No existing files match that pattern.</Source>
-          <Value />
-        </TranslationItem>
-      </translationItems>
-    </TranslationCategory>
-    <TranslationCategory Name="FormApplyPatch">
-      <translationItems>
-        <TranslationItem Name="$this" Property="Text">
-          <Source>Apply patch</Source>
-          <Value>使用補丁</Value>
-        </TranslationItem>
-        <TranslationItem Name="Abort" Property="Text">
-          <Source>Abort patch</Source>
-          <Value>中止補丁</Value>
-        </TranslationItem>
-        <TranslationItem Name="AddFiles" Property="Text">
-          <Source>Add files</Source>
-          <Value>增加檔案</Value>
-        </TranslationItem>
-        <TranslationItem Name="Apply" Property="Text">
-          <Source>Apply patch</Source>
-          <Value>使用補丁</Value>
-        </TranslationItem>
-        <TranslationItem Name="BrowseDir" Property="Text">
-          <Source>Browse</Source>
-          <Value>瀏覽</Value>
-        </TranslationItem>
-        <TranslationItem Name="BrowsePatch" Property="Text">
-          <Source>Browse</Source>
-          <Value>瀏覽</Value>
-        </TranslationItem>
-        <TranslationItem Name="IgnoreWhitespace" Property="Text" type="unfinished">
-          <Source>Ignore Wh.spc.</Source>
-          <Value />
-        </TranslationItem>
-        <TranslationItem Name="Mergetool" Property="Text">
-          <Source>Solve conflicts</Source>
-          <Value>&gt;解決衝突&lt;</Value>
-        </TranslationItem>
-        <TranslationItem Name="PatchDirMode" Property="Text">
-          <Source>Patch dir</Source>
-          <Value>補丁目錄</Value>
-        </TranslationItem>
-        <TranslationItem Name="PatchFileMode" Property="Text">
-          <Source>Patch file</Source>
-          <Value>補丁檔案</Value>
-        </TranslationItem>
-        <TranslationItem Name="Resolved" Property="Text">
-          <Source>Conflicts resolved</Source>
-          <Value>衝突解決</Value>
-        </TranslationItem>
-        <TranslationItem Name="Skip" Property="Text">
-          <Source>Skip patch</Source>
-          <Value>跳過補丁</Value>
-        </TranslationItem>
-        <TranslationItem Name="SolveMergeconflicts" Property="Text">
-          <Source>There are unresolved mergeconflicts
-</Source>
-          <Value>有未解決的合併衝突</Value>
-        </TranslationItem>
-        <TranslationItem Name="_applyPatchMsgBox" Property="Text">
-          <Source>Apply patch</Source>
-          <Value>使用補丁</Value>
-        </TranslationItem>
-        <TranslationItem Name="_conflictMergetoolText" Property="Text">
-          <Source>Solve conflicts</Source>
-          <Value>&gt;解決衝突&lt;</Value>
-        </TranslationItem>
-        <TranslationItem Name="_conflictResolvedText" Property="Text">
-          <Source>Conflicts resolved</Source>
-          <Value>衝突解決</Value>
-        </TranslationItem>
-        <TranslationItem Name="_noFileSelectedText" Property="Text" type="unfinished">
-          <Source>Please select a patch to apply</Source>
-          <Value />
-        </TranslationItem>
-        <TranslationItem Name="_selectPatchFileCaption" Property="Text" type="unfinished">
-          <Source>Select patch file</Source>
-          <Value />
-        </TranslationItem>
-        <TranslationItem Name="_selectPatchFileFilter" Property="Text" type="unfinished">
-          <Source>Patch file (*.Patch)</Source>
-          <Value />
-        </TranslationItem>
-      </translationItems>
-    </TranslationCategory>
-    <TranslationCategory Name="FormArchive">
-      <translationItems>
-        <TranslationItem Name="$this" Property="Text">
-          <Source>Archive</Source>
-          <Value>存檔</Value>
-        </TranslationItem>
-        <TranslationItem Name="_noRevisionSelected" Property="Text" type="unfinished">
-          <Source>You need to choose a target revision.</Source>
-          <Value />
-        </TranslationItem>
-        <TranslationItem Name="_noRevisionSelectedCaption" Property="Text" type="unfinished">
-          <Source>Error</Source>
-          <Value>錯誤</Value>
-        </TranslationItem>
-        <TranslationItem Name="_saveFileDialogCaption" Property="Text" type="unfinished">
-          <Source>Save archive as</Source>
-          <Value />
-        </TranslationItem>
-        <TranslationItem Name="_saveFileDialogFilterTar" Property="Text" type="unfinished">
-          <Source>Tar file (*.tar)</Source>
-          <Value />
-        </TranslationItem>
-        <TranslationItem Name="_saveFileDialogFilterZip" Property="Text" type="unfinished">
-          <Source>Zip file (*.zip)</Source>
-          <Value />
-        </TranslationItem>
-        <TranslationItem Name="buttonArchiveRevision" Property="Text">
-          <Source>Save as...</Source>
-          <Value>另存新檔</Value>
-        </TranslationItem>
-        <TranslationItem Name="checkBoxPathFilter" Property="Text" type="unfinished">
-          <Source>Archive specific paths only</Source>
-          <Value />
-        </TranslationItem>
-        <TranslationItem Name="checkboxRevisionFilter" Property="Text" type="unfinished">
-          <Source>Take the files that have changed from the revision above to this one and archive only those</Source>
-          <Value />
-        </TranslationItem>
-        <TranslationItem Name="groupBox1" Property="Text" type="unfinished">
-          <Source>Archive format</Source>
-          <Value />
-        </TranslationItem>
-        <TranslationItem Name="groupBox2" Property="Text" type="unfinished">
-          <Source>Filter files</Source>
-          <Value />
-        </TranslationItem>
-        <TranslationItem Name="label1" Property="Text" type="unfinished">
-          <Source>This revision will be archived:</Source>
-          <OldSource>Selected revision to archive:</OldSource>
-          <Value>選擇一個版本進行zip壓縮</Value>
-        </TranslationItem>
-        <TranslationItem Name="label2" Property="Text" type="unfinished">
-          <Source>Choose another
-revision:</Source>
-          <Value />
-        </TranslationItem>
-<<<<<<< HEAD
-=======
-        <TranslationItem Name="label4" Property="Text" type="unfinished">
-          <Source>separate each new path by new line</Source>
-          <Value />
-        </TranslationItem>
-        <TranslationItem Name="labelAuthorCaption" Property="Text" type="unfinished">
-          <Source>Author:</Source>
-          <Value>作者：</Value>
-        </TranslationItem>
-        <TranslationItem Name="labelDateCaption" Property="Text" type="unfinished">
-          <Source>Commit date:</Source>
-          <Value>提交日期：</Value>
-        </TranslationItem>
-        <TranslationItem Name="lblChooseDiffRevision" Property="Text" type="unfinished">
-          <Source>Choose revision to 
-compare with first:</Source>
-          <Value />
-        </TranslationItem>
->>>>>>> 5162e874
-        <TranslationItem Name="radioButtonFormatTar" Property="Text" type="obsolete">
-          <Source>tar</Source>
-          <Value>tar</Value>
-        </TranslationItem>
-        <TranslationItem Name="radioButtonFormatZip" Property="Text" type="obsolete">
-          <Source>zip</Source>
-          <Value>zip</Value>
-        </TranslationItem>
-      </translationItems>
-    </TranslationCategory>
-    <TranslationCategory Name="FormBisect">
-      <translationItems>
-        <TranslationItem Name="$this" Property="Text">
-          <Source>Bisect</Source>
-          <Value>二分</Value>
-        </TranslationItem>
-        <TranslationItem Name="Bad" Property="Text">
-          <Source>Mark current revision bad</Source>
-          <Value>把當前版本標記為“壞”</Value>
-        </TranslationItem>
-        <TranslationItem Name="Good" Property="Text">
-          <Source>Mark current revision good</Source>
-          <Value>把當前版本標記為“好”</Value>
-        </TranslationItem>
-        <TranslationItem Name="Start" Property="Text">
-          <Source>Start bisect</Source>
-          <Value>開始二分</Value>
-        </TranslationItem>
-        <TranslationItem Name="Stop" Property="Text">
-          <Source>Stop bisect</Source>
-          <Value>停止二分</Value>
-        </TranslationItem>
-        <TranslationItem Name="_bisectStart" Property="Text" type="unfinished">
-          <Source>Mark selected revisions as start bisect range?</Source>
-          <Value />
-        </TranslationItem>
-        <TranslationItem Name="btnSkip" Property="Text" type="unfinished">
-          <Source>Skip current revision</Source>
-          <Value />
-        </TranslationItem>
-      </translationItems>
-    </TranslationCategory>
-    <TranslationCategory Name="FormBlame">
-      <translationItems>
-        <TranslationItem Name="$this" Property="Text">
-          <Source>File History</Source>
-          <Value>歷史檔案</Value>
-        </TranslationItem>
-      </translationItems>
-    </TranslationCategory>
-    <TranslationCategory Name="FormBrowse">
-      <translationItems>
-        <TranslationItem Name="$this" Property="Text">
-          <Source>Git Extensions</Source>
-          <Value>Git Extensions</Value>
-        </TranslationItem>
-        <TranslationItem Name="CommitInfoTabPage" Property="Text">
-          <Source>Commit</Source>
-          <Value>提交</Value>
-        </TranslationItem>
-        <TranslationItem Name="DiffTabPage" Property="Text">
-          <Source>Diff</Source>
-          <Value>差異</Value>
-        </TranslationItem>
-        <TranslationItem Name="EditSettings" Property="ToolTipText">
-          <Source>Settings</Source>
-          <Value>設定</Value>
-        </TranslationItem>
-        <TranslationItem Name="GitBash" Property="ToolTipText">
-          <Source>Git bash</Source>
-          <Value>Git bash</Value>
-        </TranslationItem>
-        <TranslationItem Name="GotoCommit" Property="Text" type="unfinished">
-          <Source>Go to commit...</Source>
-          <Value>提交...</Value>
-        </TranslationItem>
-        <TranslationItem Name="GotoCurrentRevision" Property="Text" type="unfinished">
-          <Source>Go to current revision</Source>
-          <Value />
-        </TranslationItem>
-        <TranslationItem Name="PuTTYToolStripMenuItem" Property="Text">
-          <Source>PuTTY</Source>
-          <Value>PuTTY</Value>
-        </TranslationItem>
-        <TranslationItem Name="RefreshButton" Property="ToolTipText">
-          <Source>Refresh</Source>
-          <Value>重新整理</Value>
-        </TranslationItem>
-        <TranslationItem Name="SvnDcommitToolStripMenuItem" Property="Text" type="unfinished">
-          <Source>SVN DCommit</Source>
-          <Value />
-        </TranslationItem>
-        <TranslationItem Name="SvnFetchToolStripMenuItem" Property="Text" type="unfinished">
-          <Source>SVN Fetch</Source>
-          <Value />
-        </TranslationItem>
-        <TranslationItem Name="SvnRebaseToolStripMenuItem" Property="Text" type="unfinished">
-          <Source>SVN Rebase</Source>
-          <Value />
-        </TranslationItem>
-        <TranslationItem Name="TreeTabPage" Property="Text">
-          <Source>File tree</Source>
-          <Value>檔案樹</Value>
-        </TranslationItem>
-        <TranslationItem Name="_alwaysShowCheckoutDlgStr" Property="Text" type="unfinished">
-          <Source>Always show checkout dialog</Source>
-          <Value />
-        </TranslationItem>
-        <TranslationItem Name="_configureWorkingDirMenu" Property="Text" type="unfinished">
-          <Source>Configure this menu</Source>
-          <Value />
-        </TranslationItem>
-        <TranslationItem Name="_createPullRequestsToolStripMenuItem" Property="Text">
-          <Source>Create pull requests...</Source>
-          <Value>建立拉取要求...</Value>
-        </TranslationItem>
-        <TranslationItem Name="_errorCaption" Property="Text">
-          <Source>Error</Source>
-          <Value>錯誤</Value>
-        </TranslationItem>
-        <TranslationItem Name="_forkCloneRepositoryToolStripMenuItem" Property="Text">
-          <Source>Fork/Clone repository...</Source>
-          <Value>分歧/複製版本庫...</Value>
-        </TranslationItem>
-        <TranslationItem Name="_hintUnresolvedMergeConflicts" Property="Text">
-          <Source>There are unresolved merge conflicts!</Source>
-          <Value>檔案庫中仍有未解決的衝突</Value>
-        </TranslationItem>
-        <TranslationItem Name="_indexLockDeleted" Property="Text" type="unfinished">
-          <Source>index.lock deleted.</Source>
-          <Value />
-        </TranslationItem>
-        <TranslationItem Name="_indexLockNotFound" Property="Text" type="unfinished">
-          <Source>index.lock not found at:</Source>
-          <Value />
-        </TranslationItem>
-        <TranslationItem Name="_noBranchTitle" Property="Text" type="unfinished">
-          <Source>no branch</Source>
-          <Value />
-        </TranslationItem>
-        <TranslationItem Name="_noReposHostFound" Property="Text" type="unfinished">
-          <Source>Could not find any relevant repository hosts for the currently open repository.</Source>
-          <Value />
-        </TranslationItem>
-        <TranslationItem Name="_noReposHostPluginLoaded" Property="Text" type="unfinished">
-          <Source>No repository host plugin loaded.</Source>
-          <Value />
-        </TranslationItem>
-        <TranslationItem Name="_noRevisionFoundError" Property="Text" type="unfinished">
-          <Source>No revision found.</Source>
-          <Value />
-        </TranslationItem>
-        <TranslationItem Name="_noSubmodulesPresent" Property="Text" type="unfinished">
-          <Source>No submodules</Source>
-          <Value />
-        </TranslationItem>
-<<<<<<< HEAD
-=======
-        <TranslationItem Name="_nodeNotFoundNextAvailableParentSelected" Property="Text" type="unfinished">
-          <Source>Node not found. The next available parent node will be selected.</Source>
-          <Value />
-        </TranslationItem>
-        <TranslationItem Name="_nodeNotFoundSelectionNotChanged" Property="Text" type="unfinished">
-          <Source>Node not found. File tree selection was not changed.</Source>
-          <Value />
-        </TranslationItem>
->>>>>>> 5162e874
-        <TranslationItem Name="_repositoryHostsToolStripMenuItem" Property="Text" type="unfinished">
-          <Source>(Repository hosts)</Source>
-          <OldSource>Repository hosts</OldSource>
-          <Value>版本庫主機</Value>
-        </TranslationItem>
-        <TranslationItem Name="_saveFileFilterAllFiles" Property="Text" type="unfinished">
-          <Source>All files</Source>
-          <Value />
-        </TranslationItem>
-        <TranslationItem Name="_saveFileFilterCurrentFormat" Property="Text" type="unfinished">
-          <Source>Current format</Source>
-          <Value />
-        </TranslationItem>
-        <TranslationItem Name="_stashCount" Property="Text" type="unfinished">
-          <Source>{0} saved {1}</Source>
-          <Value />
-        </TranslationItem>
-        <TranslationItem Name="_stashPlural" Property="Text" type="unfinished">
-          <Source>stashes</Source>
-          <Value />
-        </TranslationItem>
-        <TranslationItem Name="_stashSingular" Property="Text" type="unfinished">
-          <Source>stash</Source>
-          <Value />
-        </TranslationItem>
-        <TranslationItem Name="_updateCurrentSubmodule" Property="Text" type="unfinished">
-          <Source>Update current submodule</Source>
-          <Value />
-        </TranslationItem>
-        <TranslationItem Name="_viewPullRequestsToolStripMenuItem" Property="Text" type="unfinished">
-          <Source>View pull requests...</Source>
-          <OldSource>View pull requests</OldSource>
-          <Value>查看拉取要求</Value>
-        </TranslationItem>
-        <TranslationItem Name="_warningMiddleOfBisect" Property="Text" type="unfinished">
-          <Source>You are in the middle of a bisect</Source>
-          <Value />
-        </TranslationItem>
-        <TranslationItem Name="_warningMiddleOfPatchApply" Property="Text" type="unfinished">
-          <Source>You are in the middle of a patch apply</Source>
-          <Value />
-        </TranslationItem>
-        <TranslationItem Name="_warningMiddleOfRebase" Property="Text" type="unfinished">
-          <Source>You are in the middle of a rebase</Source>
-          <Value />
-        </TranslationItem>
-        <TranslationItem Name="aBToolStripMenuItem" Property="Text" type="unfinished">
-          <Source>A &lt;--&gt; B</Source>
-          <Value />
-        </TranslationItem>
-        <TranslationItem Name="aLocalToolStripMenuItem" Property="Text" type="unfinished">
-          <Source>A &lt;--&gt; Working dir</Source>
-          <Value />
-        </TranslationItem>
-        <TranslationItem Name="aboutToolStripMenuItem" Property="Text">
-          <Source>About</Source>
-          <Value>關於</Value>
-        </TranslationItem>
-        <TranslationItem Name="applyPatchToolStripMenuItem" Property="Text">
-          <Source>Apply patch...</Source>
-          <Value>使用補丁...</Value>
-        </TranslationItem>
-        <TranslationItem Name="archiveToolStripMenuItem" Property="Text">
-          <Source>Archive revision...</Source>
-          <Value>存檔...</Value>
-        </TranslationItem>
-        <TranslationItem Name="authorToolStripMenuItem" Property="Text">
-          <Source>Author</Source>
-          <Value>作者</Value>
-        </TranslationItem>
-        <TranslationItem Name="bLocalToolStripMenuItem" Property="Text" type="unfinished">
-          <Source>B &lt;--&gt; Working dir</Source>
-          <Value />
-        </TranslationItem>
-        <TranslationItem Name="bisectToolStripMenuItem" Property="Text">
-          <Source>Bisect...</Source>
-          <Value>二分...</Value>
-        </TranslationItem>
-        <TranslationItem Name="blameToolStripMenuItem" Property="Text">
-          <Source>Blame</Source>
-          <Value>檔案記錄</Value>
-        </TranslationItem>
-        <TranslationItem Name="blameToolStripMenuItem1" Property="Text">
-          <Source>Blame</Source>
-          <Value>檔案記錄</Value>
-        </TranslationItem>
-        <TranslationItem Name="branchSelect" Property="Text">
-          <Source>Branch</Source>
-          <Value>分支</Value>
-        </TranslationItem>
-        <TranslationItem Name="branchToolStripMenuItem" Property="Text">
-          <Source>Create branch...</Source>
-          <Value>建立分支...</Value>
-        </TranslationItem>
-        <TranslationItem Name="changelogToolStripMenuItem" Property="Text">
-          <Source>Changelog</Source>
-          <Value>更新日誌</Value>
-        </TranslationItem>
-        <TranslationItem Name="checkForUpdatesToolStripMenuItem" Property="Text" type="unfinished">
-          <Source>Check for updates</Source>
-          <Value />
-        </TranslationItem>
-        <TranslationItem Name="checkoutBranchToolStripMenuItem" Property="Text">
-          <Source>Checkout branch...</Source>
-          <Value>簽出分支...</Value>
-        </TranslationItem>
-        <TranslationItem Name="checkoutToolStripMenuItem" Property="Text">
-          <Source>Checkout revision...</Source>
-          <Value>簽出版本...</Value>
-        </TranslationItem>
-        <TranslationItem Name="cherryPickToolStripMenuItem" Property="Text">
-          <Source>Cherry pick...</Source>
-          <Value>選最好的...</Value>
-        </TranslationItem>
-        <TranslationItem Name="cleanupToolStripMenuItem" Property="Text" type="unfinished">
-          <Source>Clean working tree...</Source>
-          <OldSource>Cleanup repository...</OldSource>
-          <Value>清理...</Value>
-        </TranslationItem>
-        <TranslationItem Name="cloneSVNToolStripMenuItem" Property="Text" type="unfinished">
-          <Source>Clone SVN repository...</Source>
-          <Value />
-        </TranslationItem>
-        <TranslationItem Name="cloneToolStripMenuItem" Property="Text">
-          <Source>Clone repository...</Source>
-          <Value>複製版本庫...</Value>
-        </TranslationItem>
-        <TranslationItem Name="closeToolStripMenuItem" Property="Text" type="unfinished">
-          <Source>Close (go to Dashboard)</Source>
-          <OldSource>Close</OldSource>
-          <Value>關閉</Value>
-        </TranslationItem>
-        <TranslationItem Name="collapseAllToolStripMenuItem" Property="Text" type="unfinished">
-          <Source>Collapse all</Source>
-          <Value />
-        </TranslationItem>
-        <TranslationItem Name="commandsToolStripMenuItem" Property="Text">
-          <Source>Commands</Source>
-          <Value>命令</Value>
-        </TranslationItem>
-        <TranslationItem Name="commitToolStripMenuItem" Property="Text">
-          <Source>Commit...</Source>
-          <Value>提交...</Value>
-        </TranslationItem>
-        <TranslationItem Name="commitToolStripMenuItem1" Property="Text">
-          <Source>Commit</Source>
-          <Value>提交</Value>
-        </TranslationItem>
-        <TranslationItem Name="commitcountPerUserToolStripMenuItem" Property="Text">
-          <Source>Commits per user</Source>
-          <Value>每個用戶提交</Value>
-        </TranslationItem>
-        <TranslationItem Name="committerToolStripMenuItem" Property="Text">
-          <Source>Committer</Source>
-          <Value>提交者</Value>
-        </TranslationItem>
-        <TranslationItem Name="compressGitDatabaseToolStripMenuItem" Property="Text">
-          <Source>Compress git database</Source>
-          <Value>壓縮Git資料庫</Value>
-        </TranslationItem>
-        <TranslationItem Name="copyFilenameToClipboardToolStripMenuItem" Property="Text">
-          <Source>Copy full path</Source>
-          <Value>把檔案名複製到剪貼簿</Value>
-        </TranslationItem>
-        <TranslationItem Name="copyFilenameToClipboardToolStripMenuItem1" Property="Text" type="unfinished">
-          <Source>Copy full path(s)</Source>
-          <OldSource>Copy full path</OldSource>
-          <Value>把檔案名複製到剪貼簿</Value>
-        </TranslationItem>
-        <TranslationItem Name="dashboardToolStripMenuItem" Property="Text" type="unfinished">
-          <Source>Dashboard</Source>
-          <Value />
-        </TranslationItem>
-        <TranslationItem Name="deleteBranchToolStripMenuItem" Property="Text">
-          <Source>Delete branch...</Source>
-          <Value>移除分支...</Value>
-        </TranslationItem>
-        <TranslationItem Name="deleteIndexlockToolStripMenuItem" Property="Text">
-          <Source>Delete index.lock</Source>
-          <Value>刪除index.lock</Value>
-        </TranslationItem>
-        <TranslationItem Name="deleteTagToolStripMenuItem" Property="Text">
-          <Source>Delete tag...</Source>
-          <Value>刪除標籤...</Value>
-        </TranslationItem>
-        <TranslationItem Name="diffContainsToolStripMenuItem" Property="Text">
-          <Source>Diff contains (SLOW)</Source>
-          <Value>差異包含(慢)</Value>
-        </TranslationItem>
-        <TranslationItem Name="diffShowInFileTreeToolStripMenuItem" Property="Text" type="unfinished">
-          <Source>Show in File tree</Source>
-          <Value />
-        </TranslationItem>
-        <TranslationItem Name="directoryIsNotAValidRepository" Property="Text" type="unfinished">
-          <Source>The selected item is not a valid git repository.
-
-Do you want to abort and remove it from the recent repositories list?</Source>
-          <Value>這不是一個正確的GIT版本庫，
-
-你要終止同時將它移除？</Value>
-        </TranslationItem>
-        <TranslationItem Name="directoryIsNotAValidRepositoryCaption" Property="Text">
-          <Source>Open</Source>
-          <Value>開啟</Value>
-        </TranslationItem>
-        <TranslationItem Name="donateToolStripMenuItem" Property="Text">
-          <Source>Donate</Source>
-          <Value>捐贈</Value>
-        </TranslationItem>
-        <TranslationItem Name="dontSetAsDefaultToolStripMenuItem" Property="Text" type="unfinished">
-          <Source>Don't set as default</Source>
-          <Value />
-        </TranslationItem>
-        <TranslationItem Name="editCheckedOutFileToolStripMenuItem" Property="Text">
-          <Source>Edit working dir file</Source>
-          <Value>編輯簽出檔案</Value>
-        </TranslationItem>
-        <TranslationItem Name="editgitattributesToolStripMenuItem" Property="Text">
-          <Source>Edit .gitattributes</Source>
-          <Value>編輯.gitattributes</Value>
-        </TranslationItem>
-        <TranslationItem Name="editgitignoreToolStripMenuItem1" Property="Text">
-          <Source>Edit .gitignore</Source>
-          <Value>編輯.gitignore</Value>
-        </TranslationItem>
-        <TranslationItem Name="editmailmapToolStripMenuItem" Property="Text">
-          <Source>Edit .mailmap</Source>
-          <Value>編輯.mailmap</Value>
-        </TranslationItem>
-        <TranslationItem Name="exitToolStripMenuItem" Property="Text">
-          <Source>Exit</Source>
-          <Value>退出</Value>
-        </TranslationItem>
-        <TranslationItem Name="expandAllToolStripMenuItem" Property="Text" type="unfinished">
-          <Source>Expand all (takes a while on large trees)</Source>
-          <Value />
-        </TranslationItem>
-        <TranslationItem Name="fetchAllToolStripMenuItem" Property="Text" type="unfinished">
-          <Source>Fetch all</Source>
-          <Value />
-        </TranslationItem>
-        <TranslationItem Name="fetchToolStripMenuItem" Property="Text" type="unfinished">
-          <Source>Fetch</Source>
-          <Value />
-        </TranslationItem>
-        <TranslationItem Name="fileExplorerToolStripMenuItem" Property="Text">
-          <Source>File Explorer</Source>
-          <Value>檔案總管</Value>
-        </TranslationItem>
-        <TranslationItem Name="fileHistoryDiffToolstripMenuItem" Property="Text">
-          <Source>File history</Source>
-          <Value>歷史檔案</Value>
-        </TranslationItem>
-        <TranslationItem Name="fileHistoryToolStripMenuItem" Property="Text">
-          <Source>File history</Source>
-          <Value>歷史檔案</Value>
-        </TranslationItem>
-        <TranslationItem Name="fileToolStripMenuItem" Property="Text" type="unfinished">
-          <Source>Start</Source>
-          <OldSource>File</OldSource>
-          <Value>檔案</Value>
-        </TranslationItem>
-        <TranslationItem Name="fileTreeArchiveToolStripMenuItem" Property="Text" type="unfinished">
-          <Source>Archive...</Source>
-          <Value />
-        </TranslationItem>
-        <TranslationItem Name="fileTreeOpenContainingFolderToolStripMenuItem" Property="Text">
-          <Source>Open containing folder</Source>
-          <Value>開啟所屬資料夾</Value>
-        </TranslationItem>
-        <TranslationItem Name="findInDiffToolStripMenuItem" Property="Text">
-          <Source>Find</Source>
-          <Value>尋找</Value>
-        </TranslationItem>
-        <TranslationItem Name="findToolStripMenuItem" Property="Text">
-          <Source>Find</Source>
-          <Value>尋找</Value>
-        </TranslationItem>
-        <TranslationItem Name="formatPatchToolStripMenuItem" Property="Text">
-          <Source>Format patch...</Source>
-          <Value>格式補丁...</Value>
-        </TranslationItem>
-        <TranslationItem Name="generateOrImportKeyToolStripMenuItem" Property="Text">
-          <Source>Generate or import key</Source>
-          <Value>產生或者輸入認證鑰匙</Value>
-        </TranslationItem>
-        <TranslationItem Name="gitBashToolStripMenuItem" Property="Text">
-          <Source>Git bash</Source>
-          <Value>Git bash 命令行</Value>
-        </TranslationItem>
-        <TranslationItem Name="gitGUIToolStripMenuItem" Property="Text">
-          <Source>Git GUI</Source>
-          <Value>Git 圖形界面</Value>
-        </TranslationItem>
-        <TranslationItem Name="gitMaintenanceToolStripMenuItem" Property="Text">
-          <Source>Git maintenance</Source>
-          <Value>維護Git</Value>
-        </TranslationItem>
-        <TranslationItem Name="gitcommandLogToolStripMenuItem" Property="Text">
-          <Source>Gitcommand log</Source>
-          <Value>Gitcommand日誌</Value>
-        </TranslationItem>
-        <TranslationItem Name="hashToolStripMenuItem" Property="Text" type="unfinished">
-          <Source>Hash</Source>
-          <Value />
-        </TranslationItem>
-        <TranslationItem Name="helpToolStripMenuItem" Property="Text">
-          <Source>Help</Source>
-          <Value>幫助</Value>
-        </TranslationItem>
-        <TranslationItem Name="initNewRepositoryToolStripMenuItem" Property="Text">
-          <Source>Create new repository...</Source>
-          <Value>初始化新的版本庫...</Value>
-        </TranslationItem>
-        <TranslationItem Name="kGitToolStripMenuItem" Property="Text">
-          <Source>GitK</Source>
-          <Value>GitK</Value>
-        </TranslationItem>
-        <TranslationItem Name="localToolStripMenuItem" Property="Text">
-          <Source>Local</Source>
-          <Value>本機</Value>
-        </TranslationItem>
-        <TranslationItem Name="manageRemoteRepositoriesToolStripMenuItem1" Property="Text" type="unfinished">
-          <Source>Remote repositories...</Source>
-          <OldSource>Manage remote repositories</OldSource>
-          <Value>管理遠端版本庫</Value>
-        </TranslationItem>
-        <TranslationItem Name="manageSubmodulesToolStripMenuItem" Property="Text" type="unfinished">
-          <Source>Submodules...</Source>
-          <OldSource>Manage submodules</OldSource>
-          <Value>管理子模組</Value>
-        </TranslationItem>
-        <TranslationItem Name="mergeBranchToolStripMenuItem" Property="Text">
-          <Source>Merge branches...</Source>
-          <Value>合併分支...</Value>
-        </TranslationItem>
-        <TranslationItem Name="mergeToolStripMenuItem" Property="Text">
-          <Source>Merge</Source>
-          <Value>合併</Value>
-        </TranslationItem>
-        <TranslationItem Name="navigateToolStripMenuItem" Property="Text" type="unfinished">
-          <Source>Navigate</Source>
-          <Value />
-        </TranslationItem>
-        <TranslationItem Name="openContainingFolderToolStripMenuItem" Property="Text" type="unfinished">
-          <Source>Open containing folder(s)</Source>
-          <OldSource>Open containing folder</OldSource>
-          <Value>開啟所屬資料夾</Value>
-        </TranslationItem>
-        <TranslationItem Name="openFileToolStripMenuItem" Property="Text">
-          <Source>Open this revision (temp file)</Source>
-          <Value>開啟這個版本（臨時檔案）</Value>
-        </TranslationItem>
-        <TranslationItem Name="openFileWithToolStripMenuItem" Property="Text">
-          <Source>Open this revision with... (temp file)</Source>
-          <Value>用工具開啟這個版本（臨時檔案）</Value>
-        </TranslationItem>
-        <TranslationItem Name="openToolStripMenuItem" Property="Text">
-          <Source>Open...</Source>
-          <Value>開啟...</Value>
-        </TranslationItem>
-        <TranslationItem Name="openWithDifftoolToolStripMenuItem" Property="Text">
-          <Source>Open with difftool</Source>
-          <Value>用difftool開啟</Value>
-        </TranslationItem>
-        <TranslationItem Name="openWithToolStripMenuItem" Property="Text">
-          <Source>Open working dir file with...</Source>
-          <Value>用工具開啟簽出檔案</Value>
-        </TranslationItem>
-        <TranslationItem Name="parentOfALocalToolStripMenuItem" Property="Text" type="unfinished">
-          <Source>A's parent &lt;--&gt; Working dir</Source>
-          <Value />
-        </TranslationItem>
-        <TranslationItem Name="parentOfBLocalToolStripMenuItem" Property="Text" type="unfinished">
-          <Source>B's parent &lt;--&gt; Working dir</Source>
-          <Value />
-        </TranslationItem>
-        <TranslationItem Name="patchToolStripMenuItem" Property="Text">
-          <Source>View patch file...</Source>
-          <Value>查看補丁檔案...</Value>
-        </TranslationItem>
-        <TranslationItem Name="pluginSettingsToolStripMenuItem" Property="Text" type="unfinished">
-          <Source>Settings</Source>
-          <Value>設定</Value>
-        </TranslationItem>
-        <TranslationItem Name="pluginsToolStripMenuItem" Property="Text">
-          <Source>Plugins</Source>
-          <Value>插件</Value>
-        </TranslationItem>
-        <TranslationItem Name="pullToolStripMenuItem" Property="Text">
-          <Source>Pull...</Source>
-          <Value>拉取...</Value>
-        </TranslationItem>
-        <TranslationItem Name="pullToolStripMenuItem1" Property="Text">
-          <Source>Pull</Source>
-          <Value>拉取</Value>
-        </TranslationItem>
-        <TranslationItem Name="pushToolStripMenuItem" Property="Text">
-          <Source>Push...</Source>
-          <Value>推送...</Value>
-        </TranslationItem>
-        <TranslationItem Name="rebaseToolStripMenuItem" Property="Text">
-          <Source>Rebase...</Source>
-          <Value>衍合(Rebase)...</Value>
-        </TranslationItem>
-        <TranslationItem Name="rebaseToolStripMenuItem1" Property="Text">
-          <Source>Rebase</Source>
-          <Value>衍合(Rebase)</Value>
-        </TranslationItem>
-        <TranslationItem Name="recentToolStripMenuItem" Property="Text">
-          <Source>Recent Repositories</Source>
-          <Value>最近的版本庫</Value>
-        </TranslationItem>
-        <TranslationItem Name="refreshDashboardToolStripMenuItem" Property="Text" type="unfinished">
-          <Source>Refresh</Source>
-          <Value>重新整理</Value>
-        </TranslationItem>
-        <TranslationItem Name="refreshToolStripMenuItem" Property="Text">
-          <Source>Refresh</Source>
-          <Value>重新整理</Value>
-        </TranslationItem>
-        <TranslationItem Name="remoteToolStripMenuItem" Property="Text">
-          <Source>Remote</Source>
-          <Value>遠端</Value>
-        </TranslationItem>
-        <TranslationItem Name="repoSettingsToolStripMenuItem" Property="Text" type="unfinished">
-          <Source>Repository settings</Source>
-          <Value />
-        </TranslationItem>
-        <TranslationItem Name="reportAnIssueToolStripMenuItem" Property="Text" type="unfinished">
-          <Source>Report an issue</Source>
-          <Value />
-        </TranslationItem>
-        <TranslationItem Name="repositoryToolStripMenuItem" Property="Text" type="unfinished">
-          <Source>Repository</Source>
-          <Value />
-        </TranslationItem>
-        <TranslationItem Name="resetFileToAToolStripMenuItem" Property="Text" type="unfinished">
-          <Source>A</Source>
-          <Value />
-        </TranslationItem>
-        <TranslationItem Name="resetFileToRemoteToolStripMenuItem" Property="Text" type="unfinished">
-          <Source>B</Source>
-          <Value />
-        </TranslationItem>
-        <TranslationItem Name="resetFileToToolStripMenuItem" Property="Text" type="unfinished">
-          <Source>Reset file(s) to</Source>
-          <Value />
-        </TranslationItem>
-        <TranslationItem Name="resetToThisRevisionToolStripMenuItem" Property="Text" type="unfinished">
-          <Source>Reset to selected revision</Source>
-          <Value />
-        </TranslationItem>
-        <TranslationItem Name="resetToolStripMenuItem" Property="Text">
-          <Source>Reset changes...</Source>
-          <Value>回復修改...</Value>
-        </TranslationItem>
-        <TranslationItem Name="runMergetoolToolStripMenuItem" Property="Text">
-          <Source>Solve mergeconflicts...</Source>
-          <Value>解決合併衝突...</Value>
-        </TranslationItem>
-        <TranslationItem Name="saveAsToolStripMenuItem" Property="Text">
-          <Source>Save as...</Source>
-          <Value>另存新檔</Value>
-        </TranslationItem>
-        <TranslationItem Name="saveAsToolStripMenuItem1" Property="Text">
-          <Source>Save (B) as...</Source>
-          <Value>另存新檔</Value>
-        </TranslationItem>
-        <TranslationItem Name="saveToolStripMenuItem" Property="Text">
-          <Source>Save</Source>
-          <Value>儲存</Value>
-        </TranslationItem>
-        <TranslationItem Name="settingsToolStripMenuItem2" Property="Text">
-          <Source>Settings</Source>
-          <Value>設定</Value>
-        </TranslationItem>
-        <TranslationItem Name="settingsToolStripMenuItem3" Property="Text" type="unfinished">
-          <Source>Settings</Source>
-          <Value>設定</Value>
-        </TranslationItem>
-        <TranslationItem Name="startAuthenticationAgentToolStripMenuItem" Property="Text">
-          <Source>Start authentication agent</Source>
-          <Value>啟動認證代理</Value>
-        </TranslationItem>
-        <TranslationItem Name="stashChangesToolStripMenuItem" Property="Text">
-          <Source>Stash</Source>
-          <Value>隱藏</Value>
-        </TranslationItem>
-        <TranslationItem Name="stashPopToolStripMenuItem" Property="Text">
-          <Source>Stash pop</Source>
-          <Value>丟棄隱藏修改</Value>
-        </TranslationItem>
-        <TranslationItem Name="stashToolStripMenuItem" Property="Text">
-          <Source>Stash changes...</Source>
-          <Value>隱藏改變...</Value>
-        </TranslationItem>
-        <TranslationItem Name="synchronizeAllSubmodulesToolStripMenuItem" Property="Text" type="unfinished">
-          <Source>Synchronize all submodules</Source>
-          <Value />
-        </TranslationItem>
-        <TranslationItem Name="tagToolStripMenuItem" Property="Text">
-          <Source>Create tag...</Source>
-          <Value>建立標籤...</Value>
-        </TranslationItem>
-        <TranslationItem Name="toggleSplitViewLayout" Property="ToolTipText">
-          <Source>Toggle split view layout</Source>
-          <Value>固定分割視窗排列</Value>
-        </TranslationItem>
-        <TranslationItem Name="toolStripButton1" Property="Text">
-          <Source>Commit</Source>
-          <Value>提交</Value>
-        </TranslationItem>
-        <TranslationItem Name="toolStripButtonLevelUp" Property="Text" type="unfinished">
-          <Source>Go to superproject</Source>
-          <Value />
-        </TranslationItem>
-        <TranslationItem Name="toolStripButtonPull" Property="Text">
-          <Source>Pull</Source>
-          <Value>拉取</Value>
-        </TranslationItem>
-        <TranslationItem Name="toolStripButtonPush" Property="Text">
-          <Source>Push</Source>
-          <Value>推送</Value>
-        </TranslationItem>
-        <TranslationItem Name="toolStripLabel1" Property="Text">
-          <Source>Branches:</Source>
-          <Value>分支：</Value>
-        </TranslationItem>
-        <TranslationItem Name="toolStripLabel2" Property="Text">
-          <Source>Filter:</Source>
-          <Value>過濾器：</Value>
-        </TranslationItem>
-        <TranslationItem Name="toolStripSplitStash" Property="ToolTipText">
-          <Source>Stash changes</Source>
-          <Value>隱藏修改</Value>
-        </TranslationItem>
-        <TranslationItem Name="toolStripStatusLabel1" Property="Text">
-          <Source>X</Source>
-          <Value>X</Value>
-        </TranslationItem>
-        <TranslationItem Name="toolsToolStripMenuItem" Property="Text" type="unfinished">
-          <Source>Tools</Source>
-          <Value />
-        </TranslationItem>
-        <TranslationItem Name="translateToolStripMenuItem" Property="Text">
-          <Source>Translate</Source>
-          <Value>翻譯</Value>
-        </TranslationItem>
-        <TranslationItem Name="updateAllSubmodulesToolStripMenuItem" Property="Text">
-          <Source>Update all submodules</Source>
-          <Value>更新所有子模組</Value>
-        </TranslationItem>
-        <TranslationItem Name="userManualToolStripMenuItem" Property="Text">
-          <Source>User Manual</Source>
-          <Value>使用者手冊</Value>
-        </TranslationItem>
-        <TranslationItem Name="verifyGitDatabaseToolStripMenuItem" Property="Text">
-          <Source>Recover lost objects...</Source>
-          <Value>回復丟失的目標...</Value>
-        </TranslationItem>
-        <TranslationItem Name="viewStashToolStripMenuItem" Property="Text">
-          <Source>View stash</Source>
-          <Value>查看Git隱藏</Value>
-        </TranslationItem>
-<<<<<<< HEAD
-=======
-        <TranslationItem Name="viewToolStripMenuItem" Property="Text" type="unfinished">
-          <Source>View</Source>
-          <Value>查看</Value>
-        </TranslationItem>
-        <TranslationItem Name="goToToolStripMenuItem" Property="Text" type="obsolete">
-          <Source>Go to commit...</Source>
-          <Value>提交...</Value>
-        </TranslationItem>
->>>>>>> 5162e874
-        <TranslationItem Name="remotesToolStripMenuItem" Property="Text" type="obsolete">
-          <Source>Remotes</Source>
-          <Value>遠端</Value>
-        </TranslationItem>
-        <TranslationItem Name="viewDiffToolStripMenuItem" Property="Text" type="obsolete">
-          <Source>View changes</Source>
-          <Value>查看差異</Value>
-        </TranslationItem>
-        <TranslationItem Name="branchSelect" Property="ToolTipText" type="obsolete">
-          <Source>Change current branch</Source>
-          <Value>改變當前分支</Value>
-        </TranslationItem>
-        <TranslationItem Name="stashPopToolStripMenuItem" Property="ToolTipText" type="obsolete">
-          <Source>Apply and drop single stash</Source>
-          <Value>使用並丟棄隱藏</Value>
-        </TranslationItem>
-        <TranslationItem Name="diffBaseLocalToolStripMenuItem" Property="Text" type="obsolete">
-          <Source>Difftool base &lt; - &gt; local</Source>
-          <Value>啟動比對工具, 比較 base &lt; - &gt; local</Value>
-        </TranslationItem>
-        <TranslationItem Name="difftoolRemoteLocalToolStripMenuItem" Property="Text" type="obsolete">
-          <Source>Difftool remote &lt; - &gt; local </Source>
-          <Value>啟動比對工具, 比較 &lt;-&gt;本地端</Value>
-        </TranslationItem>
-        <TranslationItem Name="openSubmoduleToolStripMenuItem" Property="Text" type="obsolete">
-          <Source>Browse submodule</Source>
-          <Value>瀏覽子模組</Value>
-        </TranslationItem>
-      </translationItems>
-    </TranslationCategory>
-    <TranslationCategory Name="FormChangeLog">
-      <translationItems>
-        <TranslationItem Name="$this" Property="Text">
-          <Source>Change log</Source>
-          <Value>異動日誌</Value>
-        </TranslationItem>
-      </translationItems>
-    </TranslationCategory>
-    <TranslationCategory Name="FormCheckoutBranch">
-      <translationItems>
-        <TranslationItem Name="$this" Property="Text">
-          <Source>Checkout branch</Source>
-          <Value>簽出分支</Value>
-        </TranslationItem>
-        <TranslationItem Name="LocalBranch" Property="Text">
-          <Source>Local branch</Source>
-          <Value>本機分支</Value>
-        </TranslationItem>
-        <TranslationItem Name="Ok" Property="Text">
-          <Source>Checkout</Source>
-          <Value>簽出</Value>
-        </TranslationItem>
-        <TranslationItem Name="Remotebranch" Property="Text">
-          <Source>Remote branch</Source>
-          <Value>遠端分支</Value>
-        </TranslationItem>
-        <TranslationItem Name="_applyShashedItemsAgain" Property="Text">
-          <Source>Apply stashed items to working dir again?</Source>
-          <Value>要把隱藏的目標再次應用到工作目錄嗎？ </Value>
-        </TranslationItem>
-        <TranslationItem Name="_applyShashedItemsAgainCaption" Property="Text" type="unfinished">
-          <Source>Auto stash</Source>
-          <Value>自動緩衝</Value>
-        </TranslationItem>
-        <TranslationItem Name="_createBranch" Property="Text" type="unfinished">
-          <Source>Create local branch with the name:</Source>
-          <Value />
-        </TranslationItem>
-        <TranslationItem Name="_customBranchNameIsEmpty" Property="Text" type="unfinished">
-          <Source>Custom branch name is empty.
-Enter valid branch name or select predefined value.</Source>
-          <Value />
-        </TranslationItem>
-        <TranslationItem Name="_customBranchNameIsNotValid" Property="Text" type="unfinished">
-          <Source>“{0}” is not valid branch name.
-Enter valid branch name or select predefined value.</Source>
-          <Value />
-        </TranslationItem>
-        <TranslationItem Name="_dontShowAgain" Property="Text" type="unfinished">
-          <Source>Don't show me this message again.</Source>
-          <Value />
-        </TranslationItem>
-        <TranslationItem Name="label1" Property="Text">
-          <Source>Select branch</Source>
-          <Value>選擇分支</Value>
-        </TranslationItem>
-        <TranslationItem Name="localChangesGB" Property="Text" type="unfinished">
-          <Source>Local changes</Source>
-          <Value />
-        </TranslationItem>
-        <TranslationItem Name="rbCreateBranchWithCustomName" Property="Text" type="unfinished">
-          <Source>Create local branch with custom name:</Source>
-          <Value />
-        </TranslationItem>
-        <TranslationItem Name="rbDontChange" Property="Text" type="unfinished">
-          <Source>Don't change</Source>
-          <Value />
-        </TranslationItem>
-        <TranslationItem Name="rbDontCreate" Property="Text" type="unfinished">
-          <Source>Checkout remote branch</Source>
-          <Value />
-        </TranslationItem>
-        <TranslationItem Name="rbMerge" Property="Text">
-          <Source>Merge</Source>
-          <Value>合併</Value>
-        </TranslationItem>
-        <TranslationItem Name="rbReset" Property="Text" type="unfinished">
-          <Source>Reset</Source>
-          <Value />
-        </TranslationItem>
-        <TranslationItem Name="rbResetBranch" Property="Text" type="unfinished">
-          <Source>Reset local branch with the name:</Source>
-          <Value />
-        </TranslationItem>
-        <TranslationItem Name="rbStash" Property="Text">
-          <Source>Stash</Source>
-          <Value>隱藏</Value>
-        </TranslationItem>
-      </translationItems>
-    </TranslationCategory>
-    <TranslationCategory Name="FormCheckoutRevision">
-      <translationItems>
-        <TranslationItem Name="$this" Property="Text">
-          <Source>Checkout revision</Source>
-          <Value>簽出版本</Value>
-        </TranslationItem>
-        <TranslationItem Name="Force" Property="Text" type="unfinished">
-          <Source>Force (reset local changes)</Source>
-          <OldSource>Force</OldSource>
-          <Value>強制</Value>
-        </TranslationItem>
-        <TranslationItem Name="Ok" Property="Text">
-          <Source>Checkout</Source>
-          <Value>簽出</Value>
-        </TranslationItem>
-        <TranslationItem Name="_noRevisionSelectedMsgBox" Property="Text" type="unfinished">
-          <Source>Select 1 revision to checkout.</Source>
-          <Value />
-        </TranslationItem>
-        <TranslationItem Name="_noRevisionSelectedMsgBoxCaption" Property="Text">
-          <Source>Checkout</Source>
-          <Value>簽出</Value>
-        </TranslationItem>
-        <TranslationItem Name="label2" Property="Text" type="unfinished">
-          <Source>Checkout this revision</Source>
-          <Value />
-        </TranslationItem>
-        <TranslationItem Name="label3" Property="Text" type="unfinished">
-          <Source>or choose another one.</Source>
-          <Value />
-        </TranslationItem>
-      </translationItems>
-    </TranslationCategory>
-    <TranslationCategory Name="FormCherryPick">
-      <translationItems>
-        <TranslationItem Name="$this" Property="Text">
-          <Source>Cherry pick commit</Source>
-          <Value>優選</Value>
-        </TranslationItem>
-        <TranslationItem Name="AutoCommit" Property="Text">
-          <Source>Automatically create a commit</Source>
-          <Value>當沒有任何合併衝突，自動建立提交。 </Value>
-        </TranslationItem>
-        <TranslationItem Name="BranchInfo" Property="Text">
-          <Source>Cherry pick this commit:</Source>
-          <Value>優化(Cherry pick)此提交：</Value>
-        </TranslationItem>
-        <TranslationItem Name="ParentsLabel" Property="Text">
-          <Source>This commit is a merge, select parent:</Source>
-          <Value>這提交是一個合併，選擇合併的上一層：</Value>
-        </TranslationItem>
-        <TranslationItem Name="Pick" Property="Text">
-          <Source>Cherry pick</Source>
-          <Value>選最好的</Value>
-        </TranslationItem>
-        <TranslationItem Name="_noneParentSelectedText" Property="Text" type="unfinished">
-          <Source>None parent is selected!</Source>
-          <Value />
-        </TranslationItem>
-        <TranslationItem Name="_noneParentSelectedTextCaption" Property="Text">
-          <Source>Error</Source>
-          <Value>錯誤</Value>
-        </TranslationItem>
-        <TranslationItem Name="checkAddReference" Property="Text" type="unfinished">
-          <Source>Add commit reference to commit message</Source>
-          <Value />
-        </TranslationItem>
-        <TranslationItem Name="columnHeader1" Property="Text">
-          <Source>No.</Source>
-          <Value>序號</Value>
-        </TranslationItem>
-        <TranslationItem Name="columnHeader2" Property="Text">
-          <Source>Message</Source>
-          <Value>訊息</Value>
-        </TranslationItem>
-        <TranslationItem Name="columnHeader3" Property="Text">
-          <Source>Author</Source>
-          <Value>作者</Value>
-        </TranslationItem>
-        <TranslationItem Name="columnHeader4" Property="Text">
-          <Source>Date</Source>
-          <Value>日期</Value>
-        </TranslationItem>
-        <TranslationItem Name="label2" Property="Text" type="unfinished">
-          <Source>Choose another
-revision:</Source>
-          <Value />
-        </TranslationItem>
-        <TranslationItem Name="autoParent" Property="Text" type="obsolete">
-          <Source>Automatically set parent to 1 when commit is a merge</Source>
-          <Value>當提交是一個合併時，自動設定父親為1</Value>
-        </TranslationItem>
-        <TranslationItem Name="label1" Property="Text" type="obsolete">
-          <Source>Select a commit you want to cherry pick. The commit will be recommitted on top of the current head.</Source>
-          <Value>選擇您要優選的提交。該提交將在當前的頭部重新提交。 </Value>
-        </TranslationItem>
-      </translationItems>
-    </TranslationCategory>
-    <TranslationCategory Name="FormChooseCommit">
-      <translationItems>
-        <TranslationItem Name="$this" Property="Text" type="unfinished">
-          <Source>Choose Commit</Source>
-          <Value />
-        </TranslationItem>
-        <TranslationItem Name="_noRevisionFoundError" Property="Text" type="unfinished">
-          <Source>No revision found.</Source>
-          <Value />
-        </TranslationItem>
-        <TranslationItem Name="btnOK" Property="Text">
-          <Source>OK</Source>
-          <Value>確定</Value>
-        </TranslationItem>
-        <TranslationItem Name="buttonGotoCommit" Property="Text" type="unfinished">
-          <Source>Go to commit...</Source>
-          <Value>提交...</Value>
-        </TranslationItem>
-        <TranslationItem Name="label1" Property="Text" type="unfinished">
-          <Source>Find specific commit:</Source>
-          <Value />
-        </TranslationItem>
-      </translationItems>
-    </TranslationCategory>
-    <TranslationCategory Name="FormChooseTranslation">
-      <translationItems>
-        <TranslationItem Name="$this" Property="Text">
-          <Source>Choose language</Source>
-          <Value>選擇使用語言</Value>
-        </TranslationItem>
-        <TranslationItem Name="label1" Property="Text">
-          <Source>Choose your language</Source>
-          <Value>選擇你要用的語言</Value>
-        </TranslationItem>
-        <TranslationItem Name="label2" Property="Text">
-          <Source>You can change the language at any time in the settings dialog</Source>
-          <Value>你隨時都可以利用設定對話方塊改變使用的語言</Value>
-        </TranslationItem>
-      </translationItems>
-    </TranslationCategory>
-    <TranslationCategory Name="FormCleanupRepository">
-      <translationItems>
-        <TranslationItem Name="$this" Property="Text">
-          <Source>Cleanup repository</Source>
-          <Value>清理版本庫</Value>
-        </TranslationItem>
-        <TranslationItem Name="Cancel" Property="Text">
-          <Source>Cancel</Source>
-          <Value>取消</Value>
-        </TranslationItem>
-        <TranslationItem Name="Cleanup" Property="Text">
-          <Source>Cleanup</Source>
-          <Value>清理</Value>
-        </TranslationItem>
-        <TranslationItem Name="Preview" Property="Text">
-          <Source>Preview</Source>
-          <Value>預覽</Value>
-        </TranslationItem>
-        <TranslationItem Name="RemoveAll" Property="Text">
-          <Source>Remove all untracked files</Source>
-          <Value>移除所有未追踪的檔案</Value>
-        </TranslationItem>
-        <TranslationItem Name="RemoveDirectories" Property="Text">
-          <Source>Remove untracked directories</Source>
-          <Value>移除所有未追踪的目錄</Value>
-        </TranslationItem>
-        <TranslationItem Name="RemoveIngnored" Property="Text">
-          <Source>Remove only ignored untracked files</Source>
-          <Value>只移除忽略的未追踪的檔案</Value>
-        </TranslationItem>
-        <TranslationItem Name="RemoveNonIgnored" Property="Text">
-          <Source>Remove only non-ignored untracked files</Source>
-          <Value>只移除未忽略的未追踪的檔案</Value>
-        </TranslationItem>
-        <TranslationItem Name="_reallyCleanupQuestion" Property="Text" type="unfinished">
-          <Source>Are you sure you want to cleanup the repository?</Source>
-          <Value />
-        </TranslationItem>
-        <TranslationItem Name="_reallyCleanupQuestionCaption" Property="Text">
-          <Source>Cleanup</Source>
-          <Value>清理</Value>
-        </TranslationItem>
-        <TranslationItem Name="groupBox1" Property="Text">
-          <Source>Cleanup repository</Source>
-          <Value>清理倉庫</Value>
-        </TranslationItem>
-      </translationItems>
-    </TranslationCategory>
-    <TranslationCategory Name="FormClone">
-      <translationItems>
-        <TranslationItem Name="$this" Property="Text">
-          <Source>Clone</Source>
-          <Value>複製</Value>
-        </TranslationItem>
-        <TranslationItem Name="Central" Property="Text">
-          <Source>Central repository, no working dir  (--bare --shared=all)</Source>
-          <Value>中央版本庫，沒有工作目錄(--bare --shared=all)</Value>
-        </TranslationItem>
-        <TranslationItem Name="CentralRepository" Property="Text">
-          <Source>P&amp;ublic repository, no working dir  (--bare)</Source>
-          <Value>中央版本庫，沒有工作目錄(--bare)</Value>
-        </TranslationItem>
-        <TranslationItem Name="FromBrowse" Property="Text">
-          <Source>&amp;Browse</Source>
-          <Value>瀏覽</Value>
-        </TranslationItem>
-        <TranslationItem Name="LoadSSHKey" Property="Text">
-          <Source>&amp;Load SSH key</Source>
-          <Value>加載SSH密鑰</Value>
-        </TranslationItem>
-        <TranslationItem Name="Ok" Property="Text">
-          <Source>Clone</Source>
-          <Value>複製</Value>
-        </TranslationItem>
-        <TranslationItem Name="Personal" Property="Text">
-          <Source>Personal repository</Source>
-          <Value>個人版本庫</Value>
-        </TranslationItem>
-        <TranslationItem Name="PersonalRepository" Property="Text">
-          <Source>&amp;Personal repository</Source>
-          <Value>個人版本庫</Value>
-        </TranslationItem>
-        <TranslationItem Name="ToBrowse" Property="Text">
-          <Source>B&amp;rowse</Source>
-          <Value>瀏覽</Value>
-        </TranslationItem>
-        <TranslationItem Name="_infoDirectoryExists" Property="Text" type="unfinished">
-          <Source>(Directory already exists)</Source>
-          <Value />
-        </TranslationItem>
-        <TranslationItem Name="_infoDirectoryNew" Property="Text" type="unfinished">
-          <Source>(New directory)</Source>
-          <Value />
-        </TranslationItem>
-        <TranslationItem Name="_infoNewRepositoryLocation" Property="Text" type="unfinished">
-          <Source>The repository will be cloned to a new directory located here:
-{0}</Source>
-          <Value />
-        </TranslationItem>
-        <TranslationItem Name="_questionOpenRepo" Property="Text" type="unfinished">
-          <Source>The repository has been cloned successfully.
-Do you want to open the new repository "{0}" now?</Source>
-          <Value />
-        </TranslationItem>
-        <TranslationItem Name="_questionOpenRepoCaption" Property="Text">
-          <Source>Open</Source>
-          <Value>開啟</Value>
-        </TranslationItem>
-        <TranslationItem Name="brachLabel" Property="Text">
-          <Source>&amp;Branch:</Source>
-          <Value>分支</Value>
-        </TranslationItem>
-        <TranslationItem Name="cbIntializeAllSubmodules" Property="Text" type="unfinished">
-          <Source>Initialize all submodules</Source>
-          <Value />
-        </TranslationItem>
-        <TranslationItem Name="groupBox1" Property="Text">
-          <Source>Repository type</Source>
-          <Value>版本庫類型</Value>
-        </TranslationItem>
-        <TranslationItem Name="label1" Property="Text">
-          <Source>&amp;Repository to clone:</Source>
-          <Value>要複製的版本庫</Value>
-        </TranslationItem>
-        <TranslationItem Name="label2" Property="Text">
-          <Source>&amp;Destination:</Source>
-          <Value>目的地</Value>
-        </TranslationItem>
-        <TranslationItem Name="label3" Property="Text">
-          <Source>&amp;Subdirectory to create:</Source>
-          <Value>要建立的子目錄</Value>
-        </TranslationItem>
-        <TranslationItem Name="Info" Property="Text" type="obsolete">
-          <Source>The repository will be cloned to a new directory located here:
-[&amp;Destination:]\GitExtensions</Source>
-          <Value>此版本庫將被複製到一個新的目錄： 
-     [destination]\GitExtensions\</Value>
-        </TranslationItem>
-      </translationItems>
-    </TranslationCategory>
-    <TranslationCategory Name="FormCommandlineHelp">
-      <translationItems>
-        <TranslationItem Name="$this" Property="Text">
-          <Source>Commandline usage</Source>
-          <Value>命令行使用</Value>
-        </TranslationItem>
-        <TranslationItem Name="label1" Property="Text">
-          <Source>Supported commandline arguments for
-gitex.cmd / gitex (located in the same folder as GitExtensions.exe):</Source>
-          <Value>支持的命令行參數：</Value>
-        </TranslationItem>
-      </translationItems>
-    </TranslationCategory>
-    <TranslationCategory Name="FormCommit">
-      <translationItems>
-        <TranslationItem Name="$this" Property="Text">
-          <Source>Commit</Source>
-          <Value>提交</Value>
-        </TranslationItem>
-        <TranslationItem Name="Amend" Property="Text">
-          <Source>&amp;Amend Commit</Source>
-          <Value>更改最後一次提交(&amp;A)</Value>
-        </TranslationItem>
-        <TranslationItem Name="Cancel" Property="Text">
-          <Source>Cancel</Source>
-          <Value>取消</Value>
-        </TranslationItem>
-        <TranslationItem Name="Commit" Property="Text">
-          <Source>&amp;Commit</Source>
-          <Value>提交(&amp;C)</Value>
-        </TranslationItem>
-        <TranslationItem Name="CommitAndPush" Property="Text">
-          <Source>C&amp;ommit &amp;&amp; push</Source>
-          <Value>提交並推送(&amp;o)</Value>
-        </TranslationItem>
-        <TranslationItem Name="Ok" Property="Text">
-          <Source>Commit</Source>
-          <Value>提交</Value>
-        </TranslationItem>
-        <TranslationItem Name="Reset" Property="Text" type="unfinished">
-          <Source>Reset all changes</Source>
-          <OldSource>Reset changes</OldSource>
-          <Value>重設更改</Value>
-        </TranslationItem>
-        <TranslationItem Name="SolveMergeconflicts" Property="Text">
-          <Source>There are unresolved mergeconflicts
-</Source>
-          <Value>有未解決的合併衝突</Value>
-        </TranslationItem>
-        <TranslationItem Name="StageInSuperproject" Property="Text" type="unfinished">
-          <Source>Stage in Superproject</Source>
-          <Value />
-        </TranslationItem>
-        <TranslationItem Name="_amendCommit" Property="Text">
-          <Source>You are about to rewrite history.
-Only use amend if the commit is not published yet!
-
-Do you want to continue?</Source>
-          <Value>您將要改寫歷史。 
-如果提交還沒有被發布，只用修改(Amend)就可以了！ 
-
-你想繼續嗎？ </Value>
-        </TranslationItem>
-        <TranslationItem Name="_amendCommitCaption" Property="Text">
-          <Source>Amend commit</Source>
-          <Value>修改(Amend)提交</Value>
-        </TranslationItem>
-<<<<<<< HEAD
-        <TranslationItem Name="_commitAuthorInfo" Property="Text">
-          <Source>Commit as </Source>
-          <Value>承諾為</Value>
-        </TranslationItem>
-        <TranslationItem Name="_commitAuthorToolTip" Property="Text" type="unfinished">
-          <Source>Click to change author information.</Source>
-          <Value />
-        </TranslationItem>
-=======
->>>>>>> 5162e874
-        <TranslationItem Name="_commitMessageDisabled" Property="Text" type="unfinished">
-          <Source>Commit Message is requested during commit</Source>
-          <Value />
-        </TranslationItem>
-        <TranslationItem Name="_commitMsgFirstLineInvalid" Property="Text" type="unfinished">
-          <Source>First line of commit message contains too many characters.
-Do you want to continue?</Source>
-          <Value />
-        </TranslationItem>
-        <TranslationItem Name="_commitMsgLineInvalid" Property="Text" type="unfinished">
-          <Source>The following line of commit message contains too many characters:
-
-{0}
-
-Do you want to continue?</Source>
-          <Value />
-        </TranslationItem>
-        <TranslationItem Name="_commitMsgRegExNotMatched" Property="Text" type="unfinished">
-          <Source>Commit message does not match RegEx.
-Do you want to continue?</Source>
-          <Value />
-        </TranslationItem>
-        <TranslationItem Name="_commitMsgSecondLineNotEmpty" Property="Text" type="unfinished">
-          <Source>Second line of commit message is not empty.
-Do you want to continue?</Source>
-          <Value />
-        </TranslationItem>
-        <TranslationItem Name="_commitTemplateSettings" Property="Text">
-          <Source>Settings</Source>
-          <Value>設定</Value>
-        </TranslationItem>
-        <TranslationItem Name="_commitValidationCaption" Property="Text" type="unfinished">
-          <Source>Commit validation</Source>
-          <Value />
-        </TranslationItem>
-        <TranslationItem Name="_deleteFailed" Property="Text">
-          <Source>Delete file failed</Source>
-          <Value>刪除檔案失敗</Value>
-        </TranslationItem>
-        <TranslationItem Name="_deleteSelectedFiles" Property="Text">
-          <Source>Are you sure you want delete the selected file(s)?</Source>
-          <Value>您確定要刪除選中的檔案嗎？ </Value>
-        </TranslationItem>
-        <TranslationItem Name="_deleteSelectedFilesCaption" Property="Text">
-          <Source>Delete</Source>
-          <Value>刪除</Value>
-        </TranslationItem>
-        <TranslationItem Name="_deleteUntrackedFiles" Property="Text">
-          <Source>Are you sure you want to delete all untracked files?</Source>
-          <Value>你確定要刪除所有未追踪的檔案嗎？ </Value>
-        </TranslationItem>
-        <TranslationItem Name="_deleteUntrackedFilesCaption" Property="Text">
-          <Source>Delete untracked files.</Source>
-          <Value>刪除未追踪檔案。 </Value>
-        </TranslationItem>
-        <TranslationItem Name="_enterCommitMessage" Property="Text">
-          <Source>Please enter commit message</Source>
-          <Value>請輸入提交訊息</Value>
-        </TranslationItem>
-        <TranslationItem Name="_enterCommitMessageCaption" Property="Text">
-          <Source>Commit message</Source>
-          <Value>提交訊息</Value>
-        </TranslationItem>
-        <TranslationItem Name="_enterCommitMessageHint" Property="Text">
-          <Source>Enter commit message</Source>
-          <Value>輸入提交訊息</Value>
-        </TranslationItem>
-        <TranslationItem Name="_formTitle" Property="Text" type="unfinished">
-          <Source>Commit to {0} ({1})</Source>
-          <Value />
-        </TranslationItem>
-        <TranslationItem Name="_mergeConflicts" Property="Text">
-          <Source>There are unresolved mergeconflicts, solve mergeconflicts before committing.</Source>
-          <Value>有未解決的合併衝突，提交之前要先結果合併衝突。 </Value>
-        </TranslationItem>
-        <TranslationItem Name="_mergeConflictsCaption" Property="Text">
-          <Source>Merge conflicts</Source>
-          <Value>合併衝突</Value>
-        </TranslationItem>
-        <TranslationItem Name="_noFilesStagedAndConfirmAnEmptyMergeCommit" Property="Text" type="unfinished">
-          <Source>There are no files staged for this commit.
-Are you sure you want to commit?</Source>
-          <Value>此次提交沒有載入任何檔案。您確認要提交嗎？ </Value>
-        </TranslationItem>
-        <TranslationItem Name="_noFilesStagedAndNothingToCommit" Property="Text">
-          <Source>There are no files staged for this commit.</Source>
-          <Value>此次提交沒有載入任何檔案。</Value>
-        </TranslationItem>
-        <TranslationItem Name="_noFilesStagedButSuggestToCommitAllUnstaged" Property="Text" type="unfinished">
-          <Source>There are no files staged for this commit. Stage and commit all unstaged files?</Source>
-          <Value />
-        </TranslationItem>
-        <TranslationItem Name="_noStagedChanges" Property="Text">
-          <Source>There are no staged changes</Source>
-          <Value>沒有提交修改</Value>
-        </TranslationItem>
-        <TranslationItem Name="_noUnstagedChanges" Property="Text">
-          <Source>There are no unstaged changes</Source>
-          <Value>沒有未提交的修改</Value>
-        </TranslationItem>
-        <TranslationItem Name="_notOnBranch" Property="Text">
-          <Source>This commit will be unreferenced when switching to another branch and can be lost.
-
-Do you want to continue?</Source>
-          <Value>您尚未位於任何一個分支下工作。 
-當切換到另一分支時，此次提交將變得不會被任何分支引用且有可能丟失。 
-
-您想繼續嗎？ </Value>
-        </TranslationItem>
-        <TranslationItem Name="_notOnBranchButtons" Property="Text" type="unfinished">
-          <Source>Checkout branch|Continue</Source>
-          <Value />
-        </TranslationItem>
-        <TranslationItem Name="_notOnBranchCaption" Property="Text">
-          <Source>Not on a branch</Source>
-          <Value>未於任何分支。 </Value>
-        </TranslationItem>
-        <TranslationItem Name="_notOnBranchMainInstruction" Property="Text" type="unfinished">
-          <Source>You are not working on a branch</Source>
-          <Value />
-        </TranslationItem>
-        <TranslationItem Name="_onlyStageChunkOfSingleFileError" Property="Text">
-          <Source>You can only use this option when selecting a single file</Source>
-          <Value>只有在選擇單一檔案的時候，您才能使用此選項。 </Value>
-        </TranslationItem>
-        <TranslationItem Name="_resetChangesCaption" Property="Text">
-          <Source>Reset changes</Source>
-          <Value>回復修改</Value>
-        </TranslationItem>
-        <TranslationItem Name="_resetSelectedChangesText" Property="Text">
-          <Source>Are you sure you want to reset all selected files?</Source>
-          <Value>你確定要回復所有選定的檔案？ </Value>
-        </TranslationItem>
-        <TranslationItem Name="_resetSelectedLines" Property="Text">
-          <Source>Reset selected line(s)</Source>
-          <Value>重設選擇行</Value>
-        </TranslationItem>
-        <TranslationItem Name="_resetSelectedLinesConfirmation" Property="Text">
-          <Source>Are you sure you want to reset the changes to the selected lines?</Source>
-          <Value>你確定要重設成選擇行那樣？</Value>
-        </TranslationItem>
-        <TranslationItem Name="_resetSelectedLinesToolStripMenuItem" Property="Text" type="unfinished">
-          <Source>Reset selected line(s)</Source>
-          <Value>重設選擇行</Value>
-        </TranslationItem>
-        <TranslationItem Name="_resetStageChunkOfFileCaption" Property="Text">
-          <Source>Unstage chunk of file</Source>
-          <Value>不提交大量檔案</Value>
-        </TranslationItem>
-        <TranslationItem Name="_selectOnlyOneFile" Property="Text">
-          <Source>You must have only one file selected.</Source>
-          <Value>你只能選一個檔案</Value>
-        </TranslationItem>
-        <TranslationItem Name="_selectOnlyOneFileCaption" Property="Text">
-          <Source>Error</Source>
-          <Value>錯誤</Value>
-        </TranslationItem>
-        <TranslationItem Name="_selectionFilterErrorToolTip" Property="Text" type="unfinished">
-          <Source>Error {0}</Source>
-          <Value />
-        </TranslationItem>
-        <TranslationItem Name="_selectionFilterToolTip" Property="Text" type="unfinished">
-          <Source>Enter a regular expression to select unstaged files.</Source>
-          <Value />
-        </TranslationItem>
-        <TranslationItem Name="_stageDetails" Property="Text">
-          <Source>Stage Details</Source>
-          <Value>載入詳細情形</Value>
-        </TranslationItem>
-        <TranslationItem Name="_stageFiles" Property="Text">
-          <Source>Stage {0} files</Source>
-          <Value>載入{0}個檔案</Value>
-        </TranslationItem>
-        <TranslationItem Name="_stageSelectedLines" Property="Text">
-          <Source>Stage selected line(s)</Source>
-          <Value>提交的選擇行</Value>
-        </TranslationItem>
-        <TranslationItem Name="_stageSelectedLinesToolStripMenuItem" Property="Text" type="unfinished">
-          <Source>Stage selected line(s)</Source>
-          <Value>提交的選擇行</Value>
-        </TranslationItem>
-        <TranslationItem Name="_unstageSelectedLines" Property="Text">
-          <Source>Unstage selected line(s)</Source>
-          <Value>沒提交的選擇行</Value>
-        </TranslationItem>
-        <TranslationItem Name="addFileTogitignoreToolStripMenuItem" Property="Text">
-          <Source>Add file to .gitignore</Source>
-          <Value>添加檔案到.gitignore</Value>
-        </TranslationItem>
-        <TranslationItem Name="closeDialogAfterAllFilesCommittedToolStripMenuItem" Property="Text">
-          <Source>Close dialog when all changes are committed</Source>
-          <Value>所有修改提交後關閉視窗</Value>
-        </TranslationItem>
-        <TranslationItem Name="closeDialogAfterEachCommitToolStripMenuItem" Property="Text">
-          <Source>Close dialog after each commit</Source>
-          <Value>提交後關閉視窗</Value>
-        </TranslationItem>
-        <TranslationItem Name="commitAuthorStatus" Property="ToolTipText" type="unfinished">
-          <Source>Click to change author information.</Source>
-          <Value />
-        </TranslationItem>
-        <TranslationItem Name="commitCursorColumnLabel" Property="Text" type="unfinished">
-          <Source>Col</Source>
-          <Value />
-        </TranslationItem>
-        <TranslationItem Name="commitCursorLineLabel" Property="Text" type="unfinished">
-          <Source>Ln</Source>
-          <Value />
-        </TranslationItem>
-        <TranslationItem Name="commitMessageToolStripMenuItem" Property="Text">
-          <Source>Commit &amp;message</Source>
-          <Value>提交訊息(&amp;m)</Value>
-        </TranslationItem>
-        <TranslationItem Name="commitSubmoduleChanges" Property="Text" type="unfinished">
-          <Source>Commit submodule changes</Source>
-          <Value />
-        </TranslationItem>
-        <TranslationItem Name="commitTemplatesToolStripMenuItem" Property="Text" type="unfinished">
-          <Source>Commit &amp;templates</Source>
-          <Value />
-        </TranslationItem>
-        <TranslationItem Name="copyFolderNameMenuItem" Property="Text" type="unfinished">
-          <Source>Copy folder name</Source>
-          <Value />
-        </TranslationItem>
-        <TranslationItem Name="deleteAllUntrackedFilesToolStripMenuItem" Property="Text">
-          <Source>Delete all untracked files</Source>
-          <Value>刪除所有未追蹤檔案</Value>
-        </TranslationItem>
-        <TranslationItem Name="deleteFileToolStripMenuItem" Property="Text">
-          <Source>Delete file</Source>
-          <Value>移除檔案</Value>
-        </TranslationItem>
-        <TranslationItem Name="deleteSelectedFilesToolStripMenuItem" Property="Text">
-          <Source>Delete selected files</Source>
-          <Value>刪除所有選定的檔案</Value>
-        </TranslationItem>
-        <TranslationItem Name="editFileToolStripMenuItem" Property="Text">
-          <Source>Edit file</Source>
-          <Value>編輯檔案</Value>
-        </TranslationItem>
-        <TranslationItem Name="editGitIgnoreToolStripMenuItem" Property="Text">
-          <Source>Edit ignored files</Source>
-          <Value>編輯忽略的檔案</Value>
-        </TranslationItem>
-        <TranslationItem Name="filenameToClipboardToolStripMenuItem" Property="Text">
-          <Source>Copy full path</Source>
-          <Value>檔案名複製到剪貼簿</Value>
-        </TranslationItem>
-        <TranslationItem Name="generateListOfChangesInSubmodulesChangesToolStripMenuItem" Property="Text" type="unfinished">
-          <Source>Generate a list of changes in submodules</Source>
-          <Value />
-        </TranslationItem>
-        <TranslationItem Name="interactiveAddtoolStripMenuItem" Property="Text" type="unfinished">
-          <Source>Interactive Add</Source>
-          <Value />
-        </TranslationItem>
-        <TranslationItem Name="llShowPreview" Property="Text" type="unfinished">
-          <Source>This file is over 5 MB. Click to show preview</Source>
-          <Value />
-        </TranslationItem>
-        <TranslationItem Name="openContainingFolderToolStripMenuItem" Property="Text">
-          <Source>Open containing folder</Source>
-          <Value>開啟所屬資料夾</Value>
-        </TranslationItem>
-        <TranslationItem Name="openDiffMenuItem" Property="Text" type="unfinished">
-          <Source>Open with Difftool</Source>
-          <Value />
-        </TranslationItem>
-        <TranslationItem Name="openFolderMenuItem" Property="Text" type="unfinished">
-          <Source>Open folder</Source>
-          <Value />
-        </TranslationItem>
-        <TranslationItem Name="openSubmoduleMenuItem" Property="Text" type="unfinished">
-          <Source>Open with Git Extensions</Source>
-          <Value />
-        </TranslationItem>
-        <TranslationItem Name="openToolStripMenuItem" Property="Text">
-          <Source>Open</Source>
-          <Value>開啟</Value>
-        </TranslationItem>
-        <TranslationItem Name="openWithDifftoolToolStripMenuItem" Property="Text">
-          <Source>Open with difftool</Source>
-          <Value>用Difftool開啟</Value>
-        </TranslationItem>
-        <TranslationItem Name="openWithToolStripMenuItem" Property="Text">
-          <Source>Open with</Source>
-          <Value>開啟方式</Value>
-        </TranslationItem>
-        <TranslationItem Name="refreshDialogOnFormFocusToolStripMenuItem" Property="Text">
-          <Source>Refresh dialog on form focus</Source>
-          <Value>表單前置時重新整理</Value>
-        </TranslationItem>
-        <TranslationItem Name="resetAlltrackedChangesToolStripMenuItem" Property="Text">
-          <Source>Reset all (tracked) changes</Source>
-          <Value>重設所有（追踪的）的修改</Value>
-        </TranslationItem>
-        <TranslationItem Name="resetChanges" Property="Text">
-          <Source>Reset file or directory changes</Source>
-          <Value>重設檔案修改</Value>
-        </TranslationItem>
-        <TranslationItem Name="resetPartOfFileToolStripMenuItem" Property="Text">
-          <Source>Reset chunk of file</Source>
-          <Value>重設多個檔案</Value>
-        </TranslationItem>
-        <TranslationItem Name="resetSelectedFilesToolStripMenuItem" Property="Text">
-          <Source>Reset selected files</Source>
-          <Value>重設選中的檔案</Value>
-        </TranslationItem>
-        <TranslationItem Name="resetSubmoduleChanges" Property="Text" type="unfinished">
-          <Source>Reset submodule changes</Source>
-          <Value />
-        </TranslationItem>
-        <TranslationItem Name="selectionFilterToolStripMenuItem" Property="Text" type="unfinished">
-          <Source>Selection filter</Source>
-          <Value />
-        </TranslationItem>
-        <TranslationItem Name="showIgnoredFilesToolStripMenuItem" Property="Text">
-          <Source>Show ignored files</Source>
-          <Value>顯示被忽略的檔案</Value>
-        </TranslationItem>
-        <TranslationItem Name="showUntrackedFilesToolStripMenuItem" Property="Text">
-          <Source>Show untracked files</Source>
-          <Value>顯示未追踪檔案</Value>
-        </TranslationItem>
-        <TranslationItem Name="signOffToolStripMenuItem" Property="Text" type="unfinished">
-          <Source>Sign-off commit</Source>
-          <Value />
-        </TranslationItem>
-        <TranslationItem Name="stashSubmoduleChangesToolStripMenuItem" Property="Text" type="unfinished">
-          <Source>Stash submodule changes</Source>
-          <Value />
-        </TranslationItem>
-        <TranslationItem Name="submoduleSummaryMenuItem" Property="Text" type="unfinished">
-          <Source>View summary</Source>
-          <Value />
-        </TranslationItem>
-        <TranslationItem Name="toolAuthorLabelItem" Property="Text">
-          <Source>Author: (Format: "name &lt;mail&gt;")</Source>
-          <Value>作者:(格式:"name &lt;mail&gt;")</Value>
-        </TranslationItem>
-        <TranslationItem Name="toolRefreshItem" Property="Text">
-          <Source>Refresh</Source>
-          <Value>重新整理</Value>
-        </TranslationItem>
-        <TranslationItem Name="toolStageAllItem" Property="Text">
-          <Source>Stage All</Source>
-          <Value>全部提交</Value>
-        </TranslationItem>
-        <TranslationItem Name="toolStageItem" Property="Text">
-          <Source>&amp;Stage</Source>
-          <Value>加入提交(&amp;S)</Value>
-        </TranslationItem>
-        <TranslationItem Name="toolStripLabel1" Property="Text" type="unfinished">
-          <Source>Selection Filter</Source>
-          <Value />
-        </TranslationItem>
-        <TranslationItem Name="toolStripMenuItem10" Property="Text">
-          <Source>Open containing folder</Source>
-          <Value>開啟所屬資料夾</Value>
-        </TranslationItem>
-        <TranslationItem Name="toolStripMenuItem11" Property="Text">
-          <Source>Edit file</Source>
-          <Value>編輯檔案</Value>
-        </TranslationItem>
-        <TranslationItem Name="toolStripMenuItem14" Property="Text">
-          <Source>Copy full path</Source>
-          <Value>檔案名複製到剪貼簿</Value>
-        </TranslationItem>
-        <TranslationItem Name="toolStripMenuItem3" Property="Text">
-          <Source>Options</Source>
-          <Value>選項</Value>
-        </TranslationItem>
-        <TranslationItem Name="toolStripMenuItem6" Property="Text" type="unfinished">
-          <Source>View file history</Source>
-          <Value />
-        </TranslationItem>
-        <TranslationItem Name="toolStripMenuItem7" Property="Text">
-          <Source>Open</Source>
-          <Value>開啟</Value>
-        </TranslationItem>
-        <TranslationItem Name="toolStripMenuItem8" Property="Text">
-          <Source>Open with</Source>
-          <Value>開啟方式</Value>
-        </TranslationItem>
-        <TranslationItem Name="toolStripMenuItem9" Property="Text">
-          <Source>Open with difftool</Source>
-          <Value>用difftool開啟</Value>
-        </TranslationItem>
-        <TranslationItem Name="toolUnstageAllItem" Property="Text">
-          <Source>Unstage All</Source>
-          <Value>全部不提交</Value>
-        </TranslationItem>
-        <TranslationItem Name="toolUnstageItem" Property="Text">
-          <Source>&amp;Unstage</Source>
-          <Value>不要提交(&amp;U)</Value>
-        </TranslationItem>
-        <TranslationItem Name="updateSubmoduleMenuItem" Property="Text" type="unfinished">
-          <Source>Update submodule</Source>
-          <Value />
-        </TranslationItem>
-        <TranslationItem Name="viewFileHistoryToolStripItem" Property="Text" type="unfinished">
-          <Source>View file history</Source>
-          <Value />
-        </TranslationItem>
-        <TranslationItem Name="viewHistoryMenuItem" Property="Text" type="unfinished">
-          <Source>View history</Source>
-          <Value />
-        </TranslationItem>
-        <TranslationItem Name="workingToolStripMenuItem" Property="Text">
-          <Source>Working dir changes</Source>
-          <Value>變更工作目錄</Value>
-        </TranslationItem>
-        <TranslationItem Name="_alsoDeleteUntrackedFiles" Property="Text" type="obsolete">
-          <Source>Do you also want to delete the new files that are in the selection?
-
-Choose 'No' to keep all new files.</Source>
-          <Value>你也要刪除選中檔案中的新檔案嗎？ 
-
-選“否”保留所有新檔案。 </Value>
-        </TranslationItem>
-        <TranslationItem Name="_resetChangesText" Property="Text" type="obsolete">
-          <Source>Are you sure you want to reset the changes to the selected files?</Source>
-          <Value>您確定要重設對選定檔案的更改？</Value>
-        </TranslationItem>
-      </translationItems>
-    </TranslationCategory>
-    <TranslationCategory Name="FormCommitCount">
-      <translationItems>
-        <TranslationItem Name="$this" Property="Text">
-          <Source>Commit count</Source>
-          <Value>提交數</Value>
-        </TranslationItem>
-        <TranslationItem Name="cbIncludeSubmodules" Property="Text" type="unfinished">
-          <Source>Include submodules</Source>
-          <Value />
-        </TranslationItem>
-      </translationItems>
-    </TranslationCategory>
-    <TranslationCategory Name="FormCommitDiff">
-      <translationItems>
-        <TranslationItem Name="$this" Property="Text" type="unfinished">
-          <Source>Diff</Source>
-          <Value>差異</Value>
-        </TranslationItem>
-      </translationItems>
-    </TranslationCategory>
-    <TranslationCategory Name="FormCommitTemplateSettings">
-      <translationItems>
-        <TranslationItem Name="$this" Property="Text" type="unfinished">
-          <Source>Commit template settings</Source>
-          <Value />
-        </TranslationItem>
-        <TranslationItem Name="_emptyTemplate" Property="Text" type="unfinished">
-          <Source>empty</Source>
-          <Value />
-        </TranslationItem>
-        <TranslationItem Name="buttonCancel" Property="Text">
-          <Source>Cancel</Source>
-          <Value>取消</Value>
-        </TranslationItem>
-        <TranslationItem Name="buttonOk" Property="Text" type="unfinished">
-          <Source>OK</Source>
-          <Value>確定</Value>
-        </TranslationItem>
-        <TranslationItem Name="groupBoxCommitTemplates" Property="Text" type="unfinished">
-          <Source>Commit templates</Source>
-          <Value />
-        </TranslationItem>
-        <TranslationItem Name="groupBoxCommitValidation" Property="Text" type="unfinished">
-          <Source>Commit validation</Source>
-          <Value />
-        </TranslationItem>
-        <TranslationItem Name="labelAutoWrap" Property="Text" type="unfinished">
-          <Source>Auto-wrap commit message (except subject line)</Source>
-          <Value />
-        </TranslationItem>
-        <TranslationItem Name="labelCommitTemplate" Property="Text" type="unfinished">
-          <Source>Commit template:</Source>
-          <Value />
-        </TranslationItem>
-        <TranslationItem Name="labelCommitTemplateName" Property="Text">
-          <Source>Name:</Source>
-          <Value>名字:</Value>
-        </TranslationItem>
-        <TranslationItem Name="labelMaxFirstLineLength" Property="Text" type="unfinished">
-          <Source>Maximum numbers of characters in first line (0 = check disabled):</Source>
-          <Value />
-        </TranslationItem>
-        <TranslationItem Name="labelMaxLineLength" Property="Text" type="unfinished">
-          <Source>Maximum numbers of characters per line (0 = check disabled):</Source>
-          <Value />
-        </TranslationItem>
-        <TranslationItem Name="labelRegExCheck" Property="Text" type="unfinished">
-          <Source>Commit must match following RegEx (Empty = check disabled):</Source>
-          <Value />
-        </TranslationItem>
-        <TranslationItem Name="labelSecondLineEmpty" Property="Text" type="unfinished">
-          <Source>Second line must be empty:</Source>
-          <Value />
-        </TranslationItem>
-        <TranslationItem Name="labelUseIndent" Property="Text" type="unfinished">
-          <Source>Indent lines after first line:</Source>
-          <Value />
-        </TranslationItem>
-      </translationItems>
-    </TranslationCategory>
-    <TranslationCategory Name="FormContributors">
-      <translationItems>
-        <TranslationItem Name="$this" Property="Text" type="unfinished">
-          <Source>Contributors</Source>
-          <Value />
-        </TranslationItem>
-        <TranslationItem Name="codersLabel" Property="Text" type="unfinished">
-          <Source>Coders</Source>
-          <Value />
-        </TranslationItem>
-        <TranslationItem Name="designersLabel" Property="Text" type="unfinished">
-          <Source>Designers</Source>
-          <Value />
-        </TranslationItem>
-        <TranslationItem Name="label1" Property="Text" type="unfinished">
-          <Source>Coders:</Source>
-          <Value />
-        </TranslationItem>
-        <TranslationItem Name="label2" Property="Text" type="unfinished">
-          <Source>Translators:</Source>
-          <Value />
-        </TranslationItem>
-        <TranslationItem Name="label4" Property="Text" type="unfinished">
-          <Source>Logo design:</Source>
-          <Value />
-        </TranslationItem>
-        <TranslationItem Name="translatorsLabel" Property="Text" type="unfinished">
-          <Source>Translators</Source>
-          <Value />
-        </TranslationItem>
-      </translationItems>
-    </TranslationCategory>
-    <TranslationCategory Name="FormCreateBranch">
-      <translationItems>
-        <TranslationItem Name="$this" Property="Text" type="unfinished">
-          <Source>Create branch</Source>
-          <OldSource>Create Branch</OldSource>
-          <Value>建立分支</Value>
-        </TranslationItem>
-        <TranslationItem Name="CheckoutAfterCreate" Property="Text">
-          <Source>Checkout after create</Source>
-          <Value>建立後簽出</Value>
-        </TranslationItem>
-        <TranslationItem Name="ClearOrphan" Property="Text" type="unfinished">
-          <Source>Clear working dir and index</Source>
-          <Value />
-        </TranslationItem>
-        <TranslationItem Name="Ok" Property="Text">
-          <Source>Create branch</Source>
-          <Value>建立分支</Value>
-        </TranslationItem>
-        <TranslationItem Name="Orphan" Property="Text" type="unfinished">
-          <Source>Create orphan</Source>
-          <Value />
-        </TranslationItem>
-        <TranslationItem Name="_branchNameIsEmpty" Property="Text" type="unfinished">
-          <Source>Enter branch name.</Source>
-          <Value />
-        </TranslationItem>
-        <TranslationItem Name="_branchNameIsNotValud" Property="Text" type="unfinished">
-          <Source>“{0}” is not valid branch name.</Source>
-          <Value />
-        </TranslationItem>
-        <TranslationItem Name="_noRevisionSelected" Property="Text" type="unfinished">
-          <Source>Select 1 revision to create the branch on.</Source>
-          <Value>選擇一版本來建立分支</Value>
-        </TranslationItem>
-        <TranslationItem Name="groupBox1" Property="Text" type="unfinished">
-          <Source>Orphan</Source>
-          <Value />
-        </TranslationItem>
-        <TranslationItem Name="label1" Property="Text">
-          <Source>Branch name</Source>
-          <Value>分支名稱</Value>
-        </TranslationItem>
-        <TranslationItem Name="label2" Property="Text" type="unfinished">
-          <Source>Create branch at this revision</Source>
-          <Value />
-        </TranslationItem>
-        <TranslationItem Name="label3" Property="Text" type="unfinished">
-          <Source>or choose another one.</Source>
-          <Value />
-        </TranslationItem>
-      </translationItems>
-    </TranslationCategory>
-    <TranslationCategory Name="FormCreateTagAtRevision">
-      <translationItems>
-        <TranslationItem Name="$this" Property="Text">
-          <Source>Create tag</Source>
-          <Value>建立標籤</Value>
-        </TranslationItem>
-        <TranslationItem Name="ForceTag" Property="Text">
-          <Source>Force</Source>
-          <Value>強制</Value>
-        </TranslationItem>
-        <TranslationItem Name="Ok" Property="Text">
-          <Source>Create tag</Source>
-          <Value>建立標籤</Value>
-        </TranslationItem>
-        <TranslationItem Name="_messageCaption" Property="Text">
-          <Source>Tag</Source>
-          <Value>標籤</Value>
-        </TranslationItem>
-        <TranslationItem Name="_noRevisionSelected" Property="Text">
-          <Source>Select 1 revision to create the tag on.</Source>
-          <Value>選擇一個版本來標記</Value>
-        </TranslationItem>
-        <TranslationItem Name="_noTagMessage" Property="Text" type="unfinished">
-          <Source>Please enter a tag message</Source>
-          <Value>請輸入標籤的訊息</Value>
-        </TranslationItem>
-        <TranslationItem Name="_pushToCaption" Property="Text">
-          <Source>Push tag to '{0}'</Source>
-          <Value>推送到{0}</Value>
-        </TranslationItem>
-        <TranslationItem Name="annotate" Property="Text">
-          <Source>Create annotated tag</Source>
-          <Value>建立帶註解的標記</Value>
-        </TranslationItem>
-        <TranslationItem Name="label1" Property="Text">
-          <Source>Tag name</Source>
-          <Value>標籤名稱</Value>
-        </TranslationItem>
-        <TranslationItem Name="label2" Property="Text">
-          <Source>Message</Source>
-          <Value>訊息</Value>
-        </TranslationItem>
-        <TranslationItem Name="label3" Property="Text" type="unfinished">
-          <Source>Create tag at this revision</Source>
-          <Value />
-        </TranslationItem>
-        <TranslationItem Name="label4" Property="Text" type="unfinished">
-          <Source>or choose another one.</Source>
-          <Value />
-        </TranslationItem>
-        <TranslationItem Name="pushTag" Property="Text">
-          <Source>Push tag to '{0}'</Source>
-          <Value>推送到{0}</Value>
-        </TranslationItem>
-        <TranslationItem Name="_noTagMassage" Property="Text" type="obsolete">
-          <Source>Please enter a tag message</Source>
-          <Value>請輸入標籤的訊息</Value>
-        </TranslationItem>
-      </translationItems>
-    </TranslationCategory>
-    <TranslationCategory Name="FormDashboardCategoryTitle">
-      <translationItems>
-        <TranslationItem Name="$this" Property="Text">
-          <Source>Enter Caption</Source>
-          <Value>輸入標題</Value>
-        </TranslationItem>
-        <TranslationItem Name="OkButton" Property="Text">
-          <Source>OK</Source>
-          <Value>確定</Value>
-        </TranslationItem>
-        <TranslationItem Name="_needEnterCaptionText" Property="Text" type="unfinished">
-          <Source>You need to enter a caption.</Source>
-          <Value />
-        </TranslationItem>
-        <TranslationItem Name="_needEnterCaptionTextCaption" Property="Text">
-          <Source>Enter caption</Source>
-          <Value>輸入標題</Value>
-        </TranslationItem>
-        <TranslationItem Name="label1" Property="Text">
-          <Source>Enter caption</Source>
-          <Value>輸入標題</Value>
-        </TranslationItem>
-      </translationItems>
-    </TranslationCategory>
-    <TranslationCategory Name="FormDashboardEditor">
-      <translationItems>
-        <TranslationItem Name="$this" Property="Text">
-          <Source>Start Page</Source>
-          <Value>起始頁</Value>
-        </TranslationItem>
-      </translationItems>
-    </TranslationCategory>
-    <TranslationCategory Name="FormDeleteBranch">
-      <translationItems>
-        <TranslationItem Name="$this" Property="Text">
-          <Source>Delete branch</Source>
-          <Value>刪除分支</Value>
-        </TranslationItem>
-        <TranslationItem Name="ForceDelete" Property="Text">
-          <Source>Force delete</Source>
-          <Value>強制刪除</Value>
-        </TranslationItem>
-        <TranslationItem Name="Ok" Property="Text">
-          <Source>Delete</Source>
-          <Value>刪除</Value>
-        </TranslationItem>
-        <TranslationItem Name="_cannotDeleteCurrentBranchMessage" Property="Text" type="unfinished">
-          <Source>Cannot delete the branch “{0}” which you are currently on.</Source>
-          <Value />
-        </TranslationItem>
-        <TranslationItem Name="_deleteBranchCaption" Property="Text">
-          <Source>Delete branches</Source>
-          <Value>刪除分支</Value>
-        </TranslationItem>
-        <TranslationItem Name="_deleteBranchQuestion" Property="Text">
-          <Source>Are you sure you want to delete selected branches?
-Deleting a branch can cause commits to be deleted too!</Source>
-          <Value>你確定要刪除此分支？ 
-如果刪除一個分支，它對應的提交也會被被刪除！ </Value>
-        </TranslationItem>
-        <TranslationItem Name="_deleteUnmergedBranchForcingSuggestion" Property="Text" type="unfinished">
-          <Source>You cannot delete unmerged branch until you set “force delete” mode.</Source>
-          <Value />
-        </TranslationItem>
-        <TranslationItem Name="label1" Property="Text">
-          <Source>Select branches</Source>
-          <Value>選擇分支</Value>
-        </TranslationItem>
-        <TranslationItem Name="label2" Property="Text">
-          <Source>You can only delete branches when they are fully merged in HEAD. 
-When you delete a branch the commits can get lost because nothing point to them.
-When you want to delete a not-fully merged branch, you can override
-this using `force delete´.
-</Source>
-          <Value>您只能刪除已經在HEAD中完全合併的分支。 
-如果您刪除一分支，對應的提交會丟失，因為已經沒有分支指向它們了。 
-如果您想刪除一個沒有完全合併的分支，請選中“強制刪除”</Value>
-        </TranslationItem>
-      </translationItems>
-    </TranslationCategory>
-    <TranslationCategory Name="FormDeleteTag">
-      <translationItems>
-        <TranslationItem Name="$this" Property="Text">
-          <Source>Delete tag</Source>
-          <Value>刪除標籤</Value>
-        </TranslationItem>
-        <TranslationItem Name="Ok" Property="Text">
-          <Source>Delete</Source>
-          <Value>刪除</Value>
-        </TranslationItem>
-        <TranslationItem Name="deleteTag" Property="Text" type="unfinished">
-          <Source>Delete tag also from the following remote(s):</Source>
-          <Value />
-        </TranslationItem>
-        <TranslationItem Name="label1" Property="Text">
-          <Source>Select tag</Source>
-          <Value>選擇標籤</Value>
-        </TranslationItem>
-        <TranslationItem Name="label2" Property="Text" type="unfinished">
-          <Source>This will delete the selected tag from the (local) repository.</Source>
-          <Value />
-        </TranslationItem>
-        <TranslationItem Name="label3" Property="Text" type="unfinished">
-          <Source>(includes information about deleting tags which are already pushed)</Source>
-          <Value />
-        </TranslationItem>
-      </translationItems>
-    </TranslationCategory>
-    <TranslationCategory Name="FormDiff">
-      <translationItems>
-        <TranslationItem Name="$this" Property="Text">
-          <Source>Diff</Source>
-          <Value>差異</Value>
-        </TranslationItem>
-      </translationItems>
-    </TranslationCategory>
-    <TranslationCategory Name="FormDonate">
-      <translationItems>
-        <TranslationItem Name="$this" Property="Text">
-          <Source>Donate</Source>
-          <Value>捐贈</Value>
-        </TranslationItem>
-        <TranslationItem Name="richTextBox1" Property="Text">
-          <Source>Donate
-
-You can help by making a financial contribution to the project. Donations will be used to cover the costs of hosting a website and to get the resources needed to keep the project running. 
-
-Click on the "Support this project" button to get more information about making a donation.</Source>
-          <Value>捐贈 
-
-你可以通過捐贈對此專案作出財務方面的貢獻。捐款將用於支付架設網站的成本和該專案保持運行的資源。點擊“支持本專案”按鈕來獲取有關捐贈的更多訊息。 </Value>
-        </TranslationItem>
-      </translationItems>
-    </TranslationCategory>
-    <TranslationCategory Name="FormEdit">
-      <translationItems>
-        <TranslationItem Name="$this" Property="Text">
-          <Source>View</Source>
-          <Value>查看</Value>
-        </TranslationItem>
-      </translationItems>
-    </TranslationCategory>
-    <TranslationCategory Name="FormEditor">
-      <translationItems>
-        <TranslationItem Name="$this" Property="Text">
-          <Source>Editor</Source>
-          <Value>編輯者</Value>
-        </TranslationItem>
-        <TranslationItem Name="_cannotOpenFile" Property="Text" type="unfinished">
-          <Source>Cannot open file: </Source>
-          <Value />
-        </TranslationItem>
-        <TranslationItem Name="_cannotSaveFile" Property="Text" type="unfinished">
-          <Source>Cannot save file: </Source>
-          <Value />
-        </TranslationItem>
-        <TranslationItem Name="_error" Property="Text">
-          <Source>Error</Source>
-          <Value>錯誤</Value>
-        </TranslationItem>
-        <TranslationItem Name="_saveChanges" Property="Text">
-          <Source>Do you want to save changes?</Source>
-          <Value>要儲存修改嗎？</Value>
-        </TranslationItem>
-        <TranslationItem Name="_saveChangesCaption" Property="Text">
-          <Source>Save changes</Source>
-          <Value>儲存修改</Value>
-        </TranslationItem>
-        <TranslationItem Name="toolStripSaveButton" Property="ToolTipText">
-          <Source>Save</Source>
-          <Value>儲存</Value>
-        </TranslationItem>
-      </translationItems>
-    </TranslationCategory>
-    <TranslationCategory Name="FormFileHistory">
-      <translationItems>
-        <TranslationItem Name="$this" Property="Text">
-          <Source>File History</Source>
-          <Value>檔案歷史</Value>
-        </TranslationItem>
-        <TranslationItem Name="BlameTab" Property="Text">
-          <Source>Blame</Source>
-          <Value>檔案記錄</Value>
-        </TranslationItem>
-        <TranslationItem Name="DiffTab" Property="Text">
-          <Source>Diff</Source>
-          <Value>差異</Value>
-        </TranslationItem>
-        <TranslationItem Name="ViewTab" Property="Text">
-          <Source>View</Source>
-          <Value>查看</Value>
-        </TranslationItem>
-        <TranslationItem Name="cherryPickThisCommitToolStripMenuItem" Property="Text">
-          <Source>Cherry pick commit</Source>
-          <Value>Cherry pick 提交</Value>
-        </TranslationItem>
-        <TranslationItem Name="diffToolremotelocalStripMenuItem" Property="Text" type="unfinished">
-          <Source>Difftool selected &lt; - &gt; local</Source>
-          <Value />
-        </TranslationItem>
-        <TranslationItem Name="followFileHistoryToolStripMenuItem" Property="Text">
-          <Source>Detect and follow renames</Source>
-          <Value>偵測後改名</Value>
-        </TranslationItem>
-        <TranslationItem Name="fullHistoryToolStripMenuItem" Property="Text">
-          <Source>Full history</Source>
-          <Value>檢視完整歷史</Value>
-        </TranslationItem>
-        <TranslationItem Name="loadBlameOnShowToolStripMenuItem" Property="Text" type="unfinished">
-          <Source>Load blame on show</Source>
-          <Value />
-        </TranslationItem>
-        <TranslationItem Name="loadHistoryOnShowToolStripMenuItem" Property="Text" type="unfinished">
-          <Source>Load history on show</Source>
-          <Value />
-        </TranslationItem>
-        <TranslationItem Name="manipuleerCommitToolStripMenuItem" Property="Text">
-          <Source>Manipulate commit</Source>
-          <Value>對此提交進行...</Value>
-        </TranslationItem>
-        <TranslationItem Name="openWithDifftoolToolStripMenuItem" Property="Text">
-          <Source>Open with difftool</Source>
-          <Value>用difftool開啟</Value>
-        </TranslationItem>
-        <TranslationItem Name="revertCommitToolStripMenuItem" Property="Text">
-          <Source>Revert commit</Source>
-          <Value>Revert 提交</Value>
-        </TranslationItem>
-        <TranslationItem Name="saveAsToolStripMenuItem" Property="Text">
-          <Source>Save as</Source>
-          <Value>另存為</Value>
-        </TranslationItem>
-        <TranslationItem Name="toolStripLabel1" Property="Text">
-          <Source>Branches:</Source>
-          <Value>分支：</Value>
-        </TranslationItem>
-        <TranslationItem Name="toolStripLabel2" Property="Text">
-          <Source>Filter:</Source>
-          <Value>過濾器：</Value>
-        </TranslationItem>
-        <TranslationItem Name="toolStripSplitLoad" Property="ToolTipText" type="unfinished">
-          <Source>Load file history</Source>
-          <Value />
-        </TranslationItem>
-        <TranslationItem Name="viewCommitToolStripMenuItem" Property="Text" type="unfinished">
-          <Source>View commit</Source>
-          <Value />
-        </TranslationItem>
-      </translationItems>
-    </TranslationCategory>
-    <TranslationCategory Name="FormFixHome">
-      <translationItems>
-        <TranslationItem Name="$this" Property="Text">
-          <Source>Home</Source>
-          <Value>首頁</Value>
-        </TranslationItem>
-        <TranslationItem Name="_gitGlobalConfigNotFound" Property="Text" type="unfinished">
-          <Source>The environment variable HOME does not point to a directory that contains the global git config file:
-" {0} "
-
-Do you want Git Extensions to help locate the correct folder?</Source>
-          <Value />
-        </TranslationItem>
-        <TranslationItem Name="_gitGlobalConfigNotFoundCaption" Property="Text" type="unfinished">
-          <Source>Global config</Source>
-          <Value />
-        </TranslationItem>
-        <TranslationItem Name="_gitconfigFoundHome" Property="Text" type="unfinished">
-          <Source>Located .gitconfig in %HOME% ({0}). This setting has been chosen automatically.</Source>
-          <Value />
-        </TranslationItem>
-        <TranslationItem Name="_gitconfigFoundHomedrive" Property="Text" type="unfinished">
-          <Source>Located .gitconfig in %HOMEDRIVE%%HOMEPATH% ({0}). This setting has been chosen automatically.</Source>
-          <Value />
-        </TranslationItem>
-        <TranslationItem Name="_gitconfigFoundPersonalFolder" Property="Text" type="unfinished">
-          <Source>Located .gitconfig in personal folder ({0}). This setting has been chosen automatically.</Source>
-          <Value />
-        </TranslationItem>
-        <TranslationItem Name="_gitconfigFoundUserprofile" Property="Text" type="unfinished">
-          <Source>Located .gitconfig in %USERPROFILE% ({0}). This setting has been chosen automatically.</Source>
-          <Value />
-        </TranslationItem>
-        <TranslationItem Name="_homeNotAccessible" Property="Text" type="unfinished">
-          <Source>The environment variable HOME points to a directory that is not accessible:
-"{0}"</Source>
-          <Value />
-        </TranslationItem>
-        <TranslationItem Name="_noHomeDirectorySpecified" Property="Text" type="unfinished">
-          <Source>Please enter a HOME directory.</Source>
-          <Value />
-        </TranslationItem>
-        <TranslationItem Name="defaultHome" Property="Text">
-          <Source>Use default for HOME</Source>
-          <Value>使用預設HOME</Value>
-        </TranslationItem>
-        <TranslationItem Name="groupBox8" Property="Text">
-          <Source>Environment</Source>
-          <Value>環境</Value>
-        </TranslationItem>
-        <TranslationItem Name="label51" Property="Text">
-          <Source>The global config file located in the location stored environment variable %HOME%. By default %HOME% will be set 
-to %HOMEDRIVE%%HOMEPATH% if empty. Change the default behaviour only if you experience problems. </Source>
-          <Value>全體設定檔案位於%HOME%的位置。預設情形下，如果%HOME%為空，%HOME%將被設置為%HOMEDRIVE%%HOMEPATH%。 
-你應該只在遇到問題的時候才考慮改變預設設置。 </Value>
-        </TranslationItem>
-        <TranslationItem Name="ok" Property="Text">
-          <Source>OK</Source>
-          <Value>確定</Value>
-        </TranslationItem>
-        <TranslationItem Name="otherHome" Property="Text">
-          <Source>Other</Source>
-          <Value>其他</Value>
-        </TranslationItem>
-        <TranslationItem Name="otherHomeBrowse" Property="Text">
-          <Source>Browse</Source>
-          <Value>瀏覽</Value>
-        </TranslationItem>
-        <TranslationItem Name="userprofileHome" Property="Text">
-          <Source>Set HOME to USERPROFILE</Source>
-          <Value>把USERPROFILE設為HOME</Value>
-        </TranslationItem>
-      </translationItems>
-    </TranslationCategory>
-    <TranslationCategory Name="FormFormatPatch">
-      <translationItems>
-        <TranslationItem Name="$this" Property="Text">
-          <Source>Format patch</Source>
-          <Value>格式補丁</Value>
-        </TranslationItem>
-        <TranslationItem Name="Browse" Property="Text">
-          <Source>Browse</Source>
-          <Value>流覽</Value>
-        </TranslationItem>
-        <TranslationItem Name="FormatPatch" Property="Text">
-          <Source>Create patch(es)</Source>
-          <Value>建立補丁</Value>
-        </TranslationItem>
-        <TranslationItem Name="SaveToDir" Property="Text">
-          <Source>Save patches in directory</Source>
-          <Value>儲存補丁到目錄</Value>
-        </TranslationItem>
-        <TranslationItem Name="SelectedBranch" Property="Text">
-          <Source>Branch</Source>
-          <Value>分支</Value>
-        </TranslationItem>
-        <TranslationItem Name="_currentBranchText" Property="Text" type="unfinished">
-          <Source>Current branch:</Source>
-          <Value />
-        </TranslationItem>
-        <TranslationItem Name="_noEmailEnteredText" Property="Text" type="unfinished">
-          <Source>You need to enter an email address.</Source>
-          <Value />
-        </TranslationItem>
-        <TranslationItem Name="_noGitMailConfigured" Property="Text" type="unfinished">
-          <Source>There is no email address configured in the settings dialog.</Source>
-          <Value />
-        </TranslationItem>
-        <TranslationItem Name="_noOutputPathEnteredText" Property="Text" type="unfinished">
-          <Source>You need to enter an output path.</Source>
-          <Value />
-        </TranslationItem>
-        <TranslationItem Name="_noSubjectEnteredText" Property="Text" type="unfinished">
-          <Source>You need to enter a mail subject.</Source>
-          <Value />
-        </TranslationItem>
-        <TranslationItem Name="_patchResultCaption" Property="Text" type="unfinished">
-          <Source>Patch result</Source>
-          <Value />
-        </TranslationItem>
-        <TranslationItem Name="_sendMailResult" Property="Text" type="unfinished">
-          <Source>Send to:</Source>
-          <Value />
-        </TranslationItem>
-        <TranslationItem Name="_sendMailResultFailed" Property="Text" type="unfinished">
-          <Source>Failed to send mail.</Source>
-          <Value />
-        </TranslationItem>
-        <TranslationItem Name="_twoRevisionsNeededCaption" Property="Text" type="unfinished">
-          <Source>Patch error</Source>
-          <Value />
-        </TranslationItem>
-        <TranslationItem Name="_twoRevisionsNeededText" Property="Text" type="unfinished">
-          <Source>You need to select two revisions</Source>
-          <Value />
-        </TranslationItem>
-        <TranslationItem Name="_wrongSmtpSettingsText" Property="Text" type="unfinished">
-          <Source>You need to enter a valid smtp in the settings dialog.</Source>
-          <Value />
-        </TranslationItem>
-        <TranslationItem Name="label1" Property="Text">
-          <Source>Subject</Source>
-          <Value>主旨</Value>
-        </TranslationItem>
-        <TranslationItem Name="label2" Property="Text">
-          <Source>Body</Source>
-          <Value>本文</Value>
-        </TranslationItem>
-        <TranslationItem Name="label3" Property="Text" type="unfinished">
-          <Source>To</Source>
-          <Value />
-        </TranslationItem>
-        <TranslationItem Name="radioButton1" Property="Text" type="unfinished">
-          <Source>Mail patches from</Source>
-          <Value />
-        </TranslationItem>
-        <TranslationItem Name="SendToMail" Property="Text" type="obsolete">
-          <Source>Mail patches to</Source>
-          <Value>寄送補丁到</Value>
-        </TranslationItem>
-      </translationItems>
-    </TranslationCategory>
-    <TranslationCategory Name="FormGerritChangeSubmitted">
-      <translationItems>
-        <TranslationItem Name="$this" Property="Text" type="unfinished">
-          <Source>Change Submitted</Source>
-          <Value />
-        </TranslationItem>
-        <TranslationItem Name="btnClose" Property="Text" type="unfinished">
-          <Source>Close</Source>
-          <Value>關閉</Value>
-        </TranslationItem>
-        <TranslationItem Name="labelSubmitted" Property="Text" type="unfinished">
-          <Source>Your change has been submitted for review at the following location:</Source>
-          <Value />
-        </TranslationItem>
-      </translationItems>
-    </TranslationCategory>
-    <TranslationCategory Name="FormGerritDownload">
-      <translationItems>
-        <TranslationItem Name="$this" Property="Text" type="unfinished">
-          <Source>Download Gerrit Change</Source>
-          <Value />
-        </TranslationItem>
-        <TranslationItem Name="AddRemote" Property="Text" type="unfinished">
-          <Source>Manage remotes</Source>
-          <Value>管理遠端</Value>
-        </TranslationItem>
-        <TranslationItem Name="Download" Property="Text" type="unfinished">
-          <Source>&amp;Download</Source>
-          <Value />
-        </TranslationItem>
-        <TranslationItem Name="_cannotGetChangeDetails" Property="Text" type="unfinished">
-          <Source>Could not retrieve the change details</Source>
-          <Value />
-        </TranslationItem>
-        <TranslationItem Name="_downloadCaption" Property="Text" type="unfinished">
-          <Source>Download change {0}</Source>
-          <Value />
-        </TranslationItem>
-        <TranslationItem Name="_downloadGerritChangeCaption" Property="Text" type="unfinished">
-          <Source>Download Gerrit Change</Source>
-          <Value />
-        </TranslationItem>
-        <TranslationItem Name="_selectChange" Property="Text" type="unfinished">
-          <Source>Please enter a change</Source>
-          <Value />
-        </TranslationItem>
-        <TranslationItem Name="_selectRemote" Property="Text" type="unfinished">
-          <Source>Please select a remote repository</Source>
-          <Value>請選擇一個遠端版本庫</Value>
-        </TranslationItem>
-        <TranslationItem Name="labelChange" Property="Text" type="unfinished">
-          <Source>Change:</Source>
-          <Value />
-        </TranslationItem>
-        <TranslationItem Name="labelEnterChangeIdOrNumber" Property="Text" type="unfinished">
-          <Source>Enter the Change-Id or the number from the Gerrit URL</Source>
-          <Value />
-        </TranslationItem>
-        <TranslationItem Name="labelRemote" Property="Text" type="unfinished">
-          <Source>Remote:</Source>
-          <Value />
-        </TranslationItem>
-        <TranslationItem Name="labelTopicBranch" Property="Text" type="unfinished">
-          <Source>Topic branch:</Source>
-          <Value />
-        </TranslationItem>
-      </translationItems>
-    </TranslationCategory>
-    <TranslationCategory Name="FormGerritPublish">
-      <translationItems>
-        <TranslationItem Name="$this" Property="Text" type="unfinished">
-          <Source>Publish Gerrit Change</Source>
-          <Value />
-        </TranslationItem>
-        <TranslationItem Name="AddRemote" Property="Text" type="unfinished">
-          <Source>Manage remotes</Source>
-          <Value>管理遠端</Value>
-        </TranslationItem>
-        <TranslationItem Name="Publish" Property="Text" type="unfinished">
-          <Source>&amp;Publish</Source>
-          <Value />
-        </TranslationItem>
-        <TranslationItem Name="PublishDraft" Property="Text" type="unfinished">
-          <Source>Submit review as draft</Source>
-          <Value />
-        </TranslationItem>
-        <TranslationItem Name="_publishGerritChangeCaption" Property="Text" type="unfinished">
-          <Source>Publish Gerrit Change</Source>
-          <Value />
-        </TranslationItem>
-        <TranslationItem Name="_publishCaption" Property="Text" type="unfinished">
-          <Source>Publish change</Source>
-          <Value />
-        </TranslationItem>
-        <TranslationItem Name="_selectBranch" Property="Text" type="unfinished">
-          <Source>Please enter a branch</Source>
-          <Value />
-        </TranslationItem>
-        <TranslationItem Name="_selectRemote" Property="Text" type="unfinished">
-          <Source>Please select a remote repository</Source>
-          <Value>請選擇一個遠端版本庫</Value>
-        </TranslationItem>
-        <TranslationItem Name="labelBranch" Property="Text" type="unfinished">
-          <Source>Branch:</Source>
-          <Value />
-        </TranslationItem>
-        <TranslationItem Name="labelRemote" Property="Text" type="unfinished">
-          <Source>Remote:</Source>
-          <Value />
-        </TranslationItem>
-        <TranslationItem Name="labelTopic" Property="Text" type="unfinished">
-          <Source>Topic:</Source>
-          <Value />
-        </TranslationItem>
-      </translationItems>
-    </TranslationCategory>
-    <TranslationCategory Name="FormGitAttributes">
-      <translationItems>
-        <TranslationItem Name="$this" Property="Text">
-          <Source>Edit .gitattributes</Source>
-          <Value>編輯.gitattributes文件</Value>
-        </TranslationItem>
-        <TranslationItem Name="Save" Property="Text">
-          <Source>Save</Source>
-          <Value>儲存</Value>
-        </TranslationItem>
-        <TranslationItem Name="_cannotAccessGitattributes" Property="Text" type="unfinished">
-          <Source>Failed to save .gitattributes.
-Check if file is accessible.</Source>
-          <Value />
-        </TranslationItem>
-        <TranslationItem Name="_cannotAccessGitattributesCaption" Property="Text" type="unfinished">
-          <Source>Failed to save .gitattributes</Source>
-          <Value />
-        </TranslationItem>
-        <TranslationItem Name="_noWorkingDirCaption" Property="Text" type="unfinished">
-          <Source>No working dir</Source>
-          <Value />
-        </TranslationItem>
-        <TranslationItem Name="_saveFileQuestion" Property="Text" type="unfinished">
-          <Source>Save changes to .gitattributes?</Source>
-          <Value />
-        </TranslationItem>
-        <TranslationItem Name="_saveFileQuestionCaption" Property="Text" type="unfinished">
-          <Source>Save changes?</Source>
-          <Value />
-        </TranslationItem>
-        <TranslationItem Name="label1" Property="Text">
-          <Source>Edit the git attributes
-Define attributes per path
-
-Examples
-Mark all jpg files as binary:
-*.jpg binary
-
-Mark sln files as binary:
-*.sln binary
-
-Mark single file as text:
-weirdchars.txt text
-
-For more information run
-command "git help gitattributes"
-</Source>
-          <Value>編輯git的屬性 
-按路徑定義屬性 
-
-舉例： 
-標記所有jpg文件為二進制： 
-*.jpg binary 
-
-標記所有sln文件為二進制： 
-*.sln binary 
-
-標記單個文件為文本 
-weirdchars.txt text 
-
-更多訊息請看git幫助 
-</Value>
-        </TranslationItem>
-        <TranslationItem Name="noWorkingDir" Property="Text">
-          <Source>.gitattributes is only supported when there is a working dir.</Source>
-          <Value>.gitattributes只支援有工作目錄的</Value>
-        </TranslationItem>
-      </translationItems>
-    </TranslationCategory>
-    <TranslationCategory Name="FormGitIgnore">
-      <translationItems>
-        <TranslationItem Name="$this" Property="Text">
-          <Source>Edit .gitignore</Source>
-          <Value>編輯 .gitignore 文件</Value>
-        </TranslationItem>
-        <TranslationItem Name="AddDefault" Property="Text">
-          <Source>Add default ignores</Source>
-          <Value>添加預設的忽略項</Value>
-        </TranslationItem>
-        <TranslationItem Name="AddPattern" Property="Text" type="unfinished">
-          <Source>Add pattern</Source>
-          <Value />
-        </TranslationItem>
-        <TranslationItem Name="Save" Property="Text">
-          <Source>Save</Source>
-          <Value>儲存</Value>
-        </TranslationItem>
-        <TranslationItem Name="_cannotAccessGitignore" Property="Text" type="unfinished">
-          <Source>Failed to save .gitignore.
-Check if file is accessible.</Source>
-          <Value />
-        </TranslationItem>
-        <TranslationItem Name="_cannotAccessGitignoreCaption" Property="Text" type="unfinished">
-          <Source>Failed to save .gitignore</Source>
-          <Value />
-        </TranslationItem>
-        <TranslationItem Name="_gitignoreOnlyInWorkingDirSupported" Property="Text" type="unfinished">
-          <Source>.gitignore is only supported when there is a working dir.</Source>
-          <Value />
-        </TranslationItem>
-        <TranslationItem Name="_gitignoreOnlyInWorkingDirSupportedCaption" Property="Text" type="unfinished">
-          <Source>No working dir</Source>
-          <Value />
-        </TranslationItem>
-        <TranslationItem Name="_saveFileQuestion" Property="Text" type="unfinished">
-          <Source>Save changes to .gitignore?</Source>
-          <Value />
-        </TranslationItem>
-        <TranslationItem Name="_saveFileQuestionCaption" Property="Text" type="unfinished">
-          <Source>Save changes?</Source>
-          <Value />
-        </TranslationItem>
-        <TranslationItem Name="label1" Property="Text">
-          <Source>Specify filepatterns you want git to ignore.
-
-Example:
-#ignore thumbnails created by windows
-Thumbs.db
-#Ignore files build by Visual Studio
-*.user
-*.aps
-*.pch
-*.vspscc
-*_i.c
-*_p.c
-*.ncb
-*.suo
-*.bak
-*.cache
-*.ilk
-*.log
-[Bb]in
-[Dd]ebug*/
-*.sbr
-obj/
-[Rr]elease*/
-_ReSharper*/</Source>
-          <Value>指定你想讓git忽略的文件模板。 
-
-舉例 
-#忽略windows生成的預覽圖文件 
-Thunbs.db 
-#忽略Visual Studio產生的文件 
-*.obj 
-*.exe 
-*.pdb 
-*.user 
-*.aps 
-*.pch 
-*.vspscc 
-*_i.c 
-*_p.c 
-*.ncb 
-*.suo 
-*.tlb 
-*.tlh 
-*.bak 
-*.cache 
-*.ilk 
-*.log 
-[Bb]in 
-[Dd]ebug*/ 
-*.lib 
-*.sbr 
-obj/ 
-[Rr]elease*/ 
-_ReSharper*/</Value>
-        </TranslationItem>
-        <TranslationItem Name="lnkGitIgnorePatterns" Property="Text" type="unfinished">
-          <Source>More gitignore patterns</Source>
-          <Value />
-        </TranslationItem>
-      </translationItems>
-    </TranslationCategory>
-    <TranslationCategory Name="FormGitLog">
-      <translationItems>
-        <TranslationItem Name="$this" Property="Text">
-          <Source>Log</Source>
-          <Value>日誌</Value>
-        </TranslationItem>
-        <TranslationItem Name="alwaysOnTopCheckBox" Property="Text" type="unfinished">
-          <Source>Always on top</Source>
-          <Value />
-        </TranslationItem>
-        <TranslationItem Name="tabPageCommandCache" Property="Text">
-          <Source>Command cache</Source>
-          <Value>命令快取</Value>
-        </TranslationItem>
-        <TranslationItem Name="tabPageCommandLog" Property="Text">
-          <Source>Command log</Source>
-          <Value>命令日誌</Value>
-        </TranslationItem>
-      </translationItems>
-    </TranslationCategory>
-    <TranslationCategory Name="FormGitReview">
-      <translationItems>
-        <TranslationItem Name="$this" Property="Text" type="unfinished">
-          <Source>Edit .gitreview</Source>
-          <Value />
-        </TranslationItem>
-        <TranslationItem Name="Save" Property="Text" type="unfinished">
-          <Source>Save</Source>
-          <Value>保存</Value>
-        </TranslationItem>
-        <TranslationItem Name="_cannotAccessGitreview" Property="Text" type="unfinished">
-          <Source>Failed to save .gitreview.
-Check if file is accessible.</Source>
-          <Value />
-        </TranslationItem>
-        <TranslationItem Name="_cannotAccessGitreviewCaption" Property="Text" type="unfinished">
-          <Source>Failed to save .gitreview</Source>
-          <Value />
-        </TranslationItem>
-        <TranslationItem Name="_gitreviewOnlyInWorkingDirSupported" Property="Text" type="unfinished">
-          <Source>.gitreview is only supported when there is a working dir.</Source>
-          <Value />
-        </TranslationItem>
-        <TranslationItem Name="_gitreviewOnlyInWorkingDirSupportedCaption" Property="Text" type="unfinished">
-          <Source>No working dir</Source>
-          <Value />
-        </TranslationItem>
-        <TranslationItem Name="_saveFileQuestion" Property="Text" type="unfinished">
-          <Source>Save changes to .gitreview?</Source>
-          <Value />
-        </TranslationItem>
-        <TranslationItem Name="_saveFileQuestionCaption" Property="Text" type="unfinished">
-          <Source>Save changes?</Source>
-          <Value />
-        </TranslationItem>
-        <TranslationItem Name="label1" Property="Text" type="unfinished">
-          <Source>Provide the configuration for
-.gitreview to setup Gerrit.
-
-Example configuration:
-
-[gerrit]
-host=review.example.com
-port=29418
-project=department/project.git
-defaultbranch=master
-defaultremote=review
-defaultrebase=0</Source>
-          <Value />
-        </TranslationItem>
-        <TranslationItem Name="lnkGitReviewHelp" Property="Text" type="unfinished">
-          <Source>GitHub page for git-review</Source>
-          <Value />
-        </TranslationItem>
-      </translationItems>
-    </TranslationCategory>
-    <TranslationCategory Name="FormGoToCommit">
-      <translationItems>
-        <TranslationItem Name="$this" Property="Text">
-          <Source>Go to commit</Source>
-          <Value>提交</Value>
-        </TranslationItem>
-        <TranslationItem Name="goButton" Property="Text">
-          <Source>Go</Source>
-          <Value>執行</Value>
-        </TranslationItem>
-        <TranslationItem Name="groupBox1" Property="Text">
-          <Source>Help</Source>
-          <Value>幫助</Value>
-        </TranslationItem>
-        <TranslationItem Name="label1" Property="Text">
-          <Source>Commit expression:</Source>
-          <Value>提交式子:</Value>
-        </TranslationItem>
-        <TranslationItem Name="label2" Property="Text" type="unfinished">
-          <Source>Commit expression examples:
-- complete commit hash: e. g.: 8eab51fcb9c4538eb74c4dcd4c31ffd693ad25c9
-- partial commit hash (if unique): e. g.: 8eab51fcb9c453
-- tag name
-- branch name</Source>
-          <Value />
-        </TranslationItem>
-        <TranslationItem Name="label3" Property="Text" type="unfinished">
-          <Source>Go to tag:</Source>
-          <Value />
-        </TranslationItem>
-        <TranslationItem Name="label4" Property="Text" type="unfinished">
-          <Source>Go to branch:</Source>
-          <Value />
-        </TranslationItem>
-        <TranslationItem Name="linkGitRevParse" Property="Text" type="unfinished">
-          <Source>More see git-rev-parse</Source>
-          <Value />
-        </TranslationItem>
-      </translationItems>
-    </TranslationCategory>
-    <TranslationCategory Name="FormGoToLine">
-      <translationItems>
-        <TranslationItem Name="$this" Property="Text" type="unfinished">
-          <Source>Go to line</Source>
-          <Value />
-        </TranslationItem>
-        <TranslationItem Name="cancelBtn" Property="Text">
-          <Source>Cancel</Source>
-          <Value>取消</Value>
-        </TranslationItem>
-        <TranslationItem Name="lineLabel" Property="Text" type="unfinished">
-          <Source>Line number</Source>
-          <Value />
-        </TranslationItem>
-        <TranslationItem Name="okBtn" Property="Text">
-          <Source>OK</Source>
-          <Value>確定</Value>
-        </TranslationItem>
-      </translationItems>
-    </TranslationCategory>
-    <TranslationCategory Name="FormInit">
-      <translationItems>
-        <TranslationItem Name="$this" Property="Text">
-          <Source>Initialize new repository</Source>
-          <Value>初始化新版本庫</Value>
-        </TranslationItem>
-        <TranslationItem Name="Browse" Property="Text">
-          <Source>Browse</Source>
-          <Value>瀏覽</Value>
-        </TranslationItem>
-        <TranslationItem Name="Central" Property="Text">
-          <Source>Central repository, no working dir  (--bare --shared=all)</Source>
-          <Value>中央版本庫，沒有工作目錄(--bare --shared=all)</Value>
-        </TranslationItem>
-        <TranslationItem Name="Init" Property="Text">
-          <Source>Initialize</Source>
-          <Value>初始化</Value>
-        </TranslationItem>
-        <TranslationItem Name="Personal" Property="Text">
-          <Source>Personal repository</Source>
-          <Value>個人版本庫</Value>
-        </TranslationItem>
-        <TranslationItem Name="_chooseDirectory" Property="Text">
-          <Source>Please choose a directory.</Source>
-          <Value>請選擇一個目錄。</Value>
-        </TranslationItem>
-        <TranslationItem Name="_chooseDirectoryCaption" Property="Text" type="unfinished">
-          <Source>Choose directory</Source>
-          <Value />
-        </TranslationItem>
-        <TranslationItem Name="_chooseDirectoryNotFile" Property="Text" type="unfinished">
-          <Source>Cannot initialize a new repository on a file.
-Please choose a directory.</Source>
-          <Value>無法初始化一個新版本庫，請另選一目錄。</Value>
-        </TranslationItem>
-        <TranslationItem Name="_chooseDirectoryNotFileCaption" Property="Text">
-          <Source>Error</Source>
-          <Value>錯誤</Value>
-        </TranslationItem>
-        <TranslationItem Name="_initMsgBoxCaption" Property="Text">
-          <Source>Initialize new repository</Source>
-          <Value>初始化新版本庫</Value>
-        </TranslationItem>
-        <TranslationItem Name="groupBox1" Property="Text">
-          <Source>Repository type</Source>
-          <Value>版本庫種類</Value>
-        </TranslationItem>
-        <TranslationItem Name="label1" Property="Text">
-          <Source>Directory</Source>
-          <Value>目錄</Value>
-        </TranslationItem>
-      </translationItems>
-    </TranslationCategory>
-    <TranslationCategory Name="FormMailMap">
-      <translationItems>
-        <TranslationItem Name="$this" Property="Text">
-          <Source>Edit .mailmap</Source>
-          <Value>編輯.mailmap檔案</Value>
-        </TranslationItem>
-        <TranslationItem Name="Save" Property="Text">
-          <Source>Save</Source>
-          <Value>儲存</Value>
-        </TranslationItem>
-        <TranslationItem Name="_cannotAccessMailmap" Property="Text" type="unfinished">
-          <Source>Failed to save .mailmap.
-Check if file is accessible.</Source>
-          <Value />
-        </TranslationItem>
-        <TranslationItem Name="_cannotAccessMailmapCaption" Property="Text" type="unfinished">
-          <Source>Failed to save .mailmap</Source>
-          <Value />
-        </TranslationItem>
-        <TranslationItem Name="_mailmapOnlyInWorkingDirSupported" Property="Text" type="unfinished">
-          <Source>.mailmap is only supported when there is a working dir.</Source>
-          <Value />
-        </TranslationItem>
-        <TranslationItem Name="_mailmapOnlyInWorkingDirSupportedCaption" Property="Text" type="unfinished">
-          <Source>No working dir</Source>
-          <Value />
-        </TranslationItem>
-        <TranslationItem Name="_saveFileQuestion" Property="Text" type="unfinished">
-          <Source>Save changes to .mailmap?</Source>
-          <Value />
-        </TranslationItem>
-        <TranslationItem Name="_saveFileQuestionCaption" Property="Text" type="unfinished">
-          <Source>Save changes?</Source>
-          <Value />
-        </TranslationItem>
-        <TranslationItem Name="label1" Property="Text">
-          <Source>Edit the mailmap.
-This file is meant to correct usernames.
-
-Example:
-Henk Westhuis &lt;Henk@.(none)&gt;
-Henk Westhuis &lt;henk_westhuis@hotmail.com&gt;
-
-For more information run
-command "git help shortlog"</Source>
-          <Value>編輯.mailmap檔案。 
-此文件用來給改正用戶名。 
-
-例如： 
-Henk Westhuis &lt;Henk@.(none)&gt; 
-Henk Westhuis &lt;henk_westhuis@hotmail.com&gt;</Value>
-        </TranslationItem>
-      </translationItems>
-    </TranslationCategory>
-    <TranslationCategory Name="FormMergeBranch">
-      <translationItems>
-        <TranslationItem Name="$this" Property="Text">
-          <Source>Merge branches</Source>
-          <Value>合併分行</Value>
-        </TranslationItem>
-        <TranslationItem Name="Currentbranch" Property="Text">
-          <Source>Current branch</Source>
-          <Value>當前分支</Value>
-        </TranslationItem>
-        <TranslationItem Name="NonDefaultMergeStrategy" Property="Text">
-          <Source>Use non-default merge strategy</Source>
-          <Value>使用非預設的合併策略</Value>
-        </TranslationItem>
-        <TranslationItem Name="Ok" Property="Text">
-          <Source>&amp;Merge</Source>
-          <Value>合併(&amp;M)</Value>
-        </TranslationItem>
-        <TranslationItem Name="_strategyTooltipText" Property="Text">
-          <Source>resolve 
-This can only resolve two heads (i.e. the current branch and another branch you pulled from) using a 3-way merge algorithm.
-It tries to carefully detect criss-cross merge ambiguities and is considered generally safe and fast. 
-
-recursive 
-This can only resolve two heads using a 3-way merge algorithm. When there is more than one common ancestor that can be 
-used for 3-way merge, it creates a merged tree of the common ancestors and uses that as the reference tree for the 3-way
-merge. Additionally this can detect and handle merges involving renames. This is the default merge strategy when pulling or 
-merging one branch. 
-
-octopus 
-This resolves cases with more than two heads, but refuses to do a complex merge that needs manual resolution. It is 
-primarily meant to be used for bundling topic branch heads together. This is the default merge strategy when pulling or 
-merging more than one branch. 
-
-ours 
-This resolves any number of heads, but the resulting tree of the merge is always that of the current branch head, effectively 
-ignoring all changes from all other branches. It is meant to be used to supersede old development history of side branches.
-
-subtree 
-This is a modified recursive strategy. When merging trees A and B, if B corresponds to a subtree of A, B is first adjusted to 
-match the tree structure of A, instead of reading the trees at the same level. This adjustment is also done to the common 
-ancestor tree. </Source>
-          <Value>解析（resolve） 
-使用三向合併算法，只能解決兩頭合併（比如當前分支和你“拉”操作的來源分支）。 
-此策略會小心的檢測出交叉合併的二義性，總體來說是安全且快速的。 
-
-遞歸（recursive） 
-使用三向合併算法，只能解決兩頭合併。當兩個分支至少有一個共同祖先能夠使用三向合併的時候，此策略會為所有共同祖先建立一個合併樹並且把這棵樹當做三向合併的引用樹。除此以外，此策略還可以檢測和處理重命名的的合併。此策略是“拉”操作和合併單個分支的默認策略。 
-
-章魚（octopus） 
-此策略可以解決大於兩頭的合併，但是會拒絕需要手動解析的複雜合併。主要的作用是把幾個主要的功用分支綁在一起。此策略是“拉”操作和合併多個分支的默認策略。 
-
-排外（ours） 
-此策略可以解決任意頭合併，但是在合併的結果樹中總是保持當前分支的頭，對於忽略一切其他分支的改變的情況來說極其有效。此策略可以用來接替舊的開發歷史中的副分支。 
-
-子樹（subtree） 
-此策略是修改的遞歸策略。當合併A樹和B樹時，如果B樹對應A的一個子樹，B首先會被調整到設和A樹結構的位置，而不是進行同級別的對比。這種調整也會應用在公共祖先樹上。 </Value>
-        </TranslationItem>
-        <TranslationItem Name="advanced" Property="Text">
-          <Source>Show advanced options</Source>
-          <Value>顯示進階選項</Value>
-        </TranslationItem>
-        <TranslationItem Name="fastForward" Property="Text">
-          <Source>Keep a single branch line if possible (fast forward)</Source>
-          <Value>如果可能的話，建立一個單一分支線(快轉)</Value>
-        </TranslationItem>
-        <TranslationItem Name="groupBox1" Property="Text">
-          <Source>Merge</Source>
-          <Value>合併</Value>
-        </TranslationItem>
-        <TranslationItem Name="label1" Property="Text">
-          <Source>Merge branch into current branch</Source>
-          <Value>把當前分支和另一分支合併</Value>
-        </TranslationItem>
-        <TranslationItem Name="label2" Property="Text">
-          <Source>Merge with</Source>
-          <Value>和...合併</Value>
-        </TranslationItem>
-        <TranslationItem Name="noCommit" Property="Text">
-          <Source>Do not commit</Source>
-          <Value>不提交</Value>
-        </TranslationItem>
-        <TranslationItem Name="noFastForward" Property="Text">
-          <Source>Always create a new merge commit</Source>
-          <Value>總是建立一個新的合併提交(merge commit)</Value>
-        </TranslationItem>
-        <TranslationItem Name="squash" Property="Text">
-          <Source>Squash commits</Source>
-          <Value>壓縮提交</Value>
-        </TranslationItem>
-        <TranslationItem Name="strategyHelp" Property="Text">
-          <Source>Help</Source>
-          <Value>幫助</Value>
-        </TranslationItem>
-      </translationItems>
-    </TranslationCategory>
-    <TranslationCategory Name="FormModifiedDeletedCreated">
-      <translationItems>
-        <TranslationItem Name="$this" Property="Text">
-          <Source>Solve mergeconflict</Source>
-          <Value>解決合併衝突</Value>
-        </TranslationItem>
-        <TranslationItem Name="Abort" Property="Text">
-          <Source>Abort</Source>
-          <Value>終止</Value>
-        </TranslationItem>
-      </translationItems>
-    </TranslationCategory>
-    <TranslationCategory Name="FormOpenDirectory">
-      <translationItems>
-        <TranslationItem Name="$this" Property="Text">
-          <Source>Open local repository</Source>
-          <Value>開啟版本庫</Value>
-        </TranslationItem>
-        <TranslationItem Name="Load" Property="Text">
-          <Source>Open</Source>
-          <Value>開啟</Value>
-        </TranslationItem>
-        <TranslationItem Name="_warningOpenFailed" Property="Text" type="unfinished">
-          <Source>Directory does not exist.</Source>
-          <Value />
-        </TranslationItem>
-        <TranslationItem Name="_warningOpenFailedCaption" Property="Text">
-          <Source>Error</Source>
-          <Value>錯誤</Value>
-        </TranslationItem>
-        <TranslationItem Name="label1" Property="Text">
-          <Source>Directory</Source>
-          <Value>目錄</Value>
-        </TranslationItem>
-      </translationItems>
-    </TranslationCategory>
-    <TranslationCategory Name="FormPluginInformation">
-      <translationItems>
-        <TranslationItem Name="$this" Property="Text" type="unfinished">
-          <Source>Gerrit Plugin</Source>
-          <Value />
-        </TranslationItem>
-        <TranslationItem Name="btnClose" Property="Text" type="unfinished">
-          <Source>Close</Source>
-          <Value>關閉</Value>
-        </TranslationItem>
-        <TranslationItem Name="informationLabel" Property="Text" type="unfinished">
-          <Source>The Gerrit plugin for GitExtensions provides integration with Gerrit for GitExtensions. This plugin has been based on the git-review tool.
-
-To enable Gerrit support for a repository, a .gitreview file must be created. This can be done through the Settings | Edit .gitreview menu option. See the link below for more information on the .gitreview file and the git-review tool.</Source>
-          <Value />
-        </TranslationItem>
-      </translationItems>
-    </TranslationCategory>
-    <TranslationCategory Name="FormPull">
-      <translationItems>
-        <TranslationItem Name="$this" Property="Text">
-          <Source>Pull</Source>
-          <Value>拉取</Value>
-        </TranslationItem>
-        <TranslationItem Name="AddRemote" Property="Text">
-          <Source>Manage</Source>
-          <Value>管理遠端</Value>
-        </TranslationItem>
-        <TranslationItem Name="AllTags" Property="Text" type="unfinished">
-          <Source>Fetch all tags</Source>
-          <Value />
-        </TranslationItem>
-        <TranslationItem Name="AutoStash" Property="Text">
-          <Source>Auto stash</Source>
-          <Value>自動緩衝</Value>
-        </TranslationItem>
-        <TranslationItem Name="Fetch" Property="Text">
-          <Source>Do not merge, only &amp;fetch remote changes</Source>
-          <Value>不合併，只獲取遠端分支</Value>
-        </TranslationItem>
-        <TranslationItem Name="Merge" Property="Text">
-          <Source>&amp;Merge remote branch into current branch</Source>
-          <Value>遠端分支合併到當前分支(&amp;M)</Value>
-        </TranslationItem>
-        <TranslationItem Name="Mergetool" Property="Text">
-          <Source>Solve conflicts</Source>
-          <Value>解決衝突</Value>
-        </TranslationItem>
-        <TranslationItem Name="NoTags" Property="Text" type="unfinished">
-          <Source>Fetch no tag</Source>
-          <Value />
-        </TranslationItem>
-        <TranslationItem Name="Pull" Property="Text">
-          <Source>&amp;Pull</Source>
-          <Value>拉取(&amp;P)</Value>
-        </TranslationItem>
-        <TranslationItem Name="PullFromRemote" Property="Text">
-          <Source>Remote</Source>
-          <Value>遠端</Value>
-        </TranslationItem>
-        <TranslationItem Name="PullFromUrl" Property="Text">
-          <Source>Url</Source>
-          <Value>網址</Value>
-        </TranslationItem>
-        <TranslationItem Name="ReachableTags" Property="Text" type="unfinished">
-          <Source>Follow tagopt, if not specified, fetch tags reachable from remote HEAD</Source>
-          <Value />
-        </TranslationItem>
-        <TranslationItem Name="Rebase" Property="Text">
-          <Source>&amp;Rebase current branch on top of remote branch, creates linear history (use with caution)</Source>
-          <Value>衍合(Rebase)遠端分支到當前分支，建立線性歷史記錄。 
-建議使用時選擇一個遠端分支。 （謹慎使用）(&amp;R)</Value>
-        </TranslationItem>
-        <TranslationItem Name="Stash" Property="Text">
-          <Source>Stash changes</Source>
-          <Value>緩衝更改</Value>
-        </TranslationItem>
-        <TranslationItem Name="_allMergeConflictSolvedQuestion" Property="Text">
-          <Source>Are all merge conflicts solved? Do you want to commit?</Source>
-          <Value>所有的合併衝突都解決了嗎？要不要提交？ </Value>
-        </TranslationItem>
-        <TranslationItem Name="_allMergeConflictSolvedQuestionCaption" Property="Text">
-          <Source>Conflicts solved</Source>
-          <Value>衝突解決了</Value>
-        </TranslationItem>
-        <TranslationItem Name="_applyShashedItemsAgain" Property="Text">
-          <Source>Apply stashed items to working dir again?</Source>
-          <Value>要把隱藏的目標再次應用到工作目錄嗎？ </Value>
-        </TranslationItem>
-        <TranslationItem Name="_applyShashedItemsAgainCaption" Property="Text">
-          <Source>Auto stash</Source>
-          <Value>自動隱藏</Value>
-        </TranslationItem>
-        <TranslationItem Name="_areYouSureYouWantToRebaseMerge" Property="Text" type="unfinished">
-          <Source>The current commit is a merge.
-Are you sure you want to rebase this merge?</Source>
-          <Value />
-        </TranslationItem>
-        <TranslationItem Name="_areYouSureYouWantToRebaseMergeCaption" Property="Text" type="unfinished">
-          <Source>Rebase merge commit?</Source>
-          <Value />
-        </TranslationItem>
-        <TranslationItem Name="_dontShowAgain" Property="Text" type="unfinished">
-          <Source>Don't show me this message again.</Source>
-          <Value />
-        </TranslationItem>
-        <TranslationItem Name="_fetchAllBranchesCanOnlyWithFetch" Property="Text">
-          <Source>You can only fetch all remote branches (*) without merge or rebase.
-If you want to fetch all remote branches, choose fetch.
-If you want to fetch and merge a branch, choose a specific branch.</Source>
-          <Value>如果不使用合併(merge)或者衍合(rebase)，你只能把整個遠端分支(*)都提取過來。如果你想獲取所有遠端分支，那就選擇提取。如果你想獲取和合併某一個分支，那就選擇這個特定的分支。 </Value>
-        </TranslationItem>
-        <TranslationItem Name="_notOnBranch" Property="Text" type="unfinished">
-          <Source>You cannot "pull" when git head detached.
-
-Do you want to continue?</Source>
-          <Value />
-        </TranslationItem>
-        <TranslationItem Name="_notOnBranchButtons" Property="Text" type="unfinished">
-          <Source>Checkout branch|Continue</Source>
-          <Value />
-        </TranslationItem>
-        <TranslationItem Name="_notOnBranchCaption" Property="Text">
-          <Source>Not on a branch</Source>
-          <Value>未於任何分支。 </Value>
-        </TranslationItem>
-        <TranslationItem Name="_notOnBranchMainInstruction" Property="Text" type="unfinished">
-          <Source>You are not working on a branch</Source>
-          <Value />
-        </TranslationItem>
-        <TranslationItem Name="_pruneBranchesBranch" Property="Text" type="unfinished">
-          <Source>Do you want deletes all stale remote-tracking branches?</Source>
-          <Value />
-        </TranslationItem>
-        <TranslationItem Name="_pruneBranchesButtons" Property="Text" type="unfinished">
-          <Source>Deletes stale branches|Cancel</Source>
-          <Value />
-        </TranslationItem>
-        <TranslationItem Name="_pruneBranchesCaption" Property="Text" type="unfinished">
-          <Source>Pull was rejected</Source>
-          <Value />
-        </TranslationItem>
-        <TranslationItem Name="_pruneBranchesMainInstruction" Property="Text" type="unfinished">
-          <Source>Remote branch no longer exist</Source>
-          <Value />
-        </TranslationItem>
-        <TranslationItem Name="_pruneFromCaption" Property="Text" type="unfinished">
-          <Source>Prune remote branches from {0}</Source>
-          <Value />
-        </TranslationItem>
-        <TranslationItem Name="_questionInitSubmodules" Property="Text" type="unfinished">
-          <Source>The pulled has submodules configured.
-Do you want to initialize the submodules?
-This will initialize and update all submodules recursive.</Source>
-          <Value />
-        </TranslationItem>
-        <TranslationItem Name="_questionInitSubmodulesCaption" Property="Text">
-          <Source>Submodules</Source>
-          <Value>子模組</Value>
-        </TranslationItem>
-        <TranslationItem Name="_selectRemoteRepository" Property="Text">
-          <Source>Please select a remote repository</Source>
-          <Value>請選擇一個遠端版本庫</Value>
-        </TranslationItem>
-        <TranslationItem Name="_selectSourceDirectory" Property="Text">
-          <Source>Please select a source directory</Source>
-          <Value>請選擇來源目錄</Value>
-        </TranslationItem>
-        <TranslationItem Name="groupBox1" Property="Text">
-          <Source>Merge options</Source>
-          <Value>合併選項</Value>
-        </TranslationItem>
-        <TranslationItem Name="groupBox2" Property="Text">
-          <Source>Pull from</Source>
-          <Value>從這裡拉取</Value>
-        </TranslationItem>
-        <TranslationItem Name="groupBox3" Property="Text">
-          <Source>Branch</Source>
-          <Value>分支</Value>
-        </TranslationItem>
-        <TranslationItem Name="groupBox4" Property="Text" type="unfinished">
-          <Source>Tag options</Source>
-          <Value />
-        </TranslationItem>
-        <TranslationItem Name="label1" Property="Text">
-          <Source>Local branch</Source>
-          <Value>本機分支</Value>
-        </TranslationItem>
-        <TranslationItem Name="label2" Property="Text">
-          <Source>Remote branch</Source>
-          <Value>遠端分支</Value>
-        </TranslationItem>
-      </translationItems>
-    </TranslationCategory>
-    <TranslationCategory Name="FormPush">
-      <translationItems>
-        <TranslationItem Name="$this" Property="Text">
-          <Source>Push</Source>
-          <Value>推送</Value>
-        </TranslationItem>
-        <TranslationItem Name="AddRemote" Property="Text">
-          <Source>Manage remotes</Source>
-          <Value>管理遠端</Value>
-        </TranslationItem>
-        <TranslationItem Name="BranchTab" Property="Text">
-          <Source>Push branches</Source>
-          <Value>推送分支</Value>
-        </TranslationItem>
-        <TranslationItem Name="DeleteColumn" Property="HeaderText" type="unfinished">
-          <Source>Delete Remote Branch</Source>
-          <Value />
-        </TranslationItem>
-        <TranslationItem Name="ForceColumn" Property="HeaderText" type="unfinished">
-          <Source>Push (Force Rewind)</Source>
-          <Value />
-        </TranslationItem>
-        <TranslationItem Name="ForcePushBranches" Property="Text">
-          <Source>&amp;Force Push</Source>
-          <Value>強制推送(&amp;F)</Value>
-        </TranslationItem>
-        <TranslationItem Name="ForcePushTags" Property="Text">
-          <Source>&amp;Force Push</Source>
-          <Value>強制推送(&amp;F)</Value>
-        </TranslationItem>
-        <TranslationItem Name="LoadSSHKey" Property="Text">
-          <Source>Load SSH key</Source>
-          <Value>載入SSH密鑰</Value>
-        </TranslationItem>
-        <TranslationItem Name="LocalColumn" Property="HeaderText" type="unfinished">
-          <Source>Local Branch</Source>
-          <Value />
-        </TranslationItem>
-        <TranslationItem Name="MultipleBranchTab" Property="Text">
-          <Source>Push multiple branches</Source>
-          <Value>推送多個分支</Value>
-        </TranslationItem>
-        <TranslationItem Name="NewColumn" Property="HeaderText" type="unfinished">
-          <Source>New at Remote</Source>
-          <Value />
-        </TranslationItem>
-        <TranslationItem Name="Pull" Property="Text">
-          <Source>Pull</Source>
-          <Value>拉取</Value>
-        </TranslationItem>
-        <TranslationItem Name="Push" Property="Text">
-          <Source>&amp;Push</Source>
-          <Value>推送(&amp;P)</Value>
-        </TranslationItem>
-        <TranslationItem Name="PushColumn" Property="HeaderText">
-          <Source>Push</Source>
-          <Value>推送</Value>
-        </TranslationItem>
-        <TranslationItem Name="PushToRemote" Property="Text">
-          <Source>Remote</Source>
-          <Value>遠端</Value>
-        </TranslationItem>
-        <TranslationItem Name="PushToUrl" Property="Text">
-          <Source>Url</Source>
-          <Value>網址</Value>
-        </TranslationItem>
-        <TranslationItem Name="RemoteColumn" Property="HeaderText" type="unfinished">
-          <Source>Remote Branch</Source>
-          <Value />
-        </TranslationItem>
-        <TranslationItem Name="ReplaceTrackingReference" Property="Text" type="unfinished">
-          <Source>Replace tracking reference</Source>
-          <Value />
-        </TranslationItem>
-        <TranslationItem Name="ShowOptions" Property="Text" type="unfinished">
-          <Source>Show options</Source>
-          <Value />
-        </TranslationItem>
-        <TranslationItem Name="TagTab" Property="Text">
-          <Source>Push tags</Source>
-          <Value>推送標籤</Value>
-        </TranslationItem>
-        <TranslationItem Name="_branchNewForRemote" Property="Text">
-          <Source>The branch you are about to push seems to be a new branch for the remote.
-Are you sure you want to push this branch?</Source>
-          <Value>您將要推送的這個分支對於遠端來說似乎是個新的分支。 
-您確認要推動這個分支嗎？</Value>
-        </TranslationItem>
-        <TranslationItem Name="_createPullRequestCB" Property="Text">
-          <Source>Create pull request after push</Source>
-          <Value>推送後建立拉取請求</Value>
-        </TranslationItem>
-        <TranslationItem Name="_dontShowAgain" Property="Text" type="unfinished">
-          <Source>Remember my decision.</Source>
-          <Value />
-        </TranslationItem>
-        <TranslationItem Name="_no" Property="Text">
-          <Source>No</Source>
-          <Value>否</Value>
-        </TranslationItem>
-<<<<<<< HEAD
-        <TranslationItem Name="_pullRepository" Property="Text" type="unfinished">
-          <Source>The push was rejected because the tip of your current branch is behind its remote counterpart. Merge the remote changes before pushing again.
-
-Do you want to pull the latest changes?</Source>
-          <Value />
-        </TranslationItem>
-        <TranslationItem Name="_pullRepositoryButtons" Property="Text" type="unfinished">
-          <Source>Pull with default pull action|Pull with rebase|Pull with merge|Cancel</Source>
-          <Value />
-        </TranslationItem>
-        <TranslationItem Name="_pullRepositoryCaption" Property="Text" type="unfinished">
-          <Source>Push was rejected</Source>
-=======
-        <TranslationItem Name="_pullActionFetch" Property="Text" type="unfinished">
-          <Source>fetch</Source>
-          <Value />
-        </TranslationItem>
-        <TranslationItem Name="_pullActionMerge" Property="Text" type="unfinished">
-          <Source>merge</Source>
-          <Value />
-        </TranslationItem>
-        <TranslationItem Name="_pullActionNone" Property="Text" type="unfinished">
-          <Source>none</Source>
-          <Value />
-        </TranslationItem>
-        <TranslationItem Name="_pullActionRebase" Property="Text" type="unfinished">
-          <Source>rebase</Source>
-          <Value />
-        </TranslationItem>
-        <TranslationItem Name="_pullRepository" Property="Text" type="unfinished">
-          <Source>The push was rejected because the tip of your current branch is behind its remote counterpart. Merge the remote changes before pushing again.</Source>
-          <Value />
-        </TranslationItem>
-        <TranslationItem Name="_pullRepositoryButtons" Property="Text" type="unfinished">
-          <Source>Pull with last pull action ({0})|Pull with rebase|Pull with merge|Force push|Cancel</Source>
-          <Value />
-        </TranslationItem>
-        <TranslationItem Name="_pullRepositoryCaption" Property="Text" type="unfinished">
-          <Source>Push was rejected from "{0}"</Source>
->>>>>>> 5162e874
-          <Value />
-        </TranslationItem>
-        <TranslationItem Name="_pullRepositoryMainInstruction" Property="Text" type="unfinished">
-          <Source>Pull latest changes from remote repository</Source>
-          <Value />
-        </TranslationItem>
-        <TranslationItem Name="_pushCaption" Property="Text">
-          <Source>Push</Source>
-          <Value>推送</Value>
-        </TranslationItem>
-        <TranslationItem Name="_pushToCaption" Property="Text">
-          <Source>Push to {0}</Source>
-          <Value>推送到{0}</Value>
-        </TranslationItem>
-        <TranslationItem Name="_selectDestinationDirectory" Property="Text">
-          <Source>Please select a destination directory</Source>
-          <Value>請選擇一個目的目錄</Value>
-        </TranslationItem>
-        <TranslationItem Name="_selectRemote" Property="Text">
-          <Source>Please select a remote repository</Source>
-          <Value>請選擇一個遠端版本庫</Value>
-        </TranslationItem>
-        <TranslationItem Name="_selectTag" Property="Text">
-          <Source>You need to select a tag to push or select "Push all tags".</Source>
-          <Value>您需要選擇一個標籤來推送，或者您可以選擇“推送所有標籤。”</Value>
-        </TranslationItem>
-        <TranslationItem Name="_updateTrackingReference" Property="Text" type="unfinished">
-          <Source>The branch {0} does not have a tracking reference. Do you want to add a tracking reference to {1}?</Source>
-          <Value />
-        </TranslationItem>
-        <TranslationItem Name="_yes" Property="Text">
-          <Source>Yes</Source>
-          <Value>是</Value>
-        </TranslationItem>
-        <TranslationItem Name="groupBox1" Property="Text">
-          <Source>Branch</Source>
-          <Value>分支</Value>
-        </TranslationItem>
-        <TranslationItem Name="groupBox2" Property="Text">
-          <Source>Push to</Source>
-          <Value>推送到</Value>
-        </TranslationItem>
-        <TranslationItem Name="groupBox3" Property="Text">
-          <Source>Tag</Source>
-          <Value>標籤</Value>
-        </TranslationItem>
-        <TranslationItem Name="groupBox4" Property="Text">
-          <Source>Select Branches to Push</Source>
-          <Value>推送選定的分支</Value>
-        </TranslationItem>
-        <TranslationItem Name="label1" Property="Text">
-          <Source>Tag to push</Source>
-          <Value>要推送的標籤</Value>
-        </TranslationItem>
-        <TranslationItem Name="label2" Property="Text" type="unfinished">
-          <Source>Recursive submodules</Source>
-          <Value />
-        </TranslationItem>
-        <TranslationItem Name="labelFrom" Property="Text">
-          <Source>Branch to push</Source>
-          <Value>要推送的分支</Value>
-        </TranslationItem>
-        <TranslationItem Name="labelTo" Property="Text">
-          <Source>to</Source>
-          <Value>到</Value>
-        </TranslationItem>
-        <TranslationItem Name="PushAllBranches" Property="Text" type="obsolete">
-          <Source>Push &amp;all branches</Source>
-          <Value>推送所有分支</Value>
-        </TranslationItem>
-        <TranslationItem Name="PushAllTags" Property="Text" type="obsolete">
-          <Source>Push &amp;all tags</Source>
-          <Value>推送所有標籤</Value>
-        </TranslationItem>
-        <TranslationItem Name="BranchTab" Property="ToolTipText" type="obsolete">
-          <Source>Push branches and commits to remote repository.</Source>
-          <Value>推送分支然後提交到遠端版本庫</Value>
-        </TranslationItem>
-        <TranslationItem Name="TagTab" Property="ToolTipText" type="obsolete">
-          <Source>Push tags to remote repository</Source>
-          <Value>推送標籤到遠端版本庫</Value>
-        </TranslationItem>
-        <TranslationItem Name="RemoteBranch" Property="Text" type="obsolete">
-          <Source>checkoutBranchForm</Source>
-          <Value>嚴重:不是git的版本庫(或是任一上層目錄):.git</Value>
-        </TranslationItem>
-      </translationItems>
-    </TranslationCategory>
-    <TranslationCategory Name="FormPuttyError">
-      <translationItems>
-        <TranslationItem Name="$this" Property="Text">
-          <Source>Authentication error</Source>
-          <Value>驗證錯誤</Value>
-        </TranslationItem>
-        <TranslationItem Name="Cancel" Property="Text">
-          <Source>Cancel</Source>
-          <Value>取消</Value>
-        </TranslationItem>
-        <TranslationItem Name="LoadSSHKey" Property="Text">
-          <Source>Load SSH key</Source>
-          <Value>載入SSH密鑰</Value>
-        </TranslationItem>
-        <TranslationItem Name="Retry" Property="Text">
-          <Source>Retry</Source>
-          <Value>重試</Value>
-        </TranslationItem>
-        <TranslationItem Name="lblMustAuthenticate" Property="Text" type="unfinished">
-          <Source>You must authenticate to run this command.</Source>
-          <Value />
-        </TranslationItem>
-        <TranslationItem Name="lblPleaseLoadKey" Property="Text" type="unfinished">
-          <Source>Please load your SSH private key</Source>
-          <Value />
-        </TranslationItem>
-      </translationItems>
-    </TranslationCategory>
-    <TranslationCategory Name="FormRebase">
-      <translationItems>
-        <TranslationItem Name="$this" Property="Text">
-          <Source>Rebase</Source>
-          <Value>衍合(Rebase)</Value>
-        </TranslationItem>
-        <TranslationItem Name="Abort" Property="Text">
-          <Source>Abort</Source>
-          <Value>終止</Value>
-        </TranslationItem>
-        <TranslationItem Name="AddFiles" Property="Text">
-          <Source>Add files</Source>
-          <Value>添加檔案</Value>
-        </TranslationItem>
-        <TranslationItem Name="Mergetool" Property="Text">
-          <Source>Solve conflicts</Source>
-          <Value>解決衝突</Value>
-        </TranslationItem>
-        <TranslationItem Name="Ok" Property="Text">
-          <Source>Rebase</Source>
-          <Value>衍合(Rebase)</Value>
-        </TranslationItem>
-        <TranslationItem Name="Resolved" Property="Text">
-          <Source>Continue rebase</Source>
-          <Value>繼續衍合(Rebase)</Value>
-        </TranslationItem>
-        <TranslationItem Name="ShowOptions" Property="Text" type="unfinished">
-          <Source>Show options</Source>
-          <Value />
-        </TranslationItem>
-        <TranslationItem Name="Skip" Property="Text">
-          <Source>Skip this commit</Source>
-          <Value>跳過此提交</Value>
-        </TranslationItem>
-        <TranslationItem Name="SolveMergeconflicts" Property="Text">
-          <Source>There are unresolved mergeconflicts
-</Source>
-          <Value>有未解決的合併錯誤</Value>
-        </TranslationItem>
-        <TranslationItem Name="_branchUpToDateCaption" Property="Text">
-          <Source>Rebase</Source>
-          <Value>衍合(Rebase)</Value>
-        </TranslationItem>
-        <TranslationItem Name="_branchUpToDateText" Property="Text" type="unfinished">
-          <Source>Current branch a is up to date.
-Nothing to rebase.</Source>
-          <Value />
-        </TranslationItem>
-        <TranslationItem Name="_continueRebaseText" Property="Text">
-          <Source>Continue rebase</Source>
-          <Value>繼續衍合(Rebase)</Value>
-        </TranslationItem>
-        <TranslationItem Name="_continueRebaseText2" Property="Text" type="unfinished">
-          <Source>&gt;Continue rebase&lt;</Source>
-          <Value />
-        </TranslationItem>
-        <TranslationItem Name="_noBranchSelectedText" Property="Text" type="unfinished">
-          <Source>Please select a branch</Source>
-          <Value />
-        </TranslationItem>
-        <TranslationItem Name="_solveConflictsText" Property="Text">
-          <Source>Solve conflicts</Source>
-          <Value>&gt;解決衝突&lt;</Value>
-        </TranslationItem>
-        <TranslationItem Name="_solveConflictsText2" Property="Text" type="unfinished">
-          <Source>&gt;Solve conflicts&lt;</Source>
-          <Value />
-        </TranslationItem>
-        <TranslationItem Name="chkAutosquash" Property="Text" type="unfinished">
-          <Source>Autosquash</Source>
-          <Value />
-        </TranslationItem>
-        <TranslationItem Name="chkInteractive" Property="Text">
-          <Source>Interactive Rebase</Source>
-          <Value>交互式衍合(Rebase)</Value>
-        </TranslationItem>
-        <TranslationItem Name="chkPreserveMerges" Property="Text" type="unfinished">
-          <Source>Preserve Merges</Source>
-          <Value />
-        </TranslationItem>
-        <TranslationItem Name="chkSpecificRange" Property="Text" type="unfinished">
-          <Source>Specific range</Source>
-          <Value />
-        </TranslationItem>
-        <TranslationItem Name="label1" Property="Text">
-          <Source>Rebase current branch on top of another branch</Source>
-          <Value>將當前分支衍合到另一分支頂部</Value>
-        </TranslationItem>
-        <TranslationItem Name="label2" Property="Text">
-          <Source>Rebase on</Source>
-          <Value>衍合於(Rebase on)</Value>
-        </TranslationItem>
-        <TranslationItem Name="label3" Property="Text">
-          <Source>Commits to re-apply:</Source>
-          <Value>提交後再次應用：</Value>
-        </TranslationItem>
-        <TranslationItem Name="lblCurrent" Property="Text" type="unfinished">
-          <Source>Current branch:</Source>
-          <Value />
-        </TranslationItem>
-        <TranslationItem Name="lblRangeFrom" Property="Text" type="unfinished">
-          <Source>From (exc.)</Source>
-          <Value />
-        </TranslationItem>
-        <TranslationItem Name="lblRangeTo" Property="Text" type="unfinished">
-          <Source>To</Source>
-          <Value />
-        </TranslationItem>
-        <TranslationItem Name="Currentbranch" Property="Text" type="obsolete">
-          <Source>Current</Source>
-          <Value>當前</Value>
-        </TranslationItem>
-      </translationItems>
-    </TranslationCategory>
-    <TranslationCategory Name="FormRecentReposSettings">
-      <translationItems>
-        <TranslationItem Name="$this" Property="Text" type="unfinished">
-          <Source>Recent repositories settings</Source>
-          <Value />
-        </TranslationItem>
-        <TranslationItem Name="Abort" Property="Text">
-          <Source>Cancel</Source>
-          <Value>取消</Value>
-        </TranslationItem>
-        <TranslationItem Name="MostRecentLabel" Property="Text" type="unfinished">
-          <Source>Most recent repositories</Source>
-          <Value />
-        </TranslationItem>
-        <TranslationItem Name="Ok" Property="Text">
-          <Source>OK</Source>
-          <Value>確定</Value>
-        </TranslationItem>
-        <TranslationItem Name="anchorToLessToolStripMenuItem" Property="Text" type="unfinished">
-          <Source>Anchor to less recent repositories</Source>
-          <Value />
-        </TranslationItem>
-        <TranslationItem Name="anchorToMostToolStripMenuItem" Property="Text" type="unfinished">
-          <Source>Anchor to most recent repositories</Source>
-          <Value />
-        </TranslationItem>
-        <TranslationItem Name="comboMinWidthLabel" Property="Text" type="unfinished">
-          <Source>Combobox minimum width (0 = Autosize)</Source>
-          <Value />
-        </TranslationItem>
-        <TranslationItem Name="dontShortenRB" Property="Text" type="unfinished">
-          <Source>Do not shorten  </Source>
-          <Value />
-        </TranslationItem>
-        <TranslationItem Name="label1" Property="Text" type="unfinished">
-          <Source>Less recent repositories</Source>
-          <Value />
-        </TranslationItem>
-        <TranslationItem Name="maxRecentRepositories" Property="Text" type="unfinished">
-          <Source>Maximum number of most recent repositories</Source>
-          <Value />
-        </TranslationItem>
-        <TranslationItem Name="middleDotRB" Property="Text" type="unfinished">
-          <Source>Replace middle part with dots </Source>
-          <Value />
-        </TranslationItem>
-        <TranslationItem Name="mostSigDirRB" Property="Text" type="unfinished">
-          <Source>The most significant directory </Source>
-          <Value />
-        </TranslationItem>
-        <TranslationItem Name="removeAnchorToolStripMenuItem" Property="Text" type="unfinished">
-          <Source>Remove anchor</Source>
-          <Value />
-        </TranslationItem>
-        <TranslationItem Name="removeRecentToolStripMenuItem" Property="Text" type="unfinished">
-          <Source>Remove from recent repositories</Source>
-          <Value />
-        </TranslationItem>
-        <TranslationItem Name="shorteningGB" Property="Text" type="unfinished">
-          <Source>Shortening strategy</Source>
-          <Value />
-        </TranslationItem>
-        <TranslationItem Name="sortLessRecentRepos" Property="Text" type="unfinished">
-          <Source>Sort less recent repositories alphabetically</Source>
-          <Value />
-        </TranslationItem>
-        <TranslationItem Name="sortMostRecentRepos" Property="Text" type="unfinished">
-          <Source>Sort most recent repositories alphabetically</Source>
-          <Value />
-        </TranslationItem>
-      </translationItems>
-    </TranslationCategory>
-    <TranslationCategory Name="FormRemotes">
-      <translationItems>
-        <TranslationItem Name="$this" Property="Text">
-          <Source>Remote repositories</Source>
-          <Value>遠端版本庫</Value>
-        </TranslationItem>
-        <TranslationItem Name="BName" Property="HeaderText">
-          <Source>Name</Source>
-          <Value>名稱</Value>
-        </TranslationItem>
-        <TranslationItem Name="BranchName" Property="HeaderText">
-          <Source>Local branch name</Source>
-          <Value>本機分支名稱</Value>
-        </TranslationItem>
-        <TranslationItem Name="Delete" Property="Text">
-          <Source>Delete</Source>
-          <Value>刪除</Value>
-        </TranslationItem>
-        <TranslationItem Name="LoadSSHKey" Property="Text">
-          <Source>Load SSH key</Source>
-          <Value>載入SSH鑰匙</Value>
-        </TranslationItem>
-        <TranslationItem Name="MergeWith" Property="HeaderText">
-          <Source>Default merge with</Source>
-          <Value>預設合併</Value>
-        </TranslationItem>
-        <TranslationItem Name="New" Property="Text">
-          <Source>New</Source>
-          <Value>新</Value>
-        </TranslationItem>
-        <TranslationItem Name="Prune" Property="Text">
-          <Source>Prune remote branches</Source>
-          <Value>刪除遠端分支</Value>
-        </TranslationItem>
-        <TranslationItem Name="PuTTYSSH" Property="Text">
-          <Source>PuTTY SSH</Source>
-          <Value>PuTTY SSH</Value>
-        </TranslationItem>
-        <TranslationItem Name="RemoteCombo" Property="HeaderText">
-          <Source>Remote repository</Source>
-          <Value>遠端版本庫</Value>
-        </TranslationItem>
-        <TranslationItem Name="Save" Property="Text">
-          <Source>Save changes</Source>
-          <Value>儲存</Value>
-        </TranslationItem>
-        <TranslationItem Name="SaveDefaultPushPull" Property="Text">
-          <Source>Save</Source>
-          <Value>儲存</Value>
-        </TranslationItem>
-        <TranslationItem Name="SshBrowse" Property="Text">
-          <Source>Browse</Source>
-          <Value>瀏覽</Value>
-        </TranslationItem>
-        <TranslationItem Name="TestConnection" Property="Text">
-          <Source>Test connection</Source>
-          <Value>連接測試</Value>
-        </TranslationItem>
-        <TranslationItem Name="UpdateBranch" Property="Text">
-          <Source>Update all remote branch info</Source>
-          <Value>更新所有遠端分支資訊</Value>
-        </TranslationItem>
-        <TranslationItem Name="_hintDelete" Property="Text">
-          <Source>Delete</Source>
-          <Value>刪除</Value>
-        </TranslationItem>
-        <TranslationItem Name="_labelUrlAsFetch" Property="Text" type="unfinished">
-          <Source>Fetch Url</Source>
-          <Value />
-        </TranslationItem>
-        <TranslationItem Name="_labelUrlAsFetchPush" Property="Text">
-          <Source>Url</Source>
-          <Value>網址</Value>
-        </TranslationItem>
-        <TranslationItem Name="_questionAutoPullBehaviour" Property="Text" type="unfinished">
-          <Source>You have added a new remote repository.
-Do you want to automatically configure the default push and pull behavior for this remote?</Source>
-          <Value />
-        </TranslationItem>
-        <TranslationItem Name="_questionAutoPullBehaviourCaption" Property="Text" type="unfinished">
-          <Source>New remote</Source>
-          <Value />
-        </TranslationItem>
-        <TranslationItem Name="_questionDeleteRemote" Property="Text" type="unfinished">
-          <Source>Are you sure you want to delete this remote?</Source>
-          <Value />
-        </TranslationItem>
-        <TranslationItem Name="_questionDeleteRemoteCaption" Property="Text">
-          <Source>Delete</Source>
-          <Value>刪除</Value>
-        </TranslationItem>
-        <TranslationItem Name="_remoteBranchDataError" Property="Text" type="unfinished">
-          <Source>Invalid ´{1}´ found for branch ´{0}´.
-Value has been reset to empty value.</Source>
-          <Value />
-        </TranslationItem>
-        <TranslationItem Name="_sshKeyOpenCaption" Property="Text" type="unfinished">
-          <Source>Select ssh key file</Source>
-          <Value />
-        </TranslationItem>
-        <TranslationItem Name="_sshKeyOpenFilter" Property="Text" type="unfinished">
-          <Source>Private key (*.ppk)</Source>
-          <Value />
-        </TranslationItem>
-        <TranslationItem Name="_warningNoKeyEntered" Property="Text" type="unfinished">
-          <Source>No SSH key file entered</Source>
-          <Value />
-        </TranslationItem>
-        <TranslationItem Name="_warningValidRemote" Property="Text" type="unfinished">
-          <Source>You need to configure a valid url for this remote</Source>
-          <Value />
-        </TranslationItem>
-        <TranslationItem Name="_warningValidRemoteCaption" Property="Text" type="unfinished">
-          <Source>Url needed</Source>
-          <Value />
-        </TranslationItem>
-        <TranslationItem Name="buttonClose" Property="Text">
-          <Source>Close</Source>
-          <Value>關閉</Value>
-        </TranslationItem>
-        <TranslationItem Name="checkBoxSepPushUrl" Property="Text" type="unfinished">
-          <Source>Separate Push Url</Source>
-          <Value />
-        </TranslationItem>
-        <TranslationItem Name="dataGridViewTextBoxColumn1" Property="HeaderText">
-          <Source>Name</Source>
-          <Value>名稱</Value>
-        </TranslationItem>
-        <TranslationItem Name="groupBox1" Property="Text">
-          <Source>Details</Source>
-          <Value>詳細資料</Value>
-        </TranslationItem>
-        <TranslationItem Name="label1" Property="Text">
-          <Source>Name</Source>
-          <Value>名稱</Value>
-        </TranslationItem>
-        <TranslationItem Name="label2" Property="Text">
-          <Source>Url</Source>
-          <Value>網址</Value>
-        </TranslationItem>
-        <TranslationItem Name="label3" Property="Text">
-          <Source>Private key file</Source>
-          <Value>私鑰檔案</Value>
-        </TranslationItem>
-        <TranslationItem Name="label4" Property="Text">
-          <Source>Local branch name</Source>
-          <Value>本機分支名稱</Value>
-        </TranslationItem>
-        <TranslationItem Name="label5" Property="Text">
-          <Source>Remote repository</Source>
-          <Value>遠端版本庫</Value>
-        </TranslationItem>
-        <TranslationItem Name="label6" Property="Text">
-          <Source>Default merge with</Source>
-          <Value>預設合併</Value>
-        </TranslationItem>
-        <TranslationItem Name="labelPushUrl" Property="Text" type="unfinished">
-          <Source>Push Url</Source>
-          <Value />
-        </TranslationItem>
-        <TranslationItem Name="nameDataGridViewTextBoxColumn" Property="HeaderText">
-          <Source>Branch</Source>
-          <Value>分支</Value>
-        </TranslationItem>
-        <TranslationItem Name="tabPage1" Property="Text">
-          <Source>Remote repositories</Source>
-          <Value>遠端版本庫</Value>
-        </TranslationItem>
-        <TranslationItem Name="tabPage2" Property="Text">
-          <Source>Default pull behavior (fetch &amp; merge)</Source>
-          <Value>預設拉取動作(獲取與合併)</Value>
-        </TranslationItem>
-      </translationItems>
-    </TranslationCategory>
-    <TranslationCategory Name="FormRenameBranch">
-      <translationItems>
-        <TranslationItem Name="$this" Property="Text">
-          <Source>Rename branch</Source>
-          <Value>重新命名分支</Value>
-        </TranslationItem>
-        <TranslationItem Name="Ok" Property="Text">
-          <Source>Rename</Source>
-          <Value>執行</Value>
-        </TranslationItem>
-        <TranslationItem Name="_branchRenameFailed" Property="Text">
-          <Source>Rename failed.</Source>
-          <Value>重新命名失敗</Value>
-        </TranslationItem>
-        <TranslationItem Name="label1" Property="Text">
-          <Source>New name</Source>
-          <Value>分支更名為</Value>
-        </TranslationItem>
-      </translationItems>
-    </TranslationCategory>
-    <TranslationCategory Name="FormResetChanges">
-      <translationItems>
-        <TranslationItem Name="$this" Property="Text">
-          <Source>Reset changes</Source>
-          <Value>回復修改</Value>
-        </TranslationItem>
-        <TranslationItem Name="btnCancel" Property="Text">
-          <Source>Cancel</Source>
-          <Value>取消</Value>
-        </TranslationItem>
-        <TranslationItem Name="btnReset" Property="Text" type="unfinished">
-          <Source>Reset</Source>
-          <Value />
-        </TranslationItem>
-        <TranslationItem Name="cbDeleteNewFilesAndDirectories" Property="Text" type="unfinished">
-          <Source>Also delete new files and/or directories</Source>
-          <Value />
-        </TranslationItem>
-        <TranslationItem Name="label1" Property="Text" type="unfinished">
-          <Source>Are you sure you want to reset your changes?</Source>
-          <Value />
-        </TranslationItem>
-        <TranslationItem Name="label2" Property="Text" type="unfinished">
-          <Source>This will delete any uncommitted work.</Source>
-          <Value />
-        </TranslationItem>
-      </translationItems>
-    </TranslationCategory>
-    <TranslationCategory Name="FormResetCurrentBranch">
-      <translationItems>
-        <TranslationItem Name="$this" Property="Text">
-          <Source>Reset current branch</Source>
-          <Value>重置當前分支</Value>
-        </TranslationItem>
-        <TranslationItem Name="Cancel" Property="Text">
-          <Source>Cancel</Source>
-          <Value>取消</Value>
-        </TranslationItem>
-        <TranslationItem Name="Hard" Property="Text" type="unfinished">
-          <Source>Hard: reset working dir and index
-(discard ALL local changes, even uncommitted changes)</Source>
-          <OldSource>Hard: reset working dir and index (discard ALL local changes, even uncommitted changes)</OldSource>
-          <Value>強迫模式：重置工作目錄和索引（放棄所有的本機修改，甚至未提交的修改）</Value>
-        </TranslationItem>
-        <TranslationItem Name="Mixed" Property="Text">
-          <Source>Mixed: leave working dir untouched, reset index</Source>
-          <Value>混合模式：不動工作目錄，只是重置索引</Value>
-        </TranslationItem>
-        <TranslationItem Name="Ok" Property="Text">
-          <Source>OK</Source>
-          <Value>確定</Value>
-        </TranslationItem>
-        <TranslationItem Name="Soft" Property="Text">
-          <Source>Soft: leave working dir and index untouched</Source>
-          <Value>軟模式：保持工作目錄和索引均不變</Value>
-        </TranslationItem>
-        <TranslationItem Name="branchInfo" Property="Text" type="unfinished">
-          <Source>Reset branch '{0}' to revision:</Source>
-          <OldSource>Reset {0} to:</OldSource>
-          <Value>重置{0}到：</Value>
-        </TranslationItem>
-        <TranslationItem Name="groupBox1" Property="Text">
-          <Source>Reset type</Source>
-          <Value>重置類型</Value>
-        </TranslationItem>
-        <TranslationItem Name="resetCaption" Property="Text">
-          <Source>Reset branch</Source>
-          <Value>重設分支</Value>
-        </TranslationItem>
-        <TranslationItem Name="resetHardWarning" Property="Text">
-          <Source>You are about to discard ALL local changes, are you sure?</Source>
-          <Value>您將要放棄所有的本機修改，你確定嗎？ </Value>
-        </TranslationItem>
-        <TranslationItem Name="authorInfo" Property="Text" type="obsolete">
-          <Source>Author: {0}</Source>
-          <Value>作者：{0}</Value>
-        </TranslationItem>
-        <TranslationItem Name="commitInfo" Property="Text" type="obsolete">
-          <Source>Commit: {0}</Source>
-          <Value>提交：{0}</Value>
-        </TranslationItem>
-        <TranslationItem Name="commitMessage" Property="Text" type="obsolete">
-          <Source>Message: {0}</Source>
-          <Value>訊息：{0}</Value>
-        </TranslationItem>
-        <TranslationItem Name="dateInfo" Property="Text" type="obsolete">
-          <Source>Commit date: {0}</Source>
-          <Value>提交日期：{0}</Value>
-        </TranslationItem>
-      </translationItems>
-    </TranslationCategory>
-    <TranslationCategory Name="FormResolveConflicts">
-      <translationItems>
-        <TranslationItem Name="$this" Property="Text">
-          <Source>Resolve merge conflicts</Source>
-          <Value>解決合併衝突</Value>
-        </TranslationItem>
-        <TranslationItem Name="ContextChooseBase" Property="Text">
-          <Source>Choose base</Source>
-          <Value>選擇基底</Value>
-        </TranslationItem>
-        <TranslationItem Name="ContextChooseLocal" Property="Text">
-          <Source>Choose local</Source>
-          <Value>選擇本機</Value>
-        </TranslationItem>
-        <TranslationItem Name="ContextChooseRemote" Property="Text">
-          <Source>Choose remote</Source>
-          <Value>選擇遠端</Value>
-        </TranslationItem>
-        <TranslationItem Name="ContextMarkAsSolved" Property="Text">
-          <Source>Mark conflict as solved</Source>
-          <Value>把衝突標記為已解決</Value>
-        </TranslationItem>
-        <TranslationItem Name="ContextOpenBaseWith" Property="Text">
-          <Source>Open base with</Source>
-          <Value>用工具開啟基底</Value>
-        </TranslationItem>
-        <TranslationItem Name="ContextOpenLocalWith" Property="Text">
-          <Source>Open local with</Source>
-          <Value>用工具開啟本機</Value>
-        </TranslationItem>
-        <TranslationItem Name="ContextOpenRemoteWith" Property="Text">
-          <Source>Open remote with</Source>
-          <Value>用工具開啟遠端</Value>
-        </TranslationItem>
-        <TranslationItem Name="ContextSaveBaseAs" Property="Text">
-          <Source>Save base as</Source>
-          <Value>儲存基為</Value>
-        </TranslationItem>
-        <TranslationItem Name="ContextSaveLocalAs" Property="Text">
-          <Source>Save local as</Source>
-          <Value>儲存本機為</Value>
-        </TranslationItem>
-        <TranslationItem Name="ContextSaveRemoteAs" Property="Text">
-          <Source>Save remote as</Source>
-          <Value>儲存遠端為</Value>
-        </TranslationItem>
-        <TranslationItem Name="FileName" Property="HeaderText" type="unfinished">
-          <Source>Filename</Source>
-          <Value />
-        </TranslationItem>
-        <TranslationItem Name="OpenMergetool" Property="Text">
-          <Source>Open in mergetool</Source>
-          <Value>用mergetool開啟</Value>
-        </TranslationItem>
-        <TranslationItem Name="Rescan" Property="Text">
-          <Source>Rescan mergeconflicts</Source>
-          <Value>重新掃描合併衝突</Value>
-        </TranslationItem>
-        <TranslationItem Name="Reset" Property="Text">
-          <Source>Abort</Source>
-          <Value>終止</Value>
-        </TranslationItem>
-        <TranslationItem Name="_abortCurrentOpperation" Property="Text" type="unfinished">
-          <Source>You can abort the current operation by resetting changes.
-All changes since the last commit will be deleted.
-
-Do you want to reset changes?</Source>
-          <Value />
-        </TranslationItem>
-        <TranslationItem Name="_abortCurrentOpperationCaption" Property="Text">
-          <Source>Abort</Source>
-          <Value>終止</Value>
-        </TranslationItem>
-        <TranslationItem Name="_allFilesFilter" Property="Text" type="unfinished">
-          <Source>All files (*.*)</Source>
-          <Value />
-        </TranslationItem>
-        <TranslationItem Name="_areYouSureYouWantDeleteFiles" Property="Text" type="unfinished">
-          <Source>Are you sure you want to DELETE all changes?
-
-This action cannot be made undone.</Source>
-          <Value />
-        </TranslationItem>
-        <TranslationItem Name="_areYouSureYouWantDeleteFilesCaption" Property="Text" type="unfinished">
-          <Source>WARNING!</Source>
-          <Value />
-        </TranslationItem>
-        <TranslationItem Name="_binaryFileWarningCaption" Property="Text" type="unfinished">
-          <Source>Warning</Source>
-          <Value />
-        </TranslationItem>
-        <TranslationItem Name="_button1Text" Property="Text" type="unfinished">
-          <Source>Open in</Source>
-          <Value />
-        </TranslationItem>
-        <TranslationItem Name="_chooseBaseFileFailedText" Property="Text" type="unfinished">
-          <Source>Choose base file failed.</Source>
-          <Value />
-        </TranslationItem>
-        <TranslationItem Name="_chooseLocalFileFailedText" Property="Text" type="unfinished">
-          <Source>Choose local file failed.</Source>
-          <Value />
-        </TranslationItem>
-        <TranslationItem Name="_chooseRemoteFileFailedText" Property="Text" type="unfinished">
-          <Source>Choose remote file failed.</Source>
-          <Value />
-        </TranslationItem>
-        <TranslationItem Name="_conflictedFilesContextMenuText" Property="Text" type="unfinished">
-          <Source>Solve</Source>
-          <Value />
-        </TranslationItem>
-        <TranslationItem Name="_contextChooseLocalMergeText" Property="Text" type="unfinished">
-          <Source>Choose local (ours)</Source>
-          <Value />
-        </TranslationItem>
-        <TranslationItem Name="_contextChooseLocalRebaseText" Property="Text" type="unfinished">
-          <Source>Choose local (theirs)</Source>
-          <Value />
-        </TranslationItem>
-        <TranslationItem Name="_contextChooseRemoteMergeText" Property="Text" type="unfinished">
-          <Source>Choose remote (theirs)</Source>
-          <Value />
-        </TranslationItem>
-        <TranslationItem Name="_contextChooseRemoteRebaseText" Property="Text" type="unfinished">
-          <Source>Choose remote (ours)</Source>
-          <Value />
-        </TranslationItem>
-        <TranslationItem Name="_currentFormatFilter" Property="Text" type="unfinished">
-          <Source>Current format (*.{0})</Source>
-          <Value />
-        </TranslationItem>
-        <TranslationItem Name="_failureWhileOpenFile" Property="Text" type="unfinished">
-          <Source>Open temporary file failed.</Source>
-          <Value />
-        </TranslationItem>
-        <TranslationItem Name="_failureWhileSaveFile" Property="Text" type="unfinished">
-          <Source>Save file failed.</Source>
-          <Value />
-        </TranslationItem>
-        <TranslationItem Name="_noBaseFileMergeCaption" Property="Text">
-          <Source>Merge</Source>
-          <Value>合併</Value>
-        </TranslationItem>
-        <TranslationItem Name="_openMergeToolItemText" Property="Text" type="unfinished">
-          <Source>Open in</Source>
-          <Value />
-        </TranslationItem>
-        <TranslationItem Name="_resetItemMergeText" Property="Text" type="unfinished">
-          <Source>Abort merge</Source>
-          <Value />
-        </TranslationItem>
-        <TranslationItem Name="_resetItemRebaseText" Property="Text" type="unfinished">
-          <Source>Abort rebase</Source>
-          <Value />
-        </TranslationItem>
-        <TranslationItem Name="allConflictsResolved" Property="Text">
-          <Source>All mergeconflicts are resolved, you can commit.
-Do you want to commit now?</Source>
-          <Value>所有合併衝突都解決了，你可以提交了。 
-你想現在提交嗎？ </Value>
-        </TranslationItem>
-        <TranslationItem Name="allConflictsResolvedCaption" Property="Text">
-          <Source>Commit</Source>
-          <Value>提交</Value>
-        </TranslationItem>
-        <TranslationItem Name="askMergeConflictSolved" Property="Text">
-          <Source>Is the mergeconflict solved?</Source>
-          <Value>合併衝突解決了嗎？ </Value>
-        </TranslationItem>
-        <TranslationItem Name="askMergeConflictSolvedAfterCustomMergeScript" Property="Text">
-          <Source>The merge conflict need to be solved and the result must be saved as:
-{0}
-
-Is the mergeconflict solved?</Source>
-          <Value>合併衝突需要解決，結果要儲存為:
-{0}
-
-解決合併衝突了？</Value>
-        </TranslationItem>
-        <TranslationItem Name="askMergeConflictSolvedCaption" Property="Text">
-          <Source>Conflict solved?</Source>
-          <Value>衝突解決了？ </Value>
-        </TranslationItem>
-        <TranslationItem Name="authorDataGridViewTextBoxColumn" Property="HeaderText">
-          <Source>Author</Source>
-          <Value>作者</Value>
-        </TranslationItem>
-        <TranslationItem Name="chooseLocalButtonText" Property="Text">
-          <Source>Choose local</Source>
-          <Value>選擇本機</Value>
-        </TranslationItem>
-        <TranslationItem Name="chooseRemoteButtonText" Property="Text">
-          <Source>Choose remote</Source>
-          <Value>選擇遠端</Value>
-        </TranslationItem>
-        <TranslationItem Name="commitGuidDataGridViewTextBoxColumn" Property="HeaderText" type="unfinished">
-          <Source>CommitGuid</Source>
-          <Value />
-        </TranslationItem>
-        <TranslationItem Name="conflictDescription" Property="Text">
-          <Source>Select file</Source>
-          <Value>選檔</Value>
-        </TranslationItem>
-        <TranslationItem Name="dateDataGridViewTextBoxColumn" Property="HeaderText">
-          <Source>Date</Source>
-          <Value>日期</Value>
-        </TranslationItem>
-        <TranslationItem Name="deleteFileButtonText" Property="Text">
-          <Source>Delete file</Source>
-          <Value>刪除檔案</Value>
-        </TranslationItem>
-        <TranslationItem Name="deleted" Property="Text">
-          <Source>deleted</Source>
-          <Value>刪除</Value>
-        </TranslationItem>
-        <TranslationItem Name="fileBinairyChooseLocalBaseRemote" Property="Text" type="unfinished">
-          <Source>File ({0}) appears to be a binary file.
-Choose to keep the local({1}), remote({2}) or base file.</Source>
-          <Value>{0}似乎是二進位檔案。
-是要保留本機檔案{1}還是遠端檔案{2}抑或是基底檔案？</Value>
-        </TranslationItem>
-        <TranslationItem Name="fileChangeLocallyAndRemotely" Property="Text">
-          <Source>The file has been changed both locally({0}) and remotely({1}). Merge the changes.</Source>
-          <Value>本機({0})與遠端({1})都有修改，合併修改。</Value>
-        </TranslationItem>
-        <TranslationItem Name="fileCreatedLocallyAndRemotely" Property="Text">
-          <Source>A file with the same name has been created locally({0}) and remotely({1}). Choose the file you want to keep or merge the files.</Source>
-          <Value>本機({0})與遠端({1})都有同名檔案，選擇你要留的檔案或是合併。</Value>
-        </TranslationItem>
-        <TranslationItem Name="fileCreatedLocallyAndRemotelyLong" Property="Text" type="unfinished">
-          <Source>File {0} does not have a base revision.
-A file with the same name has been created locally({1}) and remotely({2}) causing this conflict.
-
-Choose the file you want to keep, merge the files or delete the file?</Source>
-          <Value>{0}沒有基底版本
-本機({1})遠端({2})都建立相同檔案名稱，這造成衝突，
-
-請選擇保留一個檔案、合併檔案或是刪除檔案？</Value>
-        </TranslationItem>
-        <TranslationItem Name="fileDeletedLocallyAndModifiedRemotely" Property="Text">
-          <Source>The file has been deleted locally({0}) and modified remotely({1}). Choose to delete the file or keep the modified version.</Source>
-          <Value>本機({0})刪除此檔案，而遠端({1})有修改，請選擇刪除檔案或是保留修改的檔案？</Value>
-        </TranslationItem>
-        <TranslationItem Name="fileDeletedLocallyAndModifiedRemotelyLong" Property="Text" type="unfinished">
-          <Source>File {0} does not have a local revision.
-The file has been deleted locally({1}) but modified remotely({2}).
-
-Choose to delete the file or keep the modified version.</Source>
-          <Value>{0}沒有本機版本
-本機({1})刪除此檔案，而遠端({2})有修改
-
-請選擇要刪除此檔案或是保留修改的版本？</Value>
-        </TranslationItem>
-        <TranslationItem Name="fileHistoryToolStripMenuItem" Property="Text">
-          <Source>File history</Source>
-          <Value>歷史檔案</Value>
-        </TranslationItem>
-        <TranslationItem Name="fileIsBinary" Property="Text">
-          <Source>The selected file appears to be a binary file.
-Are you sure you want to open this file in {0}?</Source>
-          <Value>所選定的檔案似乎是一個二進位檔案。您確定要用{0}開啟這個文件嗎？ </Value>
-        </TranslationItem>
-        <TranslationItem Name="fileModifiedLocallyAndDelededRemotely" Property="Text">
-          <Source>The file has been modified locally({0}) and deleted remotely({1}). Choose to delete the file or keep the modified version.</Source>
-          <Value>本機({0})有修改，而遠端({1})已刪除，請選擇刪除此檔案或是保留修改的版本？</Value>
-        </TranslationItem>
-        <TranslationItem Name="fileModifiedLocallyAndDelededRemotelyLong" Property="Text" type="unfinished">
-          <Source>File {0} does not have a remote revision.
-The file has been modified locally({1}) but deleted remotely({2}).
-
-Choose to delete the file or keep the modified version.</Source>
-          <Value>{0}沒有遠端版本
-本機({1})修改此檔案，與端({2})刪除此檔案
-
-請選擇刪除此檔案或是保留修改的版本？</Value>
-        </TranslationItem>
-        <TranslationItem Name="fileNameDataGridViewTextBoxColumn" Property="HeaderText" type="unfinished">
-          <Source>FileName</Source>
-          <Value />
-        </TranslationItem>
-        <TranslationItem Name="fileUnchangedAfterMerge" Property="Text">
-          <Source>The file has not been modified by the merge. Usually this means that the file has been saved to the wrong location.
-
-The merge conflict will not be marked as solved. Please try again.</Source>
-          <Value>合併後檔案沒有變化，通常是因為檔案儲存到其它地方。
-
-合併衝突並沒有解決，請再試一次。</Value>
-        </TranslationItem>
-        <TranslationItem Name="guidDataGridViewTextBoxColumn" Property="HeaderText" type="unfinished">
-          <Source>Guid</Source>
-          <Value />
-        </TranslationItem>
-        <TranslationItem Name="itemTypeDataGridViewTextBoxColumn" Property="HeaderText" type="unfinished">
-          <Source>ItemType</Source>
-          <Value />
-        </TranslationItem>
-        <TranslationItem Name="keepBaseButtonText" Property="Text">
-          <Source>Keep base file</Source>
-          <Value>保留基底</Value>
-        </TranslationItem>
-        <TranslationItem Name="keepModifiedButtonText" Property="Text">
-          <Source>Keep modified</Source>
-          <Value>保留修改</Value>
-        </TranslationItem>
-        <TranslationItem Name="label1" Property="Text">
-          <Source>Unresolved merge conflicts</Source>
-          <Value>未解決的合併衝突</Value>
-        </TranslationItem>
-        <TranslationItem Name="label2" Property="Text">
-          <Source>Base</Source>
-          <Value>基底</Value>
-        </TranslationItem>
-        <TranslationItem Name="label5" Property="Text">
-          <Source>Remote</Source>
-          <Value>遠端</Value>
-        </TranslationItem>
-        <TranslationItem Name="label7" Property="Text">
-          <Source>Local</Source>
-          <Value>本機</Value>
-        </TranslationItem>
-        <TranslationItem Name="merge" Property="Text">
-          <Source>Merge</Source>
-          <Value>合併</Value>
-        </TranslationItem>
-        <TranslationItem Name="mergeConflictIsSubmodule" Property="Text" type="unfinished">
-          <Source>The selected mergeconflict is a submodule.
-Stage current submodule commit?</Source>
-          <OldSource>The selected mergeconflict is a submodule. Mark conflict as resolved?</OldSource>
-          <Value>所選定的合併衝突是一個子模組。把衝突標記成已解決嗎？ </Value>
-        </TranslationItem>
-        <TranslationItem Name="mergeConflictIsSubmoduleCaption" Property="Text">
-          <Source>Submodule</Source>
-          <Value>子模組</Value>
-        </TranslationItem>
-        <TranslationItem Name="modeDataGridViewTextBoxColumn" Property="HeaderText" type="unfinished">
-          <Source>Mode</Source>
-          <Value />
-        </TranslationItem>
-        <TranslationItem Name="nameDataGridViewTextBoxColumn" Property="HeaderText">
-          <Source>Name</Source>
-          <Value>名稱</Value>
-        </TranslationItem>
-        <TranslationItem Name="noBase" Property="Text">
-          <Source>no base</Source>
-          <Value>沒有基底</Value>
-        </TranslationItem>
-        <TranslationItem Name="noBaseRevision" Property="Text" type="unfinished">
-          <Source>There is no base revision for {0}.
-Fall back to 2-way merge?</Source>
-          <Value>{0}沒有基底版本，改用雙向合併？</Value>
-        </TranslationItem>
-        <TranslationItem Name="noMergeTool" Property="Text">
-          <Source>There is no mergetool configured. Please go to settings and set a mergetool!</Source>
-          <Value>沒有設定mergetool。請到設定選單設定mergetool！ </Value>
-        </TranslationItem>
-        <TranslationItem Name="openMergeToolBtn" Property="Text">
-          <Source>Open in mergetool</Source>
-          <Value>用mergetool開啟</Value>
-        </TranslationItem>
-        <TranslationItem Name="openToolStripMenuItem" Property="Text">
-          <Source>Open</Source>
-          <Value>開啟</Value>
-        </TranslationItem>
-        <TranslationItem Name="openWithToolStripMenuItem" Property="Text">
-          <Source>Open With</Source>
-          <Value>開啟方式</Value>
-        </TranslationItem>
-        <TranslationItem Name="ours" Property="Text">
-          <Source>ours</Source>
-          <Value>我們的</Value>
-        </TranslationItem>
-        <TranslationItem Name="stageFilename" Property="Text">
-          <Source>Stage {0}</Source>
-          <Value>載入{0}</Value>
-        </TranslationItem>
-        <TranslationItem Name="startMergetool" Property="Text">
-          <Source>Start mergetool</Source>
-          <Value>開始mergetool</Value>
-        </TranslationItem>
-        <TranslationItem Name="theirs" Property="Text">
-          <Source>theirs</Source>
-          <Value>他們的</Value>
-        </TranslationItem>
-        <TranslationItem Name="uskUseCustomMergeScript" Property="Text">
-          <Source>There is a custom merge script ({0}) for this file type.
-
-Do you want to use this custom merge script?</Source>
-          <Value>有專門針對此類型的合併腳本({0})
-
-你要用這個合併腳本嗎？</Value>
-        </TranslationItem>
-        <TranslationItem Name="uskUseCustomMergeScriptCaption" Property="Text">
-          <Source>Custom merge script</Source>
-          <Value>客製合併腳本</Value>
-        </TranslationItem>
-      </translationItems>
-    </TranslationCategory>
-    <TranslationCategory Name="FormRevertCommit">
-      <translationItems>
-        <TranslationItem Name="$this" Property="Text">
-          <Source>Revert commit</Source>
-          <Value>Revert 提交</Value>
-        </TranslationItem>
-        <TranslationItem Name="AutoCommit" Property="Text">
-          <Source>Automatically create a commit</Source>
-          <Value>當沒有任何合併衝突，自動建立提交。 </Value>
-        </TranslationItem>
-        <TranslationItem Name="BranchInfo" Property="Text">
-          <Source>Revert this commit:</Source>
-          <Value>回復提交：</Value>
-        </TranslationItem>
-        <TranslationItem Name="ParentsLabel" Property="Text">
-          <Source>This commit is a merge, select parent:</Source>
-          <Value>這提交是一個合併，選擇合併的上一層：</Value>
-        </TranslationItem>
-        <TranslationItem Name="Revert" Property="Text">
-          <Source>Revert this commit</Source>
-          <Value>回復提交</Value>
-        </TranslationItem>
-        <TranslationItem Name="_noneParentSelectedText" Property="Text" type="unfinished">
-          <Source>None parent is selected!</Source>
-          <Value />
-        </TranslationItem>
-        <TranslationItem Name="_noneParentSelectedTextCaption" Property="Text">
-          <Source>Error</Source>
-          <Value>錯誤</Value>
-        </TranslationItem>
-        <TranslationItem Name="columnHeader1" Property="Text">
-          <Source>No.</Source>
-          <Value>序號</Value>
-        </TranslationItem>
-        <TranslationItem Name="columnHeader2" Property="Text">
-          <Source>Message</Source>
-          <Value>訊息</Value>
-        </TranslationItem>
-        <TranslationItem Name="columnHeader3" Property="Text">
-          <Source>Author</Source>
-          <Value>作者</Value>
-        </TranslationItem>
-        <TranslationItem Name="columnHeader4" Property="Text">
-          <Source>Date</Source>
-          <Value>日期</Value>
-        </TranslationItem>
-      </translationItems>
-    </TranslationCategory>
-    <TranslationCategory Name="FormRevisionFilter">
-      <translationItems>
-        <TranslationItem Name="$this" Property="Text">
-          <Source>Filter</Source>
-          <Value>過濾器</Value>
-        </TranslationItem>
-        <TranslationItem Name="CurrentBranchOnlyCheck" Property="Text">
-          <Source>Show current branch only</Source>
-          <Value>只顯示目前分支</Value>
-        </TranslationItem>
-        <TranslationItem Name="Ok" Property="Text">
-          <Source>OK</Source>
-          <Value>確定</Value>
-        </TranslationItem>
-        <TranslationItem Name="label1" Property="Text">
-          <Source>Since</Source>
-          <Value>從</Value>
-        </TranslationItem>
-        <TranslationItem Name="label2" Property="Text">
-          <Source>Until</Source>
-          <Value>到</Value>
-        </TranslationItem>
-        <TranslationItem Name="label3" Property="Text">
-          <Source>Author</Source>
-          <Value>作者</Value>
-        </TranslationItem>
-        <TranslationItem Name="label4" Property="Text">
-          <Source>Committer</Source>
-          <Value>提交者</Value>
-        </TranslationItem>
-        <TranslationItem Name="label5" Property="Text">
-          <Source>Message</Source>
-          <Value>訊息</Value>
-        </TranslationItem>
-        <TranslationItem Name="label6" Property="Text">
-          <Source>Ignore case</Source>
-          <Value>忽略大小寫</Value>
-        </TranslationItem>
-        <TranslationItem Name="label7" Property="Text">
-          <Source>Limit</Source>
-          <Value>限制</Value>
-        </TranslationItem>
-        <TranslationItem Name="label8" Property="Text">
-          <Source>File filter</Source>
-          <Value>文件過濾器</Value>
-        </TranslationItem>
-        <TranslationItem Name="label9" Property="Text">
-          <Source>Branches</Source>
-          <Value>分支</Value>
-        </TranslationItem>
-      </translationItems>
-    </TranslationCategory>
-    <TranslationCategory Name="FormSelectMultipleBranches">
-      <translationItems>
-        <TranslationItem Name="$this" Property="Text" type="unfinished">
-          <Source>Select multiple branches</Source>
-          <Value />
-        </TranslationItem>
-        <TranslationItem Name="okButton" Property="Text" type="unfinished">
-          <Source>OK</Source>
-          <Value>確定</Value>
-        </TranslationItem>
-        <TranslationItem Name="selectBranchesLabel" Property="Text">
-          <Source>Select branches</Source>
-          <Value>選擇分支</Value>
-        </TranslationItem>
-      </translationItems>
-    </TranslationCategory>
-    <TranslationCategory Name="FormSettings">
-      <translationItems>
-        <TranslationItem Name="$this" Property="Text">
-          <Source>Settings</Source>
-          <Value>設定</Value>
-        </TranslationItem>
-        <TranslationItem Name="_cantFindGitMessage" Property="Text" type="unfinished">
-          <Source>The command to run git is not configured correct.
-You need to set the correct path to be able to use GitExtensions.
-
-Do you want to set the correct command now? If not Global and Local Settings will not be saved.</Source>
-          <Value />
-        </TranslationItem>
-        <TranslationItem Name="_cantFindGitMessageCaption" Property="Text" type="unfinished">
-          <Source>Incorrect path</Source>
-          <Value />
-        </TranslationItem>
-        <TranslationItem Name="_loadingSettingsFailed" Property="Text" type="unfinished">
-          <Source>Could not load settings.</Source>
-          <Value />
-        </TranslationItem>
-        <TranslationItem Name="buttonApply" Property="Text" type="unfinished">
-          <Source>Apply</Source>
-          <Value />
-        </TranslationItem>
-        <TranslationItem Name="buttonCancel" Property="Text">
-          <Source>Cancel</Source>
-          <Value>取消</Value>
-        </TranslationItem>
-        <TranslationItem Name="buttonDiscard" Property="Text" type="unfinished">
-          <Source>Discard</Source>
-          <Value />
-        </TranslationItem>
-        <TranslationItem Name="buttonOk" Property="Text">
-          <Source>OK</Source>
-          <Value>確定</Value>
-        </TranslationItem>
-        <TranslationItem Name="label10" Property="Text">
-          <Source>You need to set the correct path to 
-git.cmd before you can change
-any global setting.
-</Source>
-          <Value>您需要設定git.cmd正確的路徑，才能更改全體設定。 </Value>
-        </TranslationItem>
-        <TranslationItem Name="labelInstantSaveNotice" Property="Text" type="unfinished">
-          <Source>Changes on the selected page will be saved instantly. 
-Therefore the Cancel button does NOT revert any changes made.</Source>
-          <Value />
-        </TranslationItem>
-        <TranslationItem Name="labelSettingsPageTitle" Property="Text" type="unfinished">
-          <Source>...title...</Source>
-          <Value />
-        </TranslationItem>
-        <TranslationItem Name="chkCloseProcessDialog" Property="Text" type="obsolete">
-          <Source>Close process dialog automatically when process succeeds</Source>
-          <Value>對話框時自動關閉進程的過程是成功</Value>
-        </TranslationItem>
-        <TranslationItem Name="chkShowGitCommandLine" Property="Text" type="obsolete">
-          <Source>Show Git commandline dialog when executing process</Source>
-          <Value>Git的命令行對話框顯示在執行過程</Value>
-        </TranslationItem>
-        <TranslationItem Name="helpLabel" Property="Text" type="obsolete">
-          <Source>Press F1 to see available options</Source>
-          <Value>F1可以知道更多選項</Value>
-        </TranslationItem>
-        <TranslationItem Name="label12" Property="Text" type="obsolete">
-          <Source>Limit number of commits that will be loaded at startup.</Source>
-          <Value>限制將在啟動時加載的提交次數。 </Value>
-        </TranslationItem>
-        <TranslationItem Name="label22" Property="Text" type="obsolete">
-          <Source>Dictionary for spelling checker.</Source>
-          <Value>拼寫檢查所用的詞典。 </Value>
-        </TranslationItem>
-        <TranslationItem Name="tpGitExtensions" Property="Text" type="obsolete">
-          <Source>Git extensions</Source>
-          <Value>Git extensions</Value>
-        </TranslationItem>
-        <TranslationItem Name="tpSsh" Property="Text" type="obsolete">
-          <Source>Ssh</Source>
-          <Value>Ssh</Value>
-        </TranslationItem>
-      </translationItems>
-    </TranslationCategory>
-    <TranslationCategory Name="FormStash">
-      <translationItems>
-        <TranslationItem Name="$this" Property="Text">
-          <Source>Stash</Source>
-          <Value>緩衝區</Value>
-        </TranslationItem>
-        <TranslationItem Name="Apply" Property="Text">
-          <Source>Apply Selected</Source>
-          <Value>把所選緩衝區應用到工作目錄</Value>
-        </TranslationItem>
-        <TranslationItem Name="Clear" Property="Text">
-          <Source>Delete Selected</Source>
-          <Value>丟棄所選緩衝內容</Value>
-        </TranslationItem>
-        <TranslationItem Name="Stash" Property="Text">
-          <Source>Save Changes</Source>
-          <Value>暫存所有更改</Value>
-        </TranslationItem>
-        <TranslationItem Name="StashKeepIndex" Property="Text" type="unfinished">
-          <Source>Keep index</Source>
-          <Value />
-        </TranslationItem>
-        <TranslationItem Name="Stashes" Property="ToolTipText" type="unfinished">
-          <Source>Select a stash</Source>
-          <Value />
-        </TranslationItem>
-        <TranslationItem Name="areYouSure" Property="Text" type="unfinished">
-          <Source>Are you sure you want to drop the stash? This action cannot be undone.</Source>
-          <Value />
-        </TranslationItem>
-        <TranslationItem Name="cannotBeUndone" Property="Text" type="unfinished">
-          <Source>This action cannot be undone.</Source>
-          <Value />
-        </TranslationItem>
-        <TranslationItem Name="chkIncludeUntrackedFiles" Property="Text" type="unfinished">
-          <Source>Include untracked files</Source>
-          <Value />
-        </TranslationItem>
-        <TranslationItem Name="currentWorkingDirChanges" Property="Text">
-          <Source>Current working dir changes</Source>
-          <Value>目前工作目錄有修改</Value>
-        </TranslationItem>
-        <TranslationItem Name="dontShowAgain" Property="Text" type="unfinished">
-          <Source>Don't show me this message again.</Source>
-          <Value />
-        </TranslationItem>
-        <TranslationItem Name="noStashes" Property="Text">
-          <Source>There are no stashes.</Source>
-          <Value>沒有隱藏的</Value>
-        </TranslationItem>
-        <TranslationItem Name="stashDropConfirmTitle" Property="Text" type="unfinished">
-          <Source>Drop Stash Confirmation</Source>
-          <Value />
-        </TranslationItem>
-        <TranslationItem Name="stashUntrackedFilesNotSupported" Property="Text" type="unfinished">
-          <Source>Stash untracked files is not supported in the version of msysgit you are using. Please update msysgit to at least version 1.7.7 to use this option.</Source>
-          <Value />
-        </TranslationItem>
-        <TranslationItem Name="stashUntrackedFilesNotSupportedCaption" Property="Text" type="unfinished">
-          <Source>Stash untracked files</Source>
-          <Value />
-        </TranslationItem>
-        <TranslationItem Name="toolStripButton1" Property="Text">
-          <Source>Refresh</Source>
-          <Value>toolStripButton1</Value>
-        </TranslationItem>
-        <TranslationItem Name="toolStripButton_customMessage" Property="Text" type="unfinished">
-          <Source>Custom stash message</Source>
-          <Value />
-        </TranslationItem>
-        <TranslationItem Name="toolStripLabel1" Property="Text">
-          <Source>Show:</Source>
-          <Value>顯示:</Value>
-        </TranslationItem>
-      </translationItems>
-    </TranslationCategory>
-    <TranslationCategory Name="FormStatus">
-      <translationItems>
-        <TranslationItem Name="$this" Property="Text">
-          <Source>Process</Source>
-          <Value>進度</Value>
-        </TranslationItem>
-        <TranslationItem Name="Abort" Property="Text">
-          <Source>Abort</Source>
-          <Value>終止</Value>
-        </TranslationItem>
-        <TranslationItem Name="KeepDialogOpen" Property="Text">
-          <Source>Keep dialog open</Source>
-          <Value>保持對話方塊開啟</Value>
-        </TranslationItem>
-        <TranslationItem Name="Ok" Property="Text">
-          <Source>OK</Source>
-          <Value>確定</Value>
-        </TranslationItem>
-        <TranslationItem Name="_fingerprintNotRegistredText" Property="Text" type="unfinished">
-          <Source>The fingerprint of this host is not registered by PuTTY.
-This causes this process to hang, and that why it is automatically stopped.
-
-When the connection is opened detached from Git and GitExtensions, the host's fingerprint can be registered.
-You could also manually add the host's fingerprint or run Test Connection from the remotes dialog.
-
-Do you want to register the host's fingerprint and restart the process?</Source>
-          <Value />
-        </TranslationItem>
-        <TranslationItem Name="_fingerprintNotRegistredTextCaption" Property="Text" type="unfinished">
-          <Source>Host Fingerprint not registered</Source>
-          <Value />
-        </TranslationItem>
-        <TranslationItem Name="_serverHotkeyNotCachedText" Property="Text" type="unfinished">
-          <Source>The server's host key is not cached in the registry.
-
-Do you want to trust this host key and then try again?</Source>
-          <Value />
-        </TranslationItem>
-      </translationItems>
-    </TranslationCategory>
-    <TranslationCategory Name="FormSubmodules">
-      <translationItems>
-        <TranslationItem Name="$this" Property="Text">
-          <Source>Submodules</Source>
-          <Value>子模組</Value>
-        </TranslationItem>
-        <TranslationItem Name="AddSubmodule" Property="Text">
-          <Source>Add submodule</Source>
-          <Value>新增子模組</Value>
-        </TranslationItem>
-        <TranslationItem Name="RemoveSubmodule" Property="Text">
-          <Source>Remove</Source>
-          <Value>刪除</Value>
-        </TranslationItem>
-        <TranslationItem Name="Status" Property="HeaderText">
-          <Source>Status</Source>
-          <Value>狀態</Value>
-        </TranslationItem>
-        <TranslationItem Name="SynchronizeSubmodule" Property="Text">
-          <Source>Synchronize</Source>
-          <Value>同步</Value>
-        </TranslationItem>
-        <TranslationItem Name="UpdateSubmodule" Property="Text">
-          <Source>Update</Source>
-          <Value>更新</Value>
-        </TranslationItem>
-        <TranslationItem Name="_removeSelectedSubmodule" Property="Text" type="unfinished">
-          <Source>Are you sure you want remove the selected submodule?</Source>
-          <Value />
-        </TranslationItem>
-        <TranslationItem Name="_removeSelectedSubmoduleCaption" Property="Text">
-          <Source>Remove</Source>
-          <Value>刪除</Value>
-        </TranslationItem>
-        <TranslationItem Name="groupBox1" Property="Text">
-          <Source>Details</Source>
-          <Value>詳細資料</Value>
-        </TranslationItem>
-        <TranslationItem Name="label1" Property="Text">
-          <Source>Name</Source>
-          <Value>名稱</Value>
-        </TranslationItem>
-        <TranslationItem Name="label2" Property="Text">
-          <Source>Remote path</Source>
-          <Value>遠端路徑</Value>
-        </TranslationItem>
-        <TranslationItem Name="label3" Property="Text">
-          <Source>Local path</Source>
-          <Value>本機路徑</Value>
-        </TranslationItem>
-        <TranslationItem Name="label4" Property="Text">
-          <Source>Commit</Source>
-          <Value>提交</Value>
-        </TranslationItem>
-        <TranslationItem Name="label5" Property="Text">
-          <Source>Branch</Source>
-          <Value>分支</Value>
-        </TranslationItem>
-        <TranslationItem Name="label6" Property="Text">
-          <Source>Status</Source>
-          <Value>狀態</Value>
-        </TranslationItem>
-        <TranslationItem Name="nameDataGridViewTextBoxColumn" Property="HeaderText">
-          <Source>Name</Source>
-          <Value>名稱</Value>
-        </TranslationItem>
-      </translationItems>
-    </TranslationCategory>
-    <TranslationCategory Name="FormSvnClone">
-      <translationItems>
-        <TranslationItem Name="$this" Property="Text" type="unfinished">
-          <Source>Svn Clone</Source>
-          <Value />
-        </TranslationItem>
-        <TranslationItem Name="_questionContinueWithoutAuthors" Property="Text" type="unfinished">
-          <Source>Authors file "{0}" does not exists. Continue without authors file?</Source>
-          <Value />
-        </TranslationItem>
-        <TranslationItem Name="_questionContinueWithoutAuthorsCaption" Property="Text" type="unfinished">
-          <Source>Authors file</Source>
-          <Value />
-        </TranslationItem>
-        <TranslationItem Name="_questionOpenRepo" Property="Text" type="unfinished">
-          <Source>The repository has been cloned successfully.
-Do you want to open the new repository "{0}" now?</Source>
-          <Value />
-        </TranslationItem>
-        <TranslationItem Name="_questionOpenRepoCaption" Property="Text">
-          <Source>Open</Source>
-          <Value>開啟</Value>
-        </TranslationItem>
-        <TranslationItem Name="authorsFileBrowseButton" Property="Text">
-          <Source>Browse</Source>
-          <Value>瀏覽</Value>
-        </TranslationItem>
-        <TranslationItem Name="browseButton" Property="Text">
-          <Source>Browse</Source>
-          <Value>瀏覽</Value>
-        </TranslationItem>
-        <TranslationItem Name="cbBranches" Property="Text">
-          <Source>Branches:</Source>
-          <Value>分支：</Value>
-        </TranslationItem>
-        <TranslationItem Name="cbTags" Property="Text" type="unfinished">
-          <Source>Tags:</Source>
-          <Value />
-        </TranslationItem>
-        <TranslationItem Name="cbTrunk" Property="Text" type="unfinished">
-          <Source>Trunk:</Source>
-          <Value />
-        </TranslationItem>
-        <TranslationItem Name="groupBox1" Property="Text" type="unfinished">
-          <Source>Advanced settings</Source>
-          <Value />
-        </TranslationItem>
-        <TranslationItem Name="label1" Property="Text" type="unfinished">
-          <Source>Svn repository to clone</Source>
-          <Value />
-        </TranslationItem>
-        <TranslationItem Name="label2" Property="Text" type="unfinished">
-          <Source>Destination</Source>
-          <Value />
-        </TranslationItem>
-        <TranslationItem Name="label3" Property="Text" type="unfinished">
-          <Source>Subdirectory to create</Source>
-          <Value />
-        </TranslationItem>
-        <TranslationItem Name="label4" Property="Text" type="unfinished">
-          <Source>Authors file</Source>
-          <Value />
-        </TranslationItem>
-        <TranslationItem Name="label5" Property="Text" type="unfinished">
-          <Source>From:</Source>
-          <Value />
-        </TranslationItem>
-        <TranslationItem Name="label6" Property="Text" type="unfinished">
-          <Source>Username</Source>
-          <Value />
-        </TranslationItem>
-        <TranslationItem Name="okButton" Property="Text">
-          <Source>Clone</Source>
-          <Value>複製</Value>
-        </TranslationItem>
-      </translationItems>
-    </TranslationCategory>
-    <TranslationCategory Name="FormTranslate">
-      <translationItems>
-        <TranslationItem Name="$this" Property="Text">
-          <Source>Translate</Source>
-          <Value>翻譯</Value>
-        </TranslationItem>
-        <TranslationItem Name="allText" Property="Text">
-          <Source>All</Source>
-          <Value>所有</Value>
-        </TranslationItem>
-        <TranslationItem Name="categoryDataGridViewTextBoxColumn" Property="HeaderText" type="unfinished">
-          <Source>Category</Source>
-          <Value />
-        </TranslationItem>
-        <TranslationItem Name="editingCellPrefixText" Property="Text" type="unfinished">
-          <Source>[EDITING]</Source>
-          <Value />
-        </TranslationItem>
-        <TranslationItem Name="googleAll" Property="Text">
-          <Source>Google all empty</Source>
-          <Value>谷歌所有空項</Value>
-        </TranslationItem>
-        <TranslationItem Name="googleTranslate" Property="Text">
-          <Source>Google translate</Source>
-          <Value>谷歌翻譯</Value>
-        </TranslationItem>
-        <TranslationItem Name="nameDataGridViewTextBoxColumn" Property="HeaderText">
-          <Source>Name</Source>
-          <Value>名稱</Value>
-        </TranslationItem>
-        <TranslationItem Name="neutralValueDataGridViewTextBoxColumn" Property="HeaderText" type="unfinished">
-          <Source>NeutralValue</Source>
-          <Value />
-        </TranslationItem>
-        <TranslationItem Name="nextButton" Property="Text">
-          <Source>&amp;Next</Source>
-          <Value>下一頁</Value>
-        </TranslationItem>
-        <TranslationItem Name="noLanguageCodeSelected" Property="Text" type="unfinished">
-          <Source>There is no language code selected.
-Do you want to select a language code first?</Source>
-          <Value />
-        </TranslationItem>
-        <TranslationItem Name="noLanguageCodeSelectedCaption" Property="Text" type="unfinished">
-          <Source>Language code</Source>
-          <Value />
-        </TranslationItem>
-        <TranslationItem Name="previousButton" Property="Text">
-          <Source>&amp;Previous</Source>
-          <Value>上一頁</Value>
-        </TranslationItem>
-        <TranslationItem Name="propertyDataGridViewTextBoxColumn" Property="HeaderText" type="unfinished">
-          <Source>Property</Source>
-          <Value />
-        </TranslationItem>
-        <TranslationItem Name="saveAs" Property="ToolTipText">
-          <Source>Save translation</Source>
-          <Value>儲存翻譯</Value>
-        </TranslationItem>
-        <TranslationItem Name="saveAsText" Property="Text">
-          <Source>Save as</Source>
-          <Value>另存為</Value>
-        </TranslationItem>
-        <TranslationItem Name="saveAsTextFilter" Property="Text" type="unfinished">
-          <Source>Translation file (*.xml)</Source>
-          <Value />
-        </TranslationItem>
-        <TranslationItem Name="saveCurrentChangesCaption" Property="Text">
-          <Source>Save changes</Source>
-          <Value>儲存修改</Value>
-        </TranslationItem>
-        <TranslationItem Name="saveCurrentChangesText" Property="Text">
-          <Source>Do you want to save the current changes?</Source>
-          <Value>你想保存當前的修改？ </Value>
-        </TranslationItem>
-        <TranslationItem Name="selectLanguageCode" Property="Text" type="unfinished">
-          <Source>Select a language code first.</Source>
-          <Value />
-        </TranslationItem>
-        <TranslationItem Name="toolStripButtonNew" Property="Text">
-          <Source>New</Source>
-          <Value>新建</Value>
-        </TranslationItem>
-        <TranslationItem Name="toolStripTranslationLabel" Property="Text">
-          <Source>Current translation:</Source>
-          <Value>目前翻譯：</Value>
-        </TranslationItem>
-        <TranslationItem Name="toolStripTranslationLanguageCode" Property="Text">
-          <Source>Language code:</Source>
-          <Value>語言代碼：</Value>
-        </TranslationItem>
-        <TranslationItem Name="translateProgressText" Property="Text">
-          <Source>Translated {0} out of {1}</Source>
-          <Value>翻譯了{0}條，共{1}條</Value>
-        </TranslationItem>
-        <TranslationItem Name="translatedValueDataGridViewTextBoxColumn" Property="HeaderText" type="unfinished">
-          <Source>TranslatedValue</Source>
-          <Value />
-        </TranslationItem>
-        <TranslationItem Name="toolStripButtonNew" Property="ToolTipText" type="obsolete">
-          <Source>Create new translation</Source>
-          <Value>建立新的翻譯</Value>
-        </TranslationItem>
-      </translationItems>
-    </TranslationCategory>
-    <TranslationCategory Name="FormVerify">
-      <translationItems>
-        <TranslationItem Name="$this" Property="Text">
-          <Source>Verify database</Source>
-          <Value>檢查資料庫</Value>
-        </TranslationItem>
-        <TranslationItem Name="DeleteAllLostAndFoundTags" Property="Text">
-          <Source>Delete all LOST_AND_FOUND tags</Source>
-          <Value>刪除所有LOST_AND_FOUND標籤</Value>
-        </TranslationItem>
-        <TranslationItem Name="FullCheck" Property="Text">
-          <Source>Check not just objects in GIT_OBJECT_DIRECTORY ($GIT_DIR/objects), 
-but also the ones found in alternate object pools.
-</Source>
-          <Value>檢查不僅存在於在GIT_OBJECT_DIRECTORY($GIT_DIR/objects)目錄，
-而且還存在於替代目標池的目標。 </Value>
-        </TranslationItem>
-        <TranslationItem Name="NoReflogs" Property="Text">
-          <Source>Do not consider commits that are referenced only by an entry in a 
-reflog to be reachable.</Source>
-          <Value>不要認為在reflog中引用的提交是可取得的</Value>
-        </TranslationItem>
-        <TranslationItem Name="Remove" Property="Text">
-          <Source>Remove all dangling objects</Source>
-          <Value>刪除所有未決定的目標</Value>
-        </TranslationItem>
-        <TranslationItem Name="SaveObjects" Property="Text">
-          <Source>Save objects to .git/lost-found</Source>
-          <Value>儲存到.git/lost-found目錄</Value>
-        </TranslationItem>
-        <TranslationItem Name="ShowOnlyCommits" Property="Text">
-          <Source>Show only commits</Source>
-          <Value>只顯示提交</Value>
-        </TranslationItem>
-        <TranslationItem Name="Unreachable" Property="Text">
-          <Source>Print out objects that exist but that aren't readable from any of the reference 
-nodes.
-</Source>
-          <Value>輸出所有存在但是不可讀的目標</Value>
-        </TranslationItem>
-        <TranslationItem Name="_removeDanglingObjectsCaption" Property="Text">
-          <Source>Remove</Source>
-          <Value>移除</Value>
-        </TranslationItem>
-        <TranslationItem Name="_removeDanglingObjectsQuestion" Property="Text">
-          <Source>Are you sure you want to delete all dangling objects?</Source>
-          <Value>你確定要刪除所有不可讀目標？ </Value>
-        </TranslationItem>
-        <TranslationItem Name="_xTagsCreated" Property="Text">
-          <Source>{0} Tags created.
-
-Do not forget to delete these tags when finished.</Source>
-          <Value>{0}個標記已經建立。不要忘記在完成時刪除這些標記。 </Value>
-        </TranslationItem>
-        <TranslationItem Name="btnCloseDialog" Property="Text">
-          <Source>Cancel</Source>
-          <Value>取消</Value>
-        </TranslationItem>
-        <TranslationItem Name="btnRestoreSelectedObjects" Property="Text">
-          <Source>Recover selected objects</Source>
-          <Value>標記所有丟失的提交</Value>
-        </TranslationItem>
-        <TranslationItem Name="columnAuthor" Property="HeaderText">
-          <Source>Author</Source>
-          <Value>作者</Value>
-        </TranslationItem>
-        <TranslationItem Name="columnDate" Property="HeaderText">
-          <Source>Date</Source>
-          <Value>日期</Value>
-        </TranslationItem>
-        <TranslationItem Name="columnHash" Property="HeaderText" type="unfinished">
-          <Source>Hash</Source>
-          <Value />
-        </TranslationItem>
-        <TranslationItem Name="columnSubject" Property="HeaderText">
-          <Source>Subject</Source>
-          <Value>主旨</Value>
-        </TranslationItem>
-        <TranslationItem Name="columnType" Property="HeaderText">
-          <Source>Type</Source>
-          <Value>類型</Value>
-        </TranslationItem>
-        <TranslationItem Name="label1" Property="Text">
-          <Source>Double-click on a row for quick view</Source>
-          <Value>雙擊一列包含SHA1的來查看。 </Value>
-        </TranslationItem>
-        <TranslationItem Name="label2" Property="Text">
-          <Source>By default only unreferenced objects that are older than 
-2 weeks are removed when cleaning up the database. All
-other object are only deleted when you run "Remove all
-dangling objects"
-
-Check commits you want to recover and press Recover button
-Context menu for additional operations</Source>
-          <Value>預設情況下，在清理資料庫的時候， 
-兩週以上的未被引用的目標將會被刪除， 
-其他的目標只會在運行“刪除所有不可讀目標”的時候移除。 </Value>
-        </TranslationItem>
-        <TranslationItem Name="mnuLostObjectView" Property="Text">
-          <Source>View</Source>
-          <Value>查看所選目標</Value>
-        </TranslationItem>
-        <TranslationItem Name="mnuLostObjectsCreateBranch" Property="Text">
-          <Source>Create branch</Source>
-          <Value>建立分支</Value>
-        </TranslationItem>
-        <TranslationItem Name="mnuLostObjectsCreateTag" Property="Text">
-          <Source>Create tag</Source>
-          <Value>標記選定的目標</Value>
-        </TranslationItem>
-        <TranslationItem Name="selectLostObjectsToRestoreCaption" Property="Text" type="unfinished">
-          <Source>Restore lost objects</Source>
-          <Value />
-        </TranslationItem>
-        <TranslationItem Name="selectLostObjectsToRestoreMessage" Property="Text" type="unfinished">
-          <Source>Select objects to restore.</Source>
-          <Value />
-        </TranslationItem>
-      </translationItems>
-    </TranslationCategory>
-    <TranslationCategory Name="FormViewPatch">
-      <translationItems>
-        <TranslationItem Name="$this" Property="Text">
-          <Source>View patch file</Source>
-          <Value>查看補丁檔案</Value>
-        </TranslationItem>
-        <TranslationItem Name="BrowsePatch" Property="Text">
-          <Source>Browse</Source>
-          <Value>瀏覽</Value>
-        </TranslationItem>
-        <TranslationItem Name="File" Property="HeaderText">
-          <Source>Type</Source>
-          <Value>類型</Value>
-        </TranslationItem>
-        <TranslationItem Name="FileNameA" Property="HeaderText" type="unfinished">
-          <Source>Filename</Source>
-          <Value />
-        </TranslationItem>
-        <TranslationItem Name="_patchFileFilterString" Property="Text" type="unfinished">
-          <Source>Patch file (*.Patch)</Source>
-          <Value />
-        </TranslationItem>
-        <TranslationItem Name="_patchFileFilterTitle" Property="Text" type="unfinished">
-          <Source>Select patch file</Source>
-          <Value />
-        </TranslationItem>
-        <TranslationItem Name="labelPatch" Property="Text">
-          <Source>Patch</Source>
-          <Value>補丁</Value>
-        </TranslationItem>
-        <TranslationItem Name="typeDataGridViewTextBoxColumn" Property="HeaderText" type="unfinished">
-          <Source>Change</Source>
-          <Value />
-        </TranslationItem>
-      </translationItems>
-    </TranslationCategory>
-    <TranslationCategory Name="GerritPlugin">
-      <translationItems>
-        <TranslationItem Name="_downloadGerritChange" Property="Text" type="unfinished">
-          <Source>Download Gerrit Change</Source>
-          <Value />
-        </TranslationItem>
-        <TranslationItem Name="_editGitReview" Property="Text" type="unfinished">
-          <Source>Edit .gitreview</Source>
-          <Value />
-        </TranslationItem>
-        <TranslationItem Name="_installCommitMsgHook" Property="Text" type="unfinished">
-          <Source>Install Hook</Source>
-          <Value />
-        </TranslationItem>
-        <TranslationItem Name="_installCommitMsgHookFailed" Property="Text" type="unfinished">
-          <Source>Could not download the commit-msg file. Please install the commit-msg hook manually.</Source>
-          <Value />
-        </TranslationItem>
-        <TranslationItem Name="_installCommitMsgHookMessage" Property="Text" type="unfinished">
-          <Source>Gerrit requires a commit-msg hook to be installed. Do you want to install the commit-msg hook into your repository?</Source>
-          <Value />
-        </TranslationItem>
-        <TranslationItem Name="_installCommitMsgHookShortText" Property="Text" type="unfinished">
-          <Source>Install commit-msg hook</Source>
-          <Value />
-        </TranslationItem>
-        <TranslationItem Name="_pluginDescription" Property="Text" type="unfinished">
-          <Source>Gerrit Code Review</Source>
-          <Value />
-        </TranslationItem>
-        <TranslationItem Name="_publishGerritChange" Property="Text" type="unfinished">
-          <Source>Publish Gerrit Change</Source>
-          <Value />
-        </TranslationItem>
-      </translationItems>
-    </TranslationCategory>
-    <TranslationCategory Name="GerritSettings">
-      <translationItems>
-        <TranslationItem Name="_settingsError" Property="Text" type="unfinished">
-          <Source>Error loading .gitreview file.</Source>
-          <Value />
-        </TranslationItem>
-        <TranslationItem Name="_settingsErrorDefaultRemoteNotPresent" Property="Text" type="unfinished">
-          <Source>The remote "{0}" specified with the "defaultremote" setting in the .gitreview file does not refer to a configured remote. Either create this remote or change the setting in the .gitreview file.</Source>
-          <Value />
-        </TranslationItem>
-        <TranslationItem Name="_settingsErrorFileNotFound" Property="Text" type="unfinished">
-          <Source>Cannot find the ".gitreview" file in the working directory.</Source>
-          <Value />
-        </TranslationItem>
-        <TranslationItem Name="_settingsErrorHostNotEntered" Property="Text" type="unfinished">
-          <Source>The "host" setting in the .gitreview file is mandatory.</Source>
-          <Value />
-        </TranslationItem>
-        <TranslationItem Name="_settingsErrorPortNotNumeric" Property="Text" type="unfinished">
-          <Source>The "port" specified in the .gitreview file may only contain digits.</Source>
-          <Value />
-        </TranslationItem>
-        <TranslationItem Name="_settingsErrorProjectNotEntered" Property="Text" type="unfinished">
-          <Source>The "project" setting in the .gitreview file is mandatory.</Source>
-          <Value />
-        </TranslationItem>
-      </translationItems>
-    </TranslationCategory>
-    <TranslationCategory Name="GitExtensionsSettingsGroup">
-      <translationItems>
-        <TranslationItem Name="$this" Property="Title">
-          <Source>Git Extensions</Source>
-          <Value>Git Extensions</Value>
-        </TranslationItem>
-      </translationItems>
-    </TranslationCategory>
-    <TranslationCategory Name="GitExtensionsSettingsPage">
-      <translationItems>
-        <TranslationItem Name="$this" Property="Text">
-          <Source>Git Extensions</Source>
-          <Value>Git Extensions</Value>
-        </TranslationItem>
-        <TranslationItem Name="btnDefaultDestinationBrowse" Property="Text" type="unfinished">
-          <Source>Browse</Source>
-          <Value>瀏覽</Value>
-        </TranslationItem>
-        <TranslationItem Name="chkCheckForUncommittedChangesInCheckoutBranch" Property="Text" type="unfinished">
-          <Source>Check for uncommitted changes in checkout branch dialog</Source>
-          <Value />
-        </TranslationItem>
-        <TranslationItem Name="chkCloseProcessDialog" Property="Text" type="unfinished">
-          <Source>Close Process dialog when process succeeds</Source>
-          <Value />
-        </TranslationItem>
-        <TranslationItem Name="chkFollowRenamesInFileHistory" Property="Text">
-          <Source>Follow renames in file history (experimental)</Source>
-          <Value>按照文件的歷史重命名（實驗）</Value>
-        </TranslationItem>
-        <TranslationItem Name="chkPlaySpecialStartupSound" Property="Text" type="unfinished">
-          <Source>Play Special Startup Sound</Source>
-          <Value />
-        </TranslationItem>
-        <TranslationItem Name="chkShowCurrentChangesInRevisionGraph" Property="Text">
-          <Source>Show current working dir changes in revision graph (slow!)</Source>
-          <Value>在版本圖裡顯示工作目錄的改變（慢!）</Value>
-        </TranslationItem>
-        <TranslationItem Name="chkShowErrorsWhenStagingFiles" Property="Text">
-          <Source>Show errors when staging files</Source>
-          <Value>顯示增加提交檔案時的錯誤</Value>
-        </TranslationItem>
-        <TranslationItem Name="chkShowGitCommandLine" Property="Text" type="unfinished">
-          <Source>Show console window when executing git process</Source>
-          <Value />
-        </TranslationItem>
-        <TranslationItem Name="chkShowGitStatusInToolbar" Property="Text">
-          <Source>Show repository status in browse dialog (number of changes in toolbar, restart required)</Source>
-          <Value>在瀏覽對話框中顯示版本庫的狀態（在工具欄上會產生一些變化，需要重新啟動）</Value>
-        </TranslationItem>
-        <TranslationItem Name="chkShowStashCountInBrowseWindow" Property="Text">
-          <Source>Show stash count on status bar in browse window</Source>
-          <Value>在瀏覽窗口的狀態欄中顯示暫存緩衝區計數</Value>
-        </TranslationItem>
-        <TranslationItem Name="chkStartWithRecentWorkingDir" Property="Text" type="unfinished">
-          <Source>Open last working dir on startup</Source>
-          <Value />
-        </TranslationItem>
-        <TranslationItem Name="chkStashUntrackedFiles" Property="Text" type="unfinished">
-          <Source>Include untracked files in stash</Source>
-          <Value />
-        </TranslationItem>
-        <TranslationItem Name="chkUseFastChecks" Property="Text">
-          <Source>Use FileSystemWatcher to check if index is changed</Source>
-          <Value>使用FileSystemWatcher檢查索引是否改變了</Value>
-        </TranslationItem>
-        <TranslationItem Name="chkUsePatienceDiffAlgorithm" Property="Text" type="unfinished">
-          <Source>Use patience diff algorithm</Source>
-          <Value />
-        </TranslationItem>
-        <TranslationItem Name="chkUseSSL" Property="Text" type="unfinished">
-          <Source>Use SSL/TLS</Source>
-          <Value />
-        </TranslationItem>
-        <TranslationItem Name="chkWriteCommitMessageInCommitWindow" Property="Text" type="unfinished">
-          <Source>Compose commit messages in Commit dialog
-(otherwise the message will be requested during commit)</Source>
-          <Value />
-        </TranslationItem>
-        <TranslationItem Name="groupBox1" Property="Text" type="unfinished">
-          <Source>Email settings for sending patches</Source>
-          <Value />
-        </TranslationItem>
-        <TranslationItem Name="groupBox11" Property="Text" type="unfinished">
-          <Source>Performance</Source>
-          <Value />
-        </TranslationItem>
-        <TranslationItem Name="groupBox12" Property="Text" type="unfinished">
-          <Source>Behaviour</Source>
-          <Value />
-        </TranslationItem>
-        <TranslationItem Name="label1" Property="Text" type="unfinished">
-          <Source>Limit number of commits that will be loaded at startup</Source>
-          <Value />
-        </TranslationItem>
-        <TranslationItem Name="label12" Property="Text" type="unfinished">
-          <Source>Limit number of commits that will be loaded at startup</Source>
-          <Value />
-        </TranslationItem>
-        <TranslationItem Name="label2" Property="Text" type="unfinished">
-<<<<<<< HEAD
-          <Source>Server port</Source>
-=======
-          <Source>Port</Source>
->>>>>>> 5162e874
-          <Value />
-        </TranslationItem>
-        <TranslationItem Name="label23" Property="Text" type="unfinished">
-          <Source>SMTP server name</Source>
-          <OldSource>SMTP server for sending patches by email</OldSource>
-          <Value>發送補丁到電子郵件所用的SMTP伺服機</Value>
-        </TranslationItem>
-        <TranslationItem Name="label24" Property="Text">
-          <Source>Revision grid quick search timeout [ms]</Source>
-          <Value>版本網格快速搜尋逾時[毫秒]</Value>
-        </TranslationItem>
-        <TranslationItem Name="lblDefaultCloneDestination" Property="Text" type="unfinished">
-          <Source>Default clone destination</Source>
-          <Value />
-        </TranslationItem>
-      </translationItems>
-    </TranslationCategory>
-    <TranslationCategory Name="GitSettingsPage">
-      <translationItems>
-        <TranslationItem Name="$this" Property="Text">
-          <Source>Git</Source>
-          <Value>Git</Value>
-        </TranslationItem>
-        <TranslationItem Name="BrowseGitBinPath" Property="Text">
-          <Source>Browse</Source>
-          <Value>瀏覽</Value>
-        </TranslationItem>
-        <TranslationItem Name="BrowseGitPath" Property="Text">
-          <Source>Browse</Source>
-          <Value>瀏覽</Value>
-        </TranslationItem>
-        <TranslationItem Name="ChangeHomeButton" Property="Text" type="unfinished">
-          <Source>Change HOME</Source>
-          <Value />
-        </TranslationItem>
-        <TranslationItem Name="_homeIsSetToString" Property="Text" type="unfinished">
-          <Source>HOME is set to:</Source>
-          <Value />
-        </TranslationItem>
-        <TranslationItem Name="downloadMsysgit" Property="Text" type="unfinished">
-          <Source>Download msysgit</Source>
-          <Value />
-        </TranslationItem>
-        <TranslationItem Name="groupBox7" Property="Text">
-          <Source>Git</Source>
-          <Value>Git</Value>
-        </TranslationItem>
-        <TranslationItem Name="groupBox8" Property="Text">
-          <Source>Environment</Source>
-          <Value>環境</Value>
-        </TranslationItem>
-        <TranslationItem Name="homeIsSetToLabel" Property="Text" type="unfinished">
-          <Source>HOME is set to: {0}</Source>
-          <Value />
-        </TranslationItem>
-        <TranslationItem Name="label13" Property="Text">
-          <Source>Command used to run git (git.cmd or git.exe)</Source>
-          <Value>用於執行git的命令（git.cmd或git.exe）</Value>
-        </TranslationItem>
-        <TranslationItem Name="label14" Property="Text">
-          <Source>Path to linux tools (sh). Leave empty when it is in the path.</Source>
-          <Value>Linux工具（sh）的路徑。如果已在路徑中則留空。 </Value>
-        </TranslationItem>
-        <TranslationItem Name="label50" Property="Text">
-          <Source>Git Extensions can use msysgit or cygwin to access git repositories. Set the correct paths below.</Source>
-          <Value>Git Extensions可以使用msysgit或cygwin訪問git版本庫庫。在下面的設定它們正確的路徑。 </Value>
-        </TranslationItem>
-        <TranslationItem Name="label51" Property="Text">
-          <Source>The global config file located in the location stored environment variable %HOME%. By default %HOME% will be set 
-to %HOMEDRIVE%%HOMEPATH% if empty. Change the default behaviour only if you experience problems. </Source>
-          <Value>整體設定檔案位於%HOME%的位置。預設情形下，如果%HOME%為空，%HOME%將被設定為%HOMEDRIVE%%HOMEPATH%。 
-你應該只在遇到問題的時候才考慮改變預設設置。 </Value>
-        </TranslationItem>
-      </translationItems>
-    </TranslationCategory>
-    <TranslationCategory Name="GlobalSettingsSettingsPage">
-      <translationItems>
-        <TranslationItem Name="$this" Property="Text">
-          <Source>Global settings</Source>
-          <Value>全體設定</Value>
-        </TranslationItem>
-        <TranslationItem Name="BrowseCommitTemplate" Property="Text">
-          <Source>Browse</Source>
-          <Value>瀏覽</Value>
-        </TranslationItem>
-        <TranslationItem Name="BrowseDiffTool" Property="Text">
-          <Source>Browse</Source>
-          <Value>瀏覽</Value>
-        </TranslationItem>
-        <TranslationItem Name="BrowseMergeTool" Property="Text">
-          <Source>Browse</Source>
-          <Value>瀏覽</Value>
-        </TranslationItem>
-        <TranslationItem Name="DiffToolCmdSuggest" Property="Text">
-          <Source>Suggest command</Source>
-          <Value>建議命令</Value>
-        </TranslationItem>
-        <TranslationItem Name="MergeToolCmdSuggest" Property="Text">
-          <Source>Suggest command</Source>
-          <Value>建議命令</Value>
-        </TranslationItem>
-        <TranslationItem Name="PathToKDiff3" Property="Text">
-          <Source>Path to mergetool</Source>
-          <Value>mergetool路徑</Value>
-        </TranslationItem>
-        <TranslationItem Name="__diffToolSuggestCaption" Property="Text" type="unfinished">
-          <Source>Suggest difftool cmd</Source>
-          <Value />
-        </TranslationItem>
-        <TranslationItem Name="globalAutoCrlfFalse" Property="Text">
-          <Source>Checkout as-is, commit as-is ("core.autocrlf"  is set to "false")</Source>
-          <Value>簽出、提交均視為（"core.autocrlf"設定為"false"）</Value>
-        </TranslationItem>
-        <TranslationItem Name="globalAutoCrlfInput" Property="Text">
-          <Source>Checkout as-is, commit Unix-style line endings ("core.autocrlf"  is set to "input")</Source>
-          <Value>簽出視為，用Unix風格的換行符號提交（"core.autocrlf"設定為"input"）</Value>
-        </TranslationItem>
-        <TranslationItem Name="globalAutoCrlfTrue" Property="Text">
-          <Source>Checkout Windows-style, commit Unix-style line endings ("core.autocrlf"  is set to "true")</Source>
-          <Value>以windows風格簽出，用Unix風格的換行符號提交（"core.autocrlf"設定為"true"） 
-</Value>
-        </TranslationItem>
-        <TranslationItem Name="groupBox9" Property="Text">
-          <Source>Line endings</Source>
-          <Value>換行符號</Value>
-        </TranslationItem>
-        <TranslationItem Name="label19" Property="Text">
-          <Source>Mergetool command</Source>
-          <Value>Mergetool命令</Value>
-        </TranslationItem>
-        <TranslationItem Name="label28" Property="Text">
-          <Source>Keep backup (.orig) after merge</Source>
-          <Value>合併後保留備份（.orig）</Value>
-        </TranslationItem>
-        <TranslationItem Name="label3" Property="Text">
-          <Source>User name</Source>
-          <Value>用戶名</Value>
-        </TranslationItem>
-        <TranslationItem Name="label4" Property="Text">
-          <Source>User email</Source>
-          <Value>用戶電子郵件</Value>
-        </TranslationItem>
-        <TranslationItem Name="label41" Property="Text">
-          <Source>Difftool</Source>
-          <Value>Difftool</Value>
-        </TranslationItem>
-        <TranslationItem Name="label42" Property="Text">
-          <Source>Path to difftool</Source>
-          <Value>路徑difftool</Value>
-        </TranslationItem>
-        <TranslationItem Name="label48" Property="Text">
-          <Source>Difftool command</Source>
-          <Value>Difftool命令</Value>
-        </TranslationItem>
-        <TranslationItem Name="label57" Property="Text" type="unfinished">
-          <Source>Path to commit template</Source>
-          <Value />
-        </TranslationItem>
-        <TranslationItem Name="label6" Property="Text">
-          <Source>Editor</Source>
-          <Value>編輯</Value>
-        </TranslationItem>
-        <TranslationItem Name="label60" Property="Text" type="unfinished">
-          <Source>Files content encoding</Source>
-          <Value />
-        </TranslationItem>
-        <TranslationItem Name="label7" Property="Text">
-          <Source>Mergetool</Source>
-          <Value>合併工具</Value>
-        </TranslationItem>
-        <TranslationItem Name="label9" Property="Text">
-          <Source>You need to set the correct path to 
-git before you can change
-global settings.
-</Source>
-          <Value>您需要設定git正確的路徑，才能更改全體設定。 </Value>
-        </TranslationItem>
-      </translationItems>
-    </TranslationCategory>
-    <TranslationCategory Name="GotoUserManualControl">
-      <translationItems>
-        <TranslationItem Name="linkLabelHelp" Property="Text" type="unfinished">
-          <Source>Help</Source>
-          <Value>幫助</Value>
-        </TranslationItem>
-      </translationItems>
-    </TranslationCategory>
-    <TranslationCategory Name="GravatarControl">
-      <translationItems>
-        <TranslationItem Name="clearImagecacheToolStripMenuItem" Property="Text">
-          <Source>Clear image cache</Source>
-          <Value>清除圖片快取</Value>
-        </TranslationItem>
-        <TranslationItem Name="extraLargeToolStripMenuItem" Property="Text" type="unfinished">
-          <Source>Extra Large (320x320)</Source>
-          <Value />
-        </TranslationItem>
-        <TranslationItem Name="identiconToolStripMenuItem" Property="Text">
-          <Source>Identicon</Source>
-          <Value>同一識別</Value>
-        </TranslationItem>
-        <TranslationItem Name="imageSizeToolStripMenuItem" Property="Text">
-          <Source>Image size</Source>
-          <Value>圖片尺寸</Value>
-        </TranslationItem>
-        <TranslationItem Name="largeToolStripMenuItem" Property="Text" type="unfinished">
-          <Source>Large (240x240)</Source>
-          <Value />
-        </TranslationItem>
-        <TranslationItem Name="monsterIdToolStripMenuItem" Property="Text">
-          <Source>Monster Id</Source>
-          <Value>怪獸識別</Value>
-        </TranslationItem>
-        <TranslationItem Name="noImageGeneratorToolStripMenuItem" Property="Text">
-          <Source>No image service</Source>
-          <Value>沒有圖片服務</Value>
-        </TranslationItem>
-        <TranslationItem Name="noneToolStripMenuItem" Property="Text" type="unfinished">
-          <Source>None</Source>
-          <Value />
-        </TranslationItem>
-        <TranslationItem Name="normalToolStripMenuItem" Property="Text" type="unfinished">
-          <Source>Normal (160x160)</Source>
-          <Value />
-        </TranslationItem>
-        <TranslationItem Name="refreshToolStripMenuItem" Property="Text">
-          <Source>Refresh image</Source>
-          <Value>重新整理圖片</Value>
-        </TranslationItem>
-        <TranslationItem Name="registerAtGravatarcomToolStripMenuItem" Property="Text">
-          <Source>Register at gravatar.com</Source>
-          <Value>在gravatar.com註冊</Value>
-        </TranslationItem>
-        <TranslationItem Name="retroToolStripMenuItem" Property="Text" type="unfinished">
-          <Source>Retro</Source>
-          <Value />
-        </TranslationItem>
-        <TranslationItem Name="smallToolStripMenuItem" Property="Text" type="unfinished">
-          <Source>Small (80x80)</Source>
-          <Value />
-        </TranslationItem>
-        <TranslationItem Name="wavatarToolStripMenuItem" Property="Text">
-          <Source>Wavatar</Source>
-          <Value>頭像</Value>
-        </TranslationItem>
-      </translationItems>
-    </TranslationCategory>
-    <TranslationCategory Name="HelpImageDisplayUserControl">
-      <translationItems>
-        <TranslationItem Name="linkLabelHide" Property="Text" type="unfinished">
-          <Source>Hide help</Source>
-          <Value />
-        </TranslationItem>
-        <TranslationItem Name="linkLabelShowHelp" Property="Text" type="unfinished">
-          <Source>Show
-help</Source>
-          <Value />
-        </TranslationItem>
-      </translationItems>
-    </TranslationCategory>
-    <TranslationCategory Name="HotkeysSettingsPage">
-      <translationItems>
-        <TranslationItem Name="$this" Property="Text">
-          <Source>Hotkeys</Source>
-          <Value>快捷鍵</Value>
-        </TranslationItem>
-      </translationItems>
-    </TranslationCategory>
-    <TranslationCategory Name="LocalSettingsSettingsPage">
-      <translationItems>
-        <TranslationItem Name="$this" Property="Text">
-          <Source>Local settings</Source>
-          <Value>本機設定</Value>
-        </TranslationItem>
-        <TranslationItem Name="NoGitRepo" Property="Text">
-          <Source>Not in a git repository</Source>
-          <Value>不在一個git版本庫中</Value>
-        </TranslationItem>
-        <TranslationItem Name="groupBox10" Property="Text">
-          <Source>Line endings</Source>
-          <Value>換行符號</Value>
-        </TranslationItem>
-        <TranslationItem Name="label1" Property="Text">
-          <Source>User name</Source>
-          <Value>用戶名</Value>
-        </TranslationItem>
-        <TranslationItem Name="label2" Property="Text">
-          <Source>User email</Source>
-          <Value>用戶電子郵件</Value>
-        </TranslationItem>
-        <TranslationItem Name="label20" Property="Text">
-          <Source>You only need local settings
-if you want to override the 
-global settings for the current
-repository.</Source>
-          <Value>如果你想覆蓋本版本庫的全體設定， 
-你只需要做本機設定就夠了。 </Value>
-        </TranslationItem>
-        <TranslationItem Name="label21" Property="Text">
-          <Source>You need to set the correct path to 
-git before you can change
-local settings.
-</Source>
-          <Value>您需要設定git正確的路徑，才能更改本機設定。 </Value>
-        </TranslationItem>
-        <TranslationItem Name="label30" Property="Text">
-          <Source>Keep backup (.orig) after merge</Source>
-          <Value>合併後保留備份（.orig）</Value>
-        </TranslationItem>
-        <TranslationItem Name="label5" Property="Text">
-          <Source>Editor</Source>
-          <Value>編輯</Value>
-        </TranslationItem>
-        <TranslationItem Name="label61" Property="Text" type="unfinished">
-          <Source>Files content encoding</Source>
-          <Value />
-        </TranslationItem>
-        <TranslationItem Name="label8" Property="Text">
-          <Source>Mergetool</Source>
-          <Value>合併工具</Value>
-        </TranslationItem>
-        <TranslationItem Name="localAutoCrlfFalse" Property="Text">
-          <Source>Checkout as-is, commit as-is ("core.autocrlf"  is set to "false")</Source>
-          <Value>簽出與提交均視為（"core.autocrlf"設定為"false"）</Value>
-        </TranslationItem>
-        <TranslationItem Name="localAutoCrlfInput" Property="Text">
-          <Source>Checkout as-is, commit Unix-style line endings ("core.autocrlf"  is set to "input")</Source>
-          <Value>簽出視為用Unix風格的換行符號提交（"core.autocrlf"設定為"input"）</Value>
-        </TranslationItem>
-        <TranslationItem Name="localAutoCrlfTrue" Property="Text">
-          <Source>Checkout Windows-style, commit Unix-style line endings ("core.autocrlf"  is set to "true")</Source>
-          <Value>以windows風格簽出，用Unix風格的換行符號提交（"core.autocrlf"設定為"true"） 
-</Value>
-        </TranslationItem>
-      </translationItems>
-    </TranslationCategory>
-    <TranslationCategory Name="MessageBoxes">
-      <translationItems>
-        <TranslationItem Name="_error" Property="Text">
-          <Source>Error</Source>
-          <Value>錯誤</Value>
-        </TranslationItem>
-        <TranslationItem Name="_middleOfPatchApply" Property="Text" type="unfinished">
-          <Source>You are in the middle of a patch apply, continue patch apply?</Source>
-          <Value />
-        </TranslationItem>
-        <TranslationItem Name="_middleOfPatchApplyCaption" Property="Text" type="unfinished">
-          <Source>Patch apply</Source>
-          <Value />
-        </TranslationItem>
-        <TranslationItem Name="_middleOfRebase" Property="Text" type="unfinished">
-          <Source>You are in the middle of a rebase, continue rebase?</Source>
-          <Value />
-        </TranslationItem>
-        <TranslationItem Name="_middleOfRebaseCaption" Property="Text">
-          <Source>Rebase</Source>
-          <Value>衍合(Rebase)</Value>
-        </TranslationItem>
-        <TranslationItem Name="_notValidGitDirectory" Property="Text" type="unfinished">
-          <Source>The current directory is not a valid git repository.</Source>
-          <Value />
-        </TranslationItem>
-        <TranslationItem Name="_notValidGitSVNDirectory" Property="Text" type="unfinished">
-          <Source>The current directory is not a valid git-svn repository.</Source>
-          <Value />
-        </TranslationItem>
-        <TranslationItem Name="_pageantNotFound" Property="Text" type="unfinished">
-          <Source>Cannot load SSH key. PuTTY is not configured properly.</Source>
-          <Value>無法載入SSH密鑰。 PuTTY設定的不正確。 </Value>
-        </TranslationItem>
-        <TranslationItem Name="_unableGetSVNInformation" Property="Text" type="unfinished">
-          <Source>Unable to determine upstream SVN information.</Source>
-          <Value />
-        </TranslationItem>
-        <TranslationItem Name="_unresolvedMergeConflicts" Property="Text" type="unfinished">
-          <Source>There are unresolved merge conflicts, solve conflicts now?</Source>
-          <Value />
-        </TranslationItem>
-        <TranslationItem Name="_unresolvedMergeConflictsCaption" Property="Text">
-          <Source>Merge conflicts</Source>
-          <Value>合併衝突</Value>
-        </TranslationItem>
-      </translationItems>
-    </TranslationCategory>
-    <TranslationCategory Name="PatchGrid">
-      <translationItems>
-        <TranslationItem Name="FileName" Property="HeaderText">
-          <Source>Name</Source>
-          <Value>名稱</Value>
-        </TranslationItem>
-        <TranslationItem Name="Status" Property="HeaderText">
-          <Source>Status</Source>
-          <Value>狀態</Value>
-        </TranslationItem>
-        <TranslationItem Name="_unableToShowPatchDetails" Property="Text" type="unfinished">
-          <Source>Unable to show details of patch file.</Source>
-          <Value />
-        </TranslationItem>
-        <TranslationItem Name="authorDataGridViewTextBoxColumn" Property="HeaderText">
-          <Source>Author</Source>
-          <Value>作者</Value>
-        </TranslationItem>
-        <TranslationItem Name="dateDataGridViewTextBoxColumn" Property="HeaderText">
-          <Source>Date</Source>
-          <Value>日期</Value>
-        </TranslationItem>
-        <TranslationItem Name="subjectDataGridViewTextBoxColumn" Property="HeaderText">
-          <Source>Subject</Source>
-          <Value>主旨</Value>
-        </TranslationItem>
-      </translationItems>
-    </TranslationCategory>
-    <TranslationCategory Name="PluginSettingsPage">
-      <translationItems>
-        <TranslationItem Name="labelNoSettings" Property="Text" type="unfinished">
-          <Source>There are no settings available for this plugin.</Source>
-          <Value />
-        </TranslationItem>
-      </translationItems>
-    </TranslationCategory>
-    <TranslationCategory Name="PluginsSettingsGroup">
-      <translationItems>
-        <TranslationItem Name="$this" Property="Title">
-          <Source>Plugins</Source>
-          <Value>插件</Value>
-        </TranslationItem>
-      </translationItems>
-    </TranslationCategory>
-    <TranslationCategory Name="RevisionGrid">
-      <translationItems>
-        <TranslationItem Name="Author" Property="HeaderText">
-          <Source>Author</Source>
-          <Value>作者</Value>
-        </TranslationItem>
-        <TranslationItem Name="CloneRepository" Property="Text">
-          <Source>Clone repository</Source>
-          <Value>複製檔案庫</Value>
-        </TranslationItem>
-        <TranslationItem Name="Commit" Property="Text">
-          <Source>Commit</Source>
-          <Value>提交</Value>
-        </TranslationItem>
-        <TranslationItem Name="Date" Property="HeaderText">
-          <Source>Date</Source>
-          <Value>日期</Value>
-        </TranslationItem>
-        <TranslationItem Name="GitIgnore" Property="Text">
-          <Source>Edit .gitignore</Source>
-          <Value>編輯.gitignore</Value>
-        </TranslationItem>
-        <TranslationItem Name="GotoChildCommit" Property="Text" type="unfinished">
-          <Source>Go to child commit</Source>
-          <Value />
-        </TranslationItem>
-        <TranslationItem Name="GotoParentCommit" Property="Text" type="unfinished">
-          <Source>Go to parent commit</Source>
-          <Value />
-        </TranslationItem>
-        <TranslationItem Name="InitRepository" Property="Text">
-          <Source>Initialize repository</Source>
-          <Value>初始化版本庫</Value>
-        </TranslationItem>
-        <TranslationItem Name="Message" Property="HeaderText">
-          <Source>Message</Source>
-          <Value>訊息</Value>
-        </TranslationItem>
-        <TranslationItem Name="NextQuickSearch" Property="Text" type="unfinished">
-          <Source>Quick search next</Source>
-          <Value />
-        </TranslationItem>
-        <TranslationItem Name="PrevQuickSearch" Property="Text" type="unfinished">
-          <Source>Quick search previous</Source>
-          <Value />
-        </TranslationItem>
-        <TranslationItem Name="QuickSearch" Property="Text" type="unfinished">
-          <Source>Quick search</Source>
-          <Value />
-        </TranslationItem>
-        <TranslationItem Name="ShowAllBranches" Property="Text" type="unfinished">
-          <Source>Show all branches</Source>
-          <Value>顯示所有分支</Value>
-        </TranslationItem>
-        <TranslationItem Name="ShowCurrentBranchOnly" Property="Text" type="unfinished">
-          <Source>Show current branch only</Source>
-          <Value>只顯示目前分支</Value>
-        </TranslationItem>
-        <TranslationItem Name="ShowFilteredBranches" Property="Text" type="unfinished">
-          <Source>Show filtered branches</Source>
-          <Value>顯示過濾分支</Value>
-        </TranslationItem>
-        <TranslationItem Name="ShowRemoteBranches" Property="Text">
-          <Source>Show remote branches</Source>
-          <Value>顯示遠端分支</Value>
-        </TranslationItem>
-<<<<<<< HEAD
-=======
-        <TranslationItem Name="ToggleHighlightSelectedBranch" Property="Text" type="unfinished">
-          <Source>Highlight selected branch (until refresh)</Source>
-          <Value />
-        </TranslationItem>
->>>>>>> 5162e874
-        <TranslationItem Name="_cannotHighlightSelectedBranch" Property="Text" type="unfinished">
-          <Source>Cannot highlight selected branch when revision graph is loading.</Source>
-          <Value />
-        </TranslationItem>
-        <TranslationItem Name="_droppingFilesBlocked" Property="Text" type="unfinished">
-          <Source>For you own protection dropping more than 10 patch files at once is blocked!</Source>
-          <Value />
-        </TranslationItem>
-        <TranslationItem Name="_quickSearchQuickHelp" Property="Text" type="unfinished">
-          <Source>Start typing in revision grid to start quick search.</Source>
-          <Value />
-        </TranslationItem>
-        <TranslationItem Name="_revisionFilter" Property="Text">
-          <Source>Filter</Source>
-          <Value>過濾器</Value>
-        </TranslationItem>
-        <TranslationItem Name="archiveRevisionToolStripMenuItem" Property="Text">
-          <Source>Archive revision</Source>
-          <Value>存檔</Value>
-        </TranslationItem>
-        <TranslationItem Name="authorToolStripMenuItem" Property="Text">
-          <Source>Author</Source>
-          <Value>作者</Value>
-        </TranslationItem>
-        <TranslationItem Name="bisectSkipRevisionToolStripMenuItem" Property="Text" type="unfinished">
-          <Source>Skip revision</Source>
-          <Value />
-        </TranslationItem>
-        <TranslationItem Name="branchNameToolStripMenuItem" Property="Text">
-          <Source>Branch name</Source>
-          <Value>分支名稱</Value>
-        </TranslationItem>
-        <TranslationItem Name="checkoutBranchToolStripMenuItem" Property="Text">
-          <Source>Checkout branch</Source>
-          <Value>簽出分支</Value>
-        </TranslationItem>
-        <TranslationItem Name="checkoutRevisionToolStripMenuItem" Property="Text">
-          <Source>Checkout revision</Source>
-          <Value>簽出版本</Value>
-        </TranslationItem>
-        <TranslationItem Name="cherryPickCommitToolStripMenuItem" Property="Text">
-          <Source>Cherry pick commit</Source>
-          <Value>優選提交</Value>
-        </TranslationItem>
-        <TranslationItem Name="copyToClipboardToolStripMenuItem" Property="Text">
-          <Source>Copy to clipboard</Source>
-          <Value>複製到剪貼簿</Value>
-        </TranslationItem>
-        <TranslationItem Name="createNewBranchToolStripMenuItem" Property="Text">
-          <Source>Create new branch</Source>
-          <Value>建立新的分支</Value>
-        </TranslationItem>
-        <TranslationItem Name="createTagToolStripMenuItem" Property="Text">
-          <Source>Create new tag</Source>
-          <Value>建立新標籤</Value>
-        </TranslationItem>
-        <TranslationItem Name="dateToolStripMenuItem" Property="Text">
-          <Source>Date</Source>
-          <Value>日期</Value>
-        </TranslationItem>
-        <TranslationItem Name="deleteBranchToolStripMenuItem" Property="Text">
-          <Source>Delete branch</Source>
-          <Value>刪除分支</Value>
-        </TranslationItem>
-        <TranslationItem Name="deleteTagToolStripMenuItem" Property="Text">
-          <Source>Delete tag</Source>
-          <Value>刪除標籤</Value>
-        </TranslationItem>
-        <TranslationItem Name="drawNonrelativesGrayToolStripMenuItem" Property="Text">
-          <Source>Draw non relatives gray</Source>
-          <Value>淡化顯示非同系分支</Value>
-        </TranslationItem>
-        <TranslationItem Name="filterToolStripMenuItem" Property="Text">
-          <Source>Set advanced filter</Source>
-          <Value>建立高級過濾器</Value>
-        </TranslationItem>
-        <TranslationItem Name="fixupCommitToolStripMenuItem" Property="Text">
-          <Source>Fixup commit</Source>
-          <Value>Fixup 提交</Value>
-        </TranslationItem>
-        <TranslationItem Name="hashToolStripMenuItem" Property="Text">
-          <Source>Commit hash</Source>
-          <Value>提交Hash</Value>
-        </TranslationItem>
-        <TranslationItem Name="label1" Property="Text">
-          <Source>There are no commits made to this repository yet.
-
-If this is a normal repository, these steps are recommended:
-- Make sure you have a proper .gitignore file in your repository
-- Commit files using commit
-
-If this is a central repository (bare repository without a working dir):
-- Push changes from another repository</Source>
-          <Value>此版本庫中沒有任何提交。 
-如果此版本庫是一個常規版本庫，推薦以下步驟： 
-- 確認版本庫中.gitgnore文件正確 
-- 用提交命令來提交 
-
-如果此版本庫是一個中央版本庫（沒有工作路徑的裸版本庫）： 
-- 從其他版本庫中“推”出更改</Value>
-        </TranslationItem>
-        <TranslationItem Name="label2" Property="Text">
-          <Source>The current working dir is not a git repository.</Source>
-          <Value>當前的工作目錄不是一個git版本庫。 </Value>
-        </TranslationItem>
-        <TranslationItem Name="manipulateCommitToolStripMenuItem" Property="Text">
-          <Source>Advanced</Source>
-          <Value>對此提交進行...</Value>
-        </TranslationItem>
-        <TranslationItem Name="markRevisionAsBadToolStripMenuItem" Property="Text">
-          <Source>Mark revision as bad</Source>
-          <Value>標記版本為“壞”</Value>
-        </TranslationItem>
-        <TranslationItem Name="markRevisionAsGoodToolStripMenuItem" Property="Text">
-          <Source>Mark revision as good</Source>
-          <Value>標記版本為“好”</Value>
-        </TranslationItem>
-        <TranslationItem Name="mergeBranchToolStripMenuItem" Property="Text">
-          <Source>Merge into current branch</Source>
-          <Value>和分支合併</Value>
-        </TranslationItem>
-        <TranslationItem Name="messageToolStripMenuItem" Property="Text">
-          <Source>Message</Source>
-          <Value>訊息</Value>
-        </TranslationItem>
-        <TranslationItem Name="orderRevisionsByDateToolStripMenuItem" Property="Text">
-          <Source>Order revisions by date</Source>
-          <Value>按日期順序調整</Value>
-        </TranslationItem>
-        <TranslationItem Name="rebaseOnToolStripMenuItem" Property="Text">
-          <Source>Rebase current branch on</Source>
-          <Value>衍合在</Value>
-        </TranslationItem>
-        <TranslationItem Name="renameBranchToolStripMenuItem" Property="Text">
-          <Source>Rename branch</Source>
-          <Value>重新命名分支</Value>
-        </TranslationItem>
-        <TranslationItem Name="resetCurrentBranchToHereToolStripMenuItem" Property="Text">
-          <Source>Reset current branch to here</Source>
-          <Value>回復當前到這裡</Value>
-        </TranslationItem>
-        <TranslationItem Name="revertCommitToolStripMenuItem" Property="Text">
-          <Source>Revert commit</Source>
-          <Value>回復提交</Value>
-        </TranslationItem>
-        <TranslationItem Name="runScriptToolStripMenuItem" Property="Text">
-          <Source>Run script</Source>
-          <Value>執行腳本</Value>
-        </TranslationItem>
-        <TranslationItem Name="showAllBranchesToolStripMenuItem" Property="Text">
-          <Source>Show all branches</Source>
-          <Value>顯示所有分支</Value>
-        </TranslationItem>
-        <TranslationItem Name="showAuthorDateToolStripMenuItem" Property="Text">
-          <Source>Show author date</Source>
-          <Value>顯示作者日期</Value>
-        </TranslationItem>
-        <TranslationItem Name="showBranchesToolStripMenuItem" Property="Text">
-          <Source>Show branches</Source>
-          <Value>顯示分支</Value>
-        </TranslationItem>
-        <TranslationItem Name="showCurrentBranchOnlyToolStripMenuItem" Property="Text">
-          <Source>Show current branch only</Source>
-          <Value>只顯示當前分支</Value>
-        </TranslationItem>
-        <TranslationItem Name="showFilteredBranchesToolStripMenuItem" Property="Text">
-          <Source>Show filtered branches</Source>
-          <Value>顯示過濾分支</Value>
-        </TranslationItem>
-        <TranslationItem Name="showGitNotesToolStripMenuItem" Property="Text">
-          <Source>Show git notes</Source>
-          <Value>顯示git記事</Value>
-        </TranslationItem>
-        <TranslationItem Name="showRelativeDateToolStripMenuItem" Property="Text">
-          <Source>Show relative date</Source>
-          <Value>顯示相對日期</Value>
-        </TranslationItem>
-        <TranslationItem Name="showRevisionGraphToolStripMenuItem" Property="Text">
-          <Source>Show revision graph</Source>
-          <Value>顯示版本圖</Value>
-        </TranslationItem>
-        <TranslationItem Name="showTagsToolStripMenuItem" Property="Text" type="unfinished">
-          <Source>Show tags</Source>
-          <Value />
-        </TranslationItem>
-        <TranslationItem Name="squashCommitToolStripMenuItem" Property="Text">
-          <Source>Squash commit</Source>
-          <Value>Squash 提交</Value>
-        </TranslationItem>
-        <TranslationItem Name="stopBisectToolStripMenuItem" Property="Text">
-          <Source>Stop bisect</Source>
-          <Value>停止二分</Value>
-        </TranslationItem>
-        <TranslationItem Name="tagToolStripMenuItem" Property="Text">
-          <Source>Tag</Source>
-          <Value>標籤</Value>
-        </TranslationItem>
-        <TranslationItem Name="toolStripMenuItemView" Property="Text">
-          <Source>View</Source>
-          <Value>查看</Value>
-        </TranslationItem>
-        <TranslationItem Name="_areYouSureYouWantCheckout" Property="Text" type="obsolete">
-          <Source>Are you sure to checkout the selected revision?</Source>
-          <Value>確定要checkout選擇的修訂版次?</Value>
-        </TranslationItem>
-        <TranslationItem Name="_currentWorkingDirChanges" Property="Text" type="obsolete">
-          <Source>Current uncommitted changes</Source>
-          <Value>當前未提交的修改</Value>
-        </TranslationItem>
-      </translationItems>
-    </TranslationCategory>
-    <TranslationCategory Name="ScriptsSettingsPage">
-      <translationItems>
-        <TranslationItem Name="$this" Property="Text">
-          <Source>Scripts</Source>
-          <Value>腳本</Value>
-        </TranslationItem>
-        <TranslationItem Name="AskConfirmation" Property="HeaderText" type="unfinished">
-          <Source>Confirmation</Source>
-          <Value />
-        </TranslationItem>
-        <TranslationItem Name="EnabledColumn" Property="HeaderText">
-          <Source>Enabled</Source>
-          <Value>啟用</Value>
-        </TranslationItem>
-        <TranslationItem Name="OnEvent" Property="HeaderText" type="unfinished">
-          <Source>OnEvent</Source>
-          <Value />
-        </TranslationItem>
-        <TranslationItem Name="addScriptButton" Property="Text">
-          <Source>Add</Source>
-          <Value>增加</Value>
-        </TranslationItem>
-        <TranslationItem Name="argumentsLabel" Property="Text">
-          <Source>Arguments:</Source>
-          <Value>參數:</Value>
-        </TranslationItem>
-        <TranslationItem Name="browseScriptButton" Property="Text">
-          <Source>Browse</Source>
-          <Value>瀏覽</Value>
-        </TranslationItem>
-        <TranslationItem Name="buttonShowArgumentsHelp" Property="Text">
-          <Source>Help</Source>
-          <Value>幫助</Value>
-        </TranslationItem>
-        <TranslationItem Name="commandLabel" Property="Text">
-          <Source>Command:</Source>
-          <Value>命令:</Value>
-        </TranslationItem>
-        <TranslationItem Name="inMenuCheckBox" Property="Text">
-          <Source>Add to revision grid context menu</Source>
-          <Value>加入版本網格快捷選單</Value>
-        </TranslationItem>
-        <TranslationItem Name="labelOnEvent" Property="Text">
-          <Source>On event:</Source>
-          <Value>發生於:</Value>
-        </TranslationItem>
-        <TranslationItem Name="lbl_icon" Property="Text" type="unfinished">
-          <Source>Icon:</Source>
-          <Value />
-        </TranslationItem>
-        <TranslationItem Name="nameLabel" Property="Text">
-          <Source>Name:</Source>
-          <Value>名字:</Value>
-        </TranslationItem>
-        <TranslationItem Name="removeScriptButton" Property="Text">
-          <Source>Remove</Source>
-          <Value>移除</Value>
-        </TranslationItem>
-        <TranslationItem Name="sbtn_icon" Property="Text" type="unfinished">
-          <Source>Select icon</Source>
-          <Value />
-        </TranslationItem>
-        <TranslationItem Name="scriptEnabled" Property="Text">
-          <Source>Enabled</Source>
-          <Value>啟用</Value>
-        </TranslationItem>
-        <TranslationItem Name="scriptNeedsConfirmation" Property="Text">
-          <Source>Ask for confirmation</Source>
-          <Value>請確認</Value>
-        </TranslationItem>
-        <TranslationItem Name="scriptShowProgress" Property="Text" type="unfinished">
-          <Source>Show progress</Source>
-          <Value />
-        </TranslationItem>
-      </translationItems>
-    </TranslationCategory>
-    <TranslationCategory Name="ShellExtensionSettingsPage">
-      <translationItems>
-        <TranslationItem Name="$this" Property="Text" type="unfinished">
-          <Source>Shell extension</Source>
-          <Value />
-        </TranslationItem>
-<<<<<<< HEAD
-=======
-        <TranslationItem Name="cbAlwaysShowAllCommands" Property="Text" type="unfinished">
-          <Source>Always show all commands</Source>
-          <Value />
-        </TranslationItem>
->>>>>>> 5162e874
-        <TranslationItem Name="label1" Property="Text" type="unfinished">
-          <Source>Context menu preview
-when all items are shown:</Source>
-          <Value />
-        </TranslationItem>
-        <TranslationItem Name="lblMenuEntries" Property="Text" type="unfinished">
-          <Source>Select items to be shown in the cascaded context menu.
-(Unchecked items will be shown top level for direct access.)</Source>
-          <Value />
-        </TranslationItem>
-      </translationItems>
-    </TranslationCategory>
-    <TranslationCategory Name="SshSettingsPage">
-      <translationItems>
-        <TranslationItem Name="$this" Property="Text">
-          <Source>SSH</Source>
-          <Value>SSH</Value>
-        </TranslationItem>
-        <TranslationItem Name="AutostartPageant" Property="Text">
-          <Source>Automatically start authentication client when a private key is configured for a remote</Source>
-          <Value>當遠端配置了私鑰後，自動啟動認證客戶端</Value>
-        </TranslationItem>
-        <TranslationItem Name="OpenSSH" Property="Text">
-          <Source>OpenSSH</Source>
-          <Value>OpenSSH</Value>
-        </TranslationItem>
-        <TranslationItem Name="Other" Property="Text">
-          <Source>Other ssh client</Source>
-          <Value>其它的SSH客戶端</Value>
-        </TranslationItem>
-        <TranslationItem Name="OtherSshBrowse" Property="Text">
-          <Source>Browse</Source>
-          <Value>瀏覽</Value>
-        </TranslationItem>
-        <TranslationItem Name="PageantBrowse" Property="Text">
-          <Source>Browse</Source>
-          <Value>瀏覽</Value>
-        </TranslationItem>
-        <TranslationItem Name="PlinkBrowse" Property="Text">
-          <Source>Browse</Source>
-          <Value>瀏覽</Value>
-        </TranslationItem>
-        <TranslationItem Name="Putty" Property="Text">
-          <Source>PuTTY</Source>
-          <Value>PuTTY</Value>
-        </TranslationItem>
-        <TranslationItem Name="PuttygenBrowse" Property="Text">
-          <Source>Browse</Source>
-          <Value>瀏覽</Value>
-        </TranslationItem>
-        <TranslationItem Name="groupBox1" Property="Text">
-          <Source>Specify which ssh client to use</Source>
-          <Value>指定SSH客戶端</Value>
-        </TranslationItem>
-        <TranslationItem Name="groupBox2" Property="Text">
-          <Source>Configure PuTTY</Source>
-          <Value>設定PuTTY</Value>
-        </TranslationItem>
-        <TranslationItem Name="label15" Property="Text">
-          <Source>Path to plink.exe</Source>
-          <Value>plink.exe路徑</Value>
-        </TranslationItem>
-        <TranslationItem Name="label16" Property="Text">
-          <Source>Path to puttygen</Source>
-          <Value>puttygen路徑</Value>
-        </TranslationItem>
-        <TranslationItem Name="label17" Property="Text">
-          <Source>Path to pageant</Source>
-          <Value>pageant路徑</Value>
-        </TranslationItem>
-        <TranslationItem Name="label18" Property="Text">
-          <Source>OpenSSH is a commandline tool. PuTTY is more userfriendly to use for windows users, 
-but requires the PuTTY authentication client to run  in the background.
-When OpenSSH is used, command line dialogs are shown!
-</Source>
-          <Value>OpenSSH是一個命令行工具。 
-對於Windows用戶來說，PuTTY用起來更方便，但需要在後台運行PuTTY驗證客戶端。
-當使用OpenSSH時，會顯示命令行對話框！ </Value>
-        </TranslationItem>
-      </translationItems>
-    </TranslationCategory>
-    <TranslationCategory Name="StartPageSettingsPage">
-      <translationItems>
-        <TranslationItem Name="$this" Property="Text" type="unfinished">
-          <Source>Plugins Settings</Source>
-          <OldSource>Start Page</OldSource>
-          <Value>起始頁</Value>
-        </TranslationItem>
-        <TranslationItem Name="label1" Property="Text" type="unfinished">
-          <Source>Select one of the subnodes to view or edit the settings of a Git Extensions Plugin.</Source>
-          <Value />
-        </TranslationItem>
-      </translationItems>
-    </TranslationCategory>
-    <TranslationCategory Name="Strings">
-      <translationItems>
-        <TranslationItem Name="_LoadingData" Property="Text" type="unfinished">
-          <Source>Loading data...</Source>
-          <Value />
-        </TranslationItem>
-        <TranslationItem Name="_authorDateText" Property="Text">
-          <Source>Author date</Source>
-          <Value>作者日期</Value>
-        </TranslationItem>
-        <TranslationItem Name="_authorText" Property="Text">
-          <Source>Author</Source>
-          <Value>作者</Value>
-        </TranslationItem>
-        <TranslationItem Name="_childrenText" Property="Text" type="unfinished">
-          <Source>Children</Source>
-          <Value />
-        </TranslationItem>
-        <TranslationItem Name="_commitDateText" Property="Text">
-          <Source>Commit date</Source>
-          <Value>提交日期</Value>
-        </TranslationItem>
-        <TranslationItem Name="_commitHashText" Property="Text">
-          <Source>Commit hash</Source>
-          <Value>提交Hash</Value>
-        </TranslationItem>
-        <TranslationItem Name="_committerText" Property="Text">
-          <Source>Committer</Source>
-          <Value>提交者</Value>
-        </TranslationItem>
-        <TranslationItem Name="_currentIndex" Property="Text">
-          <Source>Commit index</Source>
-          <Value>提交索引</Value>
-        </TranslationItem>
-        <TranslationItem Name="_currentUnstagedChanges" Property="Text" type="unfinished">
-          <Source>Current unstaged changes</Source>
-          <Value />
-        </TranslationItem>
-        <TranslationItem Name="_dateText" Property="Text">
-          <Source>Date</Source>
-          <Value>日期</Value>
-        </TranslationItem>
-        <TranslationItem Name="_daysAgo" Property="Text">
-          <Source>{0} {1:day|days} ago</Source>
-          <Value>{0}天前</Value>
-        </TranslationItem>
-        <TranslationItem Name="_hoursAgo" Property="Text">
-          <Source>{0} {1:hour|hours} ago</Source>
-          <Value>{0}小時前</Value>
-        </TranslationItem>
-        <TranslationItem Name="_messageText" Property="Text">
-          <Source>Message</Source>
-          <Value>訊息</Value>
-        </TranslationItem>
-        <TranslationItem Name="_minutesAgo" Property="Text">
-          <Source>{0} {1:minute|minutes} ago</Source>
-          <Value>{0}分鐘前</Value>
-        </TranslationItem>
-        <TranslationItem Name="_monthsAgo" Property="Text">
-          <Source>{0} {1:month|months} ago</Source>
-          <Value>{0}月前</Value>
-        </TranslationItem>
-        <TranslationItem Name="_parentsText" Property="Text" type="unfinished">
-          <Source>Parent(s)</Source>
-          <Value />
-        </TranslationItem>
-        <TranslationItem Name="_secondsAgo" Property="Text">
-          <Source>{0} {1:second|seconds} ago</Source>
-          <Value>{0}秒前</Value>
-        </TranslationItem>
-        <TranslationItem Name="_weeksAgo" Property="Text" type="unfinished">
-          <Source>{0} {1:week|weeks} ago</Source>
-          <Value />
-        </TranslationItem>
-        <TranslationItem Name="_yearsAgo" Property="Text">
-          <Source>{0} {1:year|years} ago</Source>
-          <Value>{0}年前</Value>
-        </TranslationItem>
-        <TranslationItem Name="_pageantNotFound" Property="Text" type="obsolete">
-          <Source>Cannot load SSH key. PuTTY is not configured properly.</Source>
-          <Value>無法載入SSH密鑰。 PuTTY設定的不正確。 </Value>
-        </TranslationItem>
-      </translationItems>
-    </TranslationCategory>
-    <TranslationCategory Name="ViewPullRequestsForm">
-      <translationItems>
-        <TranslationItem Name="$this" Property="Text">
-          <Source>View Pull Requests</Source>
-          <Value>檢視拉取請求</Value>
-        </TranslationItem>
-        <TranslationItem Name="_addAndFetchBtn" Property="Text" type="unfinished">
-          <Source>Add remote and fetch</Source>
-          <Value />
-        </TranslationItem>
-        <TranslationItem Name="_chooseRepo" Property="Text">
-          <Source>Choose repository:</Source>
-          <Value>選擇版本庫:</Value>
-        </TranslationItem>
-        <TranslationItem Name="_closePullRequestBtn" Property="Text">
-          <Source>Close pull request</Source>
-          <Value>關閉拉取請求</Value>
-        </TranslationItem>
-        <TranslationItem Name="_fetchBtn" Property="Text">
-          <Source>Fetch to pr/ branch</Source>
-          <Value>擷取與評估</Value>
-        </TranslationItem>
-        <TranslationItem Name="_postComment" Property="Text">
-          <Source>Post comment</Source>
-          <Value>發表意見</Value>
-        </TranslationItem>
-        <TranslationItem Name="_refreshCommentsBtn" Property="Text">
-          <Source>Refresh</Source>
-          <Value>重新整理</Value>
-        </TranslationItem>
-        <TranslationItem Name="_strCouldNotAddRemote" Property="Text" type="unfinished">
-          <Source>Could not add remote with name {0} and URL {1}</Source>
-          <Value />
-        </TranslationItem>
-        <TranslationItem Name="_strCouldNotLoadDiscussion" Property="Text">
-          <Source>Could not load discussion!</Source>
-          <Value>無法載入討論</Value>
-        </TranslationItem>
-        <TranslationItem Name="_strError" Property="Text">
-          <Source>Error</Source>
-          <Value>錯誤</Value>
-        </TranslationItem>
-        <TranslationItem Name="_strFailedToClosePullRequest" Property="Text">
-          <Source>Failed to close pull request!</Source>
-          <Value>無法關閉拉取請求</Value>
-        </TranslationItem>
-        <TranslationItem Name="_strFailedToFetchPullData" Property="Text">
-          <Source>Failed to fetch pull data!</Source>
-          <Value>無法擷取拉取日期</Value>
-        </TranslationItem>
-        <TranslationItem Name="_strFailedToLoadDiffData" Property="Text">
-          <Source>Failed to load diff data!</Source>
-          <Value>無法載入差異資料</Value>
-        </TranslationItem>
-        <TranslationItem Name="_strFailedToLoadDiscussionItem" Property="Text">
-          <Source>Failed to post discussion item!</Source>
-          <Value>無法發表討論項目</Value>
-        </TranslationItem>
-        <TranslationItem Name="_strLoading" Property="Text">
-          <Source> : LOADING : </Source>
-          <Value>:載入:</Value>
-        </TranslationItem>
-        <TranslationItem Name="_strRemoteAlreadyExist" Property="Text" type="unfinished">
-          <Source>ERROR: Remote with name {0} already exists but it does not point to the same repository!
-Details: Is {1} expected {2}</Source>
-          <Value />
-        </TranslationItem>
-        <TranslationItem Name="_strUnableUnderstandPatch" Property="Text" type="unfinished">
-          <Source>Error: Unable to understand patch</Source>
-          <Value />
-        </TranslationItem>
-        <TranslationItem Name="columnHeader2" Property="Text">
-          <Source>Heading</Source>
-          <Value>Heading</Value>
-        </TranslationItem>
-        <TranslationItem Name="columnHeader3" Property="Text">
-          <Source>By</Source>
-          <Value>由</Value>
-        </TranslationItem>
-        <TranslationItem Name="columnHeader4" Property="Text">
-          <Source>Created</Source>
-          <Value>建立</Value>
-        </TranslationItem>
-      </translationItems>
-    </TranslationCategory>
-    <TranslationCategory Name="FormBranchSmall">
-      <translationItems>
-        <TranslationItem Name="_noRevisionSelected" Property="Text" type="obsolete">
-          <Source>Select 1 revision to create the branch on.</Source>
-          <Value>選擇一版本來建立分支</Value>
-        </TranslationItem>
-      </translationItems>
-    </TranslationCategory>
-    <TranslationCategory Name="FormRevert">
-      <translationItems>
-        <TranslationItem Name="$this" Property="Text" type="obsolete">
-          <Source>Revert file changes</Source>
-          <Value>回復檔案修改</Value>
-        </TranslationItem>
-        <TranslationItem Name="Revert" Property="Text" type="obsolete">
-          <Source>Revert changes</Source>
-          <Value>回復修改</Value>
-        </TranslationItem>
-      </translationItems>
-    </TranslationCategory>
-    <TranslationCategory Name="FormCherryPickCommitSmall">
-      <translationItems>
-        <TranslationItem Name="Author" Property="Text" type="obsolete">
-          <Source>Author:</Source>
-          <Value>作者：</Value>
-        </TranslationItem>
-        <TranslationItem Name="AutoCommit" Property="Text" type="obsolete">
-          <Source>Automatically creates a commit</Source>
-          <Value>自動建立一個提交</Value>
-        </TranslationItem>
-        <TranslationItem Name="Commit" Property="Text" type="obsolete">
-          <Source>Commit:</Source>
-          <Value>提交：</Value>
-        </TranslationItem>
-        <TranslationItem Name="Date" Property="Text" type="obsolete">
-          <Source>Commit date:</Source>
-          <Value>提交日期：</Value>
-        </TranslationItem>
-        <TranslationItem Name="Message" Property="Text" type="obsolete">
-          <Source>Message:</Source>
-          <Value>訊息：</Value>
-        </TranslationItem>
-        <TranslationItem Name="Pick" Property="Text" type="obsolete">
-          <Source>Pick this commit</Source>
-          <Value>挑選本提交</Value>
-        </TranslationItem>
-      </translationItems>
-    </TranslationCategory>
-    <TranslationCategory Name="FormPluginSettings">
-      <translationItems>
-        <TranslationItem Name="$this" Property="Text" type="obsolete">
-          <Source>Plugin settings</Source>
-          <Value>插件設定</Value>
-        </TranslationItem>
-      </translationItems>
-    </TranslationCategory>
-  </translationCategories>
-  <LanguageCode>zh</LanguageCode>
-</Translation>+<?xml version="1.0" encoding="utf-8"?>
+<Translation xmlns:xsd="http://www.w3.org/2001/XMLSchema" xmlns:xsi="http://www.w3.org/2001/XMLSchema-instance" GitExVersion="2.47">
+  <translationCategories>
+    <TranslationCategory Name="AboutBox">
+      <translationItems>
+        <TranslationItem Name="$this" Property="Text">
+          <Source>About</Source>
+          <Value>關於</Value>
+        </TranslationItem>
+        <TranslationItem Name="okButton" Property="Text">
+          <Source>&amp;OK</Source>
+          <Value>確定(&amp;O)</Value>
+        </TranslationItem>
+        <TranslationItem Name="textBoxDescription" Property="Text">
+          <Source>Git extensions - Visual Studio and Shell Explorer Extensions for Git
+
+This program is destributed in the hope that it will be useful, but WITHOUT ANY WARRANTY; without even the implied warranty of MERCHANTABILITY of FITNESS FOR A PARTICULAR PURPOSE.</Source>
+          <Value>Git extenstions - Visual Studio 和Shell Explorer 的Git介面 
+
+This program is destributed in the hope that it will be useful, but WITHOUT ANY WARRANTY; without even the implied warranty of MERCHANTABILITY of FITNESS FOR A PARTICULAR PURPOSE. 
+(發布這一程序的目的是希望它有用，但沒有任何擔保。甚至沒有適合特定目的的隱含的擔保) 
+</Value>
+        </TranslationItem>
+        <TranslationItem Name="thanksTo" Property="Text">
+          <Source>Thanks to:</Source>
+          <Value>感謝：</Value>
+        </TranslationItem>
+      </translationItems>
+    </TranslationCategory>
+    <TranslationCategory Name="AdvancedSettingsPage">
+      <translationItems>
+        <TranslationItem Name="$this" Property="Text">
+          <Source>Advanced</Source>
+          <Value>對此提交進行...</Value>
+        </TranslationItem>
+        <TranslationItem Name="CheckoutGB" Property="Text">
+          <Source>Checkout</Source>
+          <Value>簽出</Value>
+        </TranslationItem>
+        <TranslationItem Name="GeneralGB" Property="Text" type="unfinished">
+          <Source>General</Source>
+          <Value />
+        </TranslationItem>
+        <TranslationItem Name="chkAlwaysShowCheckoutDlg" Property="Text" type="unfinished">
+          <Source>Always show checkout dialog</Source>
+          <Value />
+        </TranslationItem>
+        <TranslationItem Name="chkDontSHowHelpImages" Property="Text" type="unfinished">
+          <Source>Don't show help images</Source>
+          <Value />
+        </TranslationItem>
+        <TranslationItem Name="chkUseLocalChangesAction" Property="Text" type="unfinished">
+          <Source>Use last chosen "local changes" action as default action.
+This action will be performed without warning while checking out branch.</Source>
+          <Value />
+        </TranslationItem>
+      </translationItems>
+    </TranslationCategory>
+    <TranslationCategory Name="AppearanceSettingsPage">
+      <translationItems>
+        <TranslationItem Name="$this" Property="Text">
+          <Source>Appearance</Source>
+          <Value>外觀</Value>
+        </TranslationItem>
+        <TranslationItem Name="ClearImageCache" Property="Text">
+          <Source>Clear image cache</Source>
+          <Value>清除圖片緩存</Value>
+        </TranslationItem>
+        <TranslationItem Name="ShowAuthorGravatar" Property="Text">
+          <Source>Get author image from gravatar.com</Source>
+          <Value>從gravatar.com獲得作者圖片</Value>
+        </TranslationItem>
+        <TranslationItem Name="_noDictFilesFound" Property="Text" type="unfinished">
+          <Source>No dictionary files found in: {0}</Source>
+          <Value />
+        </TranslationItem>
+        <TranslationItem Name="applicationFontChangeButton" Property="Text" type="unfinished">
+          <Source>font name</Source>
+          <Value />
+        </TranslationItem>
+        <TranslationItem Name="chkEnableAutoScale" Property="Text" type="unfinished">
+          <Source>Auto scale user interface when high DPI is used</Source>
+          <Value />
+        </TranslationItem>
+        <TranslationItem Name="chkShowCurrentBranchInVisualStudio" Property="Text">
+          <Source>Show current branch in Visual Studio</Source>
+          <Value>在VS顯示當前分支</Value>
+        </TranslationItem>
+        <TranslationItem Name="chkShowRelativeDate" Property="Text">
+          <Source>Show relative date instead of full date</Source>
+          <Value>顯示相對日期，而不是​​完整的日期</Value>
+        </TranslationItem>
+        <TranslationItem Name="commitFontChangeButton" Property="Text" type="unfinished">
+          <Source>font name</Source>
+          <Value />
+        </TranslationItem>
+        <TranslationItem Name="diffFontChangeButton" Property="Text" type="unfinished">
+          <Source>font name</Source>
+          <Value />
+        </TranslationItem>
+        <TranslationItem Name="downloadDictionary" Property="Text">
+          <Source>Download dictionary</Source>
+          <Value>下載字典</Value>
+        </TranslationItem>
+        <TranslationItem Name="groupBox13" Property="Text" type="unfinished">
+          <Source>Language</Source>
+          <Value />
+        </TranslationItem>
+        <TranslationItem Name="groupBox14" Property="Text" type="unfinished">
+          <Source>General</Source>
+          <Value />
+        </TranslationItem>
+        <TranslationItem Name="groupBox15" Property="Text" type="unfinished">
+          <Source>Fonts</Source>
+          <Value />
+        </TranslationItem>
+        <TranslationItem Name="groupBox6" Property="Text">
+          <Source>Author images</Source>
+          <Value>作者圖片</Value>
+        </TranslationItem>
+        <TranslationItem Name="helpTranslate" Property="Text">
+          <Source>Help translate</Source>
+          <Value>幫忙翻譯~~~</Value>
+        </TranslationItem>
+        <TranslationItem Name="label22" Property="Text" type="unfinished">
+          <Source>Dictionary for spelling checker</Source>
+          <Value />
+        </TranslationItem>
+        <TranslationItem Name="label26" Property="Text" type="unfinished">
+          <Source>Application font</Source>
+          <Value />
+        </TranslationItem>
+        <TranslationItem Name="label34" Property="Text" type="unfinished">
+          <Source>Commit font</Source>
+          <Value />
+        </TranslationItem>
+        <TranslationItem Name="label44" Property="Text">
+          <Source>Image size</Source>
+          <Value>圖片尺寸</Value>
+        </TranslationItem>
+        <TranslationItem Name="label46" Property="Text">
+          <Source>Cache images</Source>
+          <Value>隱藏圖片</Value>
+        </TranslationItem>
+        <TranslationItem Name="label47" Property="Text">
+          <Source>days</Source>
+          <Value>天</Value>
+        </TranslationItem>
+        <TranslationItem Name="label49" Property="Text">
+          <Source>Language (restart required)</Source>
+          <Value>語言（需要重新啟動）</Value>
+        </TranslationItem>
+        <TranslationItem Name="label53" Property="Text">
+          <Source>No image service</Source>
+          <Value>沒有圖片服務</Value>
+        </TranslationItem>
+        <TranslationItem Name="label56" Property="Text" type="unfinished">
+          <Source>Code font</Source>
+          <Value />
+        </TranslationItem>
+        <TranslationItem Name="truncatePathMethod" Property="Text" type="unfinished">
+          <Source>Truncate long filenames</Source>
+          <Value />
+        </TranslationItem>
+      </translationItems>
+    </TranslationCategory>
+    <TranslationCategory Name="BlameControl">
+      <translationItems>
+        <TranslationItem Name="blamePreviousRevisionToolStripMenuItem" Property="Text" type="unfinished">
+          <Source>Blame previous revision</Source>
+          <Value />
+        </TranslationItem>
+        <TranslationItem Name="copyLogMessageToolStripMenuItem" Property="Text" type="unfinished">
+          <Source>Copy log message to clipboard</Source>
+          <Value />
+        </TranslationItem>
+        <TranslationItem Name="showChangesToolStripMenuItem" Property="Text" type="unfinished">
+          <Source>Show changes</Source>
+          <Value />
+        </TranslationItem>
+      </translationItems>
+    </TranslationCategory>
+    <TranslationCategory Name="BranchComboBox">
+      <translationItems>
+        <TranslationItem Name="_branchCheckoutError" Property="Text" type="unfinished">
+          <Source>Branch '{0}' is not selectable, this branch has been removed from the selection.</Source>
+          <Value />
+        </TranslationItem>
+      </translationItems>
+    </TranslationCategory>
+    <TranslationCategory Name="ChecklistSettingsPage">
+      <translationItems>
+        <TranslationItem Name="$this" Property="Text">
+          <Source>Checklist</Source>
+          <Value>清單</Value>
+        </TranslationItem>
+        <TranslationItem Name="CheckAtStartup" Property="Text">
+          <Source>Check settings at startup (disables automatically if all settings are correct)</Source>
+          <Value>在啟動時檢查設定（如果所有設定均正確則自動禁用）</Value>
+        </TranslationItem>
+        <TranslationItem Name="DiffTool_Fix" Property="Text">
+          <Source>Repair</Source>
+          <Value>修復</Value>
+        </TranslationItem>
+        <TranslationItem Name="GitBinFound_Fix" Property="Text">
+          <Source>Repair</Source>
+          <Value>修復</Value>
+        </TranslationItem>
+        <TranslationItem Name="GitExtensionsInstall_Fix" Property="Text">
+          <Source>Repair</Source>
+          <Value>修復</Value>
+        </TranslationItem>
+        <TranslationItem Name="GitFound_Fix" Property="Text">
+          <Source>Repair</Source>
+          <Value>修復</Value>
+        </TranslationItem>
+        <TranslationItem Name="MergeTool_Fix" Property="Text">
+          <Source>Repair</Source>
+          <Value>修復</Value>
+        </TranslationItem>
+        <TranslationItem Name="Rescan" Property="Text">
+          <Source>Save and rescan</Source>
+          <Value>保存並重新掃描</Value>
+        </TranslationItem>
+        <TranslationItem Name="ShellExtensionsRegistered_Fix" Property="Text">
+          <Source>Repair</Source>
+          <Value>修復</Value>
+        </TranslationItem>
+        <TranslationItem Name="SshConfig_Fix" Property="Text">
+          <Source>Repair</Source>
+          <Value>修復</Value>
+        </TranslationItem>
+        <TranslationItem Name="UserNameSet_Fix" Property="Text">
+          <Source>Repair</Source>
+          <Value>修復</Value>
+        </TranslationItem>
+        <TranslationItem Name="_adviceDiffToolConfiguration" Property="Text" type="unfinished">
+          <Source>You should configure a diff tool to show file diff in external program (kdiff3 for example).</Source>
+          <Value />
+        </TranslationItem>
+        <TranslationItem Name="_cantRegisterShellExtension" Property="Text" type="unfinished">
+          <Source>Could not register the shell extension because '{0}' could not be found.</Source>
+          <Value />
+        </TranslationItem>
+        <TranslationItem Name="_configureMergeTool" Property="Text" type="unfinished">
+          <Source>You need to configure merge tool in order to solve mergeconflicts (kdiff3 for example).</Source>
+          <Value />
+        </TranslationItem>
+        <TranslationItem Name="_credentialHelperInstalled" Property="Text" type="unfinished">
+          <Source>Git credential helper is installed.</Source>
+          <Value />
+        </TranslationItem>
+        <TranslationItem Name="_customMergeToolXConfigured" Property="Text" type="unfinished">
+          <Source>There is a custom mergetool configured: {0}</Source>
+          <Value />
+        </TranslationItem>
+        <TranslationItem Name="_diffToolXConfigured" Property="Text" type="unfinished">
+          <Source>There is a difftool configured: {0}</Source>
+          <Value />
+        </TranslationItem>
+        <TranslationItem Name="_emailSet" Property="Text" type="unfinished">
+          <Source>A username and an email address are configured.</Source>
+          <Value />
+        </TranslationItem>
+        <TranslationItem Name="_gitCanBeRun" Property="Text" type="unfinished">
+          <Source>Git can be run using: {0}</Source>
+          <Value />
+        </TranslationItem>
+        <TranslationItem Name="_gitCanBeRunCaption" Property="Text" type="unfinished">
+          <Source>Locate git</Source>
+          <Value />
+        </TranslationItem>
+        <TranslationItem Name="_gitCredentialWinStoreHelperInstalled" Property="Text" type="unfinished">
+          <Source>Git Credential Win Store is installed as credential helper.</Source>
+          <Value />
+        </TranslationItem>
+        <TranslationItem Name="_gitNotFound" Property="Text" type="unfinished">
+          <Source>Git not found. To solve this problem you can set the correct path in settings.</Source>
+          <Value />
+        </TranslationItem>
+        <TranslationItem Name="_gitVersionFound" Property="Text" type="unfinished">
+          <Source>Git {0} is found on your computer.</Source>
+          <Value />
+        </TranslationItem>
+        <TranslationItem Name="_kdiff3NotFoundAuto" Property="Text" type="unfinished">
+          <Source>Path to kdiff3 could not be found automatically.
+Please make sure KDiff3 is installed or set path manually.</Source>
+          <Value />
+        </TranslationItem>
+        <TranslationItem Name="_kdiffAsDiffConfigured" Property="Text" type="unfinished">
+          <Source>KDiff3 is configured as difftool.</Source>
+          <Value />
+        </TranslationItem>
+        <TranslationItem Name="_kdiffAsDiffConfiguredButNotFound" Property="Text" type="unfinished">
+          <Source>KDiff3 is configured as difftool, but the path to kdiff.exe is not configured.</Source>
+          <Value />
+        </TranslationItem>
+        <TranslationItem Name="_kdiffAsMergeConfigured" Property="Text" type="unfinished">
+          <Source>KDiff3 is configured as mergetool.</Source>
+          <Value />
+        </TranslationItem>
+        <TranslationItem Name="_kdiffAsMergeConfiguredButNotFound" Property="Text" type="unfinished">
+          <Source>KDiff3 is configured as mergetool, but the path to kdiff.exe is not configured.</Source>
+          <Value />
+        </TranslationItem>
+        <TranslationItem Name="_languageConfigured" Property="Text" type="unfinished">
+          <Source>The configured language is {0}.</Source>
+          <Value />
+        </TranslationItem>
+        <TranslationItem Name="_linuxToolsShNotFound" Property="Text" type="unfinished">
+          <Source>The path to linux tools (sh) could not be found automatically.
+Please make sure there are linux tools installed (through msysgit or cygwin) or set the correct path manually.</Source>
+          <Value />
+        </TranslationItem>
+        <TranslationItem Name="_linuxToolsShNotFoundCaption" Property="Text" type="unfinished">
+          <Source>Locate linux tools</Source>
+          <Value />
+        </TranslationItem>
+        <TranslationItem Name="_linuxToolsSshFound" Property="Text" type="unfinished">
+          <Source>Linux tools (sh) found on your computer.</Source>
+          <Value />
+        </TranslationItem>
+        <TranslationItem Name="_linuxToolsSshNotFound" Property="Text" type="unfinished">
+          <Source>Linux tools (sh) not found. To solve this problem you can set the correct path in settings.</Source>
+          <Value />
+        </TranslationItem>
+        <TranslationItem Name="_mergeToolXConfigured" Property="Text" type="unfinished">
+          <Source>There is a custom mergetool configured.</Source>
+          <Value />
+        </TranslationItem>
+        <TranslationItem Name="_mergeToolXConfiguredNeedsCmd" Property="Text" type="unfinished">
+          <Source>{0} is configured as mergetool, this is a custom mergetool and needs a custom cmd to be configured.</Source>
+          <Value />
+        </TranslationItem>
+        <TranslationItem Name="_noCredentialsHelperInstalled" Property="Text" type="unfinished">
+          <Source>No credential helper installed.</Source>
+          <Value />
+        </TranslationItem>
+        <TranslationItem Name="_noCredentialsHelperInstalledTryGCS" Property="Text" type="unfinished">
+          <Source>No credential helper could be installed. Try to install git-credential-winstore.exe.</Source>
+          <Value />
+        </TranslationItem>
+        <TranslationItem Name="_noDiffToolConfigured" Property="Text" type="unfinished">
+          <Source>There is no difftool configured. Do you want to configure kdiff3 as your difftool?
+Select no if you want to configure a different difftool yourself.</Source>
+          <Value />
+        </TranslationItem>
+        <TranslationItem Name="_noDiffToolConfiguredCaption" Property="Text">
+          <Source>Difftool</Source>
+          <Value>Difftool</Value>
+        </TranslationItem>
+        <TranslationItem Name="_noEmailSet" Property="Text" type="unfinished">
+          <Source>You need to configure a username and an email address.</Source>
+          <Value />
+        </TranslationItem>
+        <TranslationItem Name="_noLanguageConfigured" Property="Text" type="unfinished">
+          <Source>There is no language configured for Git Extensions.</Source>
+          <Value />
+        </TranslationItem>
+        <TranslationItem Name="_noMergeToolConfigured" Property="Text" type="unfinished">
+          <Source>There is no mergetool configured. Do you want to configure kdiff3 as your mergetool?
+Select no if you want to configure a different mergetool yourself.</Source>
+          <Value />
+        </TranslationItem>
+        <TranslationItem Name="_noMergeToolConfiguredCaption" Property="Text">
+          <Source>Mergetool</Source>
+          <Value>合併工具</Value>
+        </TranslationItem>
+        <TranslationItem Name="_opensshUsed" Property="Text" type="unfinished">
+          <Source>Default SSH client, OpenSSH, will be used. (commandline window will appear on pull, push and clone operations)</Source>
+          <Value />
+        </TranslationItem>
+        <TranslationItem Name="_plinkputtyGenpageantNotFound" Property="Text" type="unfinished">
+          <Source>PuTTY is configured as SSH client but cannot find plink.exe, puttygen.exe or pageant.exe.</Source>
+          <Value />
+        </TranslationItem>
+        <TranslationItem Name="_puttyConfigured" Property="Text" type="unfinished">
+          <Source>SSH client PuTTY is configured properly.</Source>
+          <Value />
+        </TranslationItem>
+        <TranslationItem Name="_puttyFoundAuto" Property="Text" type="unfinished">
+          <Source>All paths needed for PuTTY could be automatically found and are set.</Source>
+          <Value />
+        </TranslationItem>
+        <TranslationItem Name="_registryKeyGitExtensionsCorrect" Property="Text" type="unfinished">
+          <Source>GitExtensions is properly registered.</Source>
+          <Value />
+        </TranslationItem>
+        <TranslationItem Name="_registryKeyGitExtensionsFaulty" Property="Text" type="unfinished">
+          <Source>Invalid installation directory stored in [Software\GitExtensions\InstallDir].</Source>
+          <Value />
+        </TranslationItem>
+        <TranslationItem Name="_registryKeyGitExtensionsMissing" Property="Text" type="unfinished">
+          <Source>Registry entry missing [Software\GitExtensions\InstallDir].</Source>
+          <Value />
+        </TranslationItem>
+        <TranslationItem Name="_shCanBeRun" Property="Text" type="unfinished">
+          <Source>Command sh can be run using: {0}sh</Source>
+          <Value />
+        </TranslationItem>
+        <TranslationItem Name="_shCanBeRunCaption" Property="Text" type="unfinished">
+          <Source>Locate linux tools</Source>
+          <Value />
+        </TranslationItem>
+        <TranslationItem Name="_shellExtNeedsToBeRegistered" Property="Text" type="unfinished">
+          <Source>{0} needs to be registered in order to use the shell extensions.</Source>
+          <Value />
+        </TranslationItem>
+        <TranslationItem Name="_shellExtNoInstalled" Property="Text" type="unfinished">
+          <Source>Shell extensions are not installed. Run the installer to install the shell extensions.</Source>
+          <Value />
+        </TranslationItem>
+        <TranslationItem Name="_shellExtRegistered" Property="Text" type="unfinished">
+          <Source>Shell extensions registered properly.</Source>
+          <Value />
+        </TranslationItem>
+        <TranslationItem Name="_solveGitCommandFailed" Property="Text" type="unfinished">
+          <Source>The command to run git could not be determined automatically.
+Please make sure git (msysgit or cygwin) is installed or set the correct command manually.</Source>
+          <Value />
+        </TranslationItem>
+        <TranslationItem Name="_solveGitCommandFailedCaption" Property="Text" type="unfinished">
+          <Source>Locate git</Source>
+          <Value />
+        </TranslationItem>
+        <TranslationItem Name="_unknownSshClient" Property="Text" type="unfinished">
+          <Source>Unknown SSH client configured: {0}.</Source>
+          <Value />
+        </TranslationItem>
+        <TranslationItem Name="_wrongGitVersion" Property="Text" type="unfinished">
+          <Source>Git found but version {0} is not supported. Upgrade to version {1} or later</Source>
+          <Value />
+        </TranslationItem>
+        <TranslationItem Name="gitCredentialWinStore_Fix" Property="Text">
+          <Source>Repair</Source>
+          <Value>修復</Value>
+        </TranslationItem>
+        <TranslationItem Name="label11" Property="Text">
+          <Source>The checklist below validates the basic settings needed for GitExtensions to work properly.</Source>
+          <Value>下面的檢查列表表示保證GitExtensions正常工作所需的基本設定。 </Value>
+        </TranslationItem>
+        <TranslationItem Name="translationConfig_Fix" Property="Text">
+          <Source>Repair</Source>
+          <Value>修復</Value>
+        </TranslationItem>
+      </translationItems>
+    </TranslationCategory>
+    <TranslationCategory Name="ColorsSettingsPage">
+      <translationItems>
+        <TranslationItem Name="$this" Property="Text" type="unfinished">
+          <Source>Colors</Source>
+          <Value />
+        </TranslationItem>
+        <TranslationItem Name="BlueIcon" Property="Text">
+          <Source>Blue</Source>
+          <Value>藍色</Value>
+        </TranslationItem>
+        <TranslationItem Name="BranchBorders" Property="Text">
+          <Source>Draw branch borders</Source>
+          <Value>畫出分支的邊界</Value>
+        </TranslationItem>
+        <TranslationItem Name="DefaultIcon" Property="Text">
+          <Source>Default</Source>
+          <Value>預設</Value>
+        </TranslationItem>
+        <TranslationItem Name="DrawNonRelativesGray" Property="Text">
+          <Source>Draw non relatives graph gray</Source>
+          <Value>把無關者的顏色設為灰色</Value>
+        </TranslationItem>
+        <TranslationItem Name="DrawNonRelativesTextGray" Property="Text">
+          <Source>Draw non relatives text gray</Source>
+          <Value>把無關者的顏色設為灰色</Value>
+        </TranslationItem>
+        <TranslationItem Name="GreenIcon" Property="Text">
+          <Source>Green</Source>
+          <Value>綠色</Value>
+        </TranslationItem>
+        <TranslationItem Name="LightblueIcon" Property="Text" type="unfinished">
+          <Source>Light blue</Source>
+          <Value />
+        </TranslationItem>
+        <TranslationItem Name="MulticolorBranches" Property="Text">
+          <Source>Multicolor branches</Source>
+          <Value>給分支上多種顏色</Value>
+        </TranslationItem>
+        <TranslationItem Name="PurpleIcon" Property="Text">
+          <Source>Purple</Source>
+          <Value>紫色</Value>
+        </TranslationItem>
+        <TranslationItem Name="RandomIcon" Property="Text">
+          <Source>Random</Source>
+          <Value>隨機</Value>
+        </TranslationItem>
+        <TranslationItem Name="RedIcon" Property="Text">
+          <Source>Red</Source>
+          <Value>紅色</Value>
+        </TranslationItem>
+        <TranslationItem Name="StripedBanchChange" Property="Text">
+          <Source>Striped branch change</Source>
+          <Value>條紋化表示分支的改變</Value>
+        </TranslationItem>
+        <TranslationItem Name="YellowIcon" Property="Text">
+          <Source>Yellow</Source>
+          <Value>黃色</Value>
+        </TranslationItem>
+        <TranslationItem Name="groupBox3" Property="Text">
+          <Source>Difference view</Source>
+          <Value>差異視圖</Value>
+        </TranslationItem>
+        <TranslationItem Name="groupBox4" Property="Text">
+          <Source>Revision graph</Source>
+          <Value>版本圖</Value>
+        </TranslationItem>
+        <TranslationItem Name="groupBox5" Property="Text">
+          <Source>Application Icon</Source>
+          <Value>應用程序圖標</Value>
+        </TranslationItem>
+        <TranslationItem Name="label25" Property="Text">
+          <Source>Color tag</Source>
+          <Value>顏色標記</Value>
+        </TranslationItem>
+        <TranslationItem Name="label27" Property="Text">
+          <Source>Color removed line</Source>
+          <Value>給刪除的線上色</Value>
+        </TranslationItem>
+        <TranslationItem Name="label29" Property="Text">
+          <Source>Color added line</Source>
+          <Value>給添加的行上色</Value>
+        </TranslationItem>
+        <TranslationItem Name="label31" Property="Text">
+          <Source>Color section</Source>
+          <Value>給區(setion)上色</Value>
+        </TranslationItem>
+        <TranslationItem Name="label32" Property="Text">
+          <Source>Color branch</Source>
+          <Value>給分支上色</Value>
+        </TranslationItem>
+        <TranslationItem Name="label33" Property="Text">
+          <Source>Color remote branch</Source>
+          <Value>給遠端分支上色</Value>
+        </TranslationItem>
+        <TranslationItem Name="label36" Property="Text">
+          <Source>Color other label</Source>
+          <Value>給其他標籤上色</Value>
+        </TranslationItem>
+        <TranslationItem Name="label43" Property="Text">
+          <Source>Color removed line highlighting</Source>
+          <Value>給去除的行上色</Value>
+        </TranslationItem>
+        <TranslationItem Name="label45" Property="Text">
+          <Source>Color added line highlighting</Source>
+          <Value>給新增的行上色</Value>
+        </TranslationItem>
+        <TranslationItem Name="label54" Property="Text" type="unfinished">
+          <Source>Icon style</Source>
+          <Value />
+        </TranslationItem>
+        <TranslationItem Name="label55" Property="Text" type="unfinished">
+          <Source>Icon color</Source>
+          <Value />
+        </TranslationItem>
+      </translationItems>
+    </TranslationCategory>
+    <TranslationCategory Name="CommitInfo">
+      <translationItems>
+        <TranslationItem Name="addNoteToolStripMenuItem" Property="Text">
+          <Source>Add notes</Source>
+          <Value>增加紀要</Value>
+        </TranslationItem>
+        <TranslationItem Name="containedInBranches" Property="Text">
+          <Source>Contained in branches:</Source>
+          <Value>包含於以下分支：</Value>
+        </TranslationItem>
+        <TranslationItem Name="containedInNoBranch" Property="Text">
+          <Source>Contained in no branch</Source>
+          <Value>沒有包含在任何分支</Value>
+        </TranslationItem>
+        <TranslationItem Name="containedInNoTag" Property="Text">
+          <Source>Contained in no tag</Source>
+          <Value>沒有包含在任何標籤</Value>
+        </TranslationItem>
+        <TranslationItem Name="containedInTags" Property="Text">
+          <Source>Contained in tags:</Source>
+          <Value>包含於標籤：</Value>
+        </TranslationItem>
+        <TranslationItem Name="copyCommitInfoToolStripMenuItem" Property="Text">
+          <Source>Copy commit info</Source>
+          <Value>複製提交訊息</Value>
+        </TranslationItem>
+        <TranslationItem Name="showContainedInBranchesRemoteIfNoLocalToolStripMenuItem" Property="Text">
+          <Source>Show remote branches only when no local branch contains this commit</Source>
+          <Value>只在沒有本機分支包含此提交的情況下，顯示遠端分支。 </Value>
+        </TranslationItem>
+        <TranslationItem Name="showContainedInBranchesRemoteToolStripMenuItem" Property="Text">
+          <Source>Show remote branches containing this commit</Source>
+          <Value>顯示包含此提交的遠端分支</Value>
+        </TranslationItem>
+        <TranslationItem Name="showContainedInBranchesToolStripMenuItem" Property="Text">
+          <Source>Show local branches containing this commit</Source>
+          <Value>顯示包含此提交的本機分支</Value>
+        </TranslationItem>
+        <TranslationItem Name="showContainedInTagsToolStripMenuItem" Property="Text">
+          <Source>Show tags containing this commit</Source>
+          <Value>顯示包含此提交的標籤</Value>
+        </TranslationItem>
+      </translationItems>
+    </TranslationCategory>
+    <TranslationCategory Name="CommitSummaryUserControl">
+      <translationItems>
+        <TranslationItem Name="_noRevision" Property="Text" type="unfinished">
+          <Source>No revision</Source>
+          <Value />
+        </TranslationItem>
+        <TranslationItem Name="_notAvailable" Property="Text" type="unfinished">
+          <Source>n/a</Source>
+          <Value />
+        </TranslationItem>
+        <TranslationItem Name="labelAuthorCaption" Property="Text" type="unfinished">
+          <Source>Author:</Source>
+          <Value>作者：</Value>
+        </TranslationItem>
+        <TranslationItem Name="labelBranchesCaption" Property="Text" type="unfinished">
+          <Source>Branch(es):</Source>
+          <Value />
+        </TranslationItem>
+        <TranslationItem Name="labelDate" Property="Text" type="unfinished">
+          <Source>Commit date:</Source>
+          <Value>提交日期：</Value>
+        </TranslationItem>
+        <TranslationItem Name="labelTagsCaption" Property="Text" type="unfinished">
+          <Source>Tag(s):</Source>
+          <Value />
+        </TranslationItem>
+      </translationItems>
+    </TranslationCategory>
+    <TranslationCategory Name="CommonLogic">
+      <translationItems>
+        <TranslationItem Name="_AddEntryManually" Property="Text" type="unfinished">
+          <Source>Please add this key to the registry manually.
+Path:  {0}\{1}
+Value:  {2} = {3}</Source>
+          <Value />
+        </TranslationItem>
+        <TranslationItem Name="_cantReadRegistry" Property="Text" type="unfinished">
+          <Source>GitExtensions has insufficient permissions to check the registry.</Source>
+          <Value />
+        </TranslationItem>
+        <TranslationItem Name="_selectFile" Property="Text">
+          <Source>Select file</Source>
+          <Value>選檔</Value>
+        </TranslationItem>
+      </translationItems>
+    </TranslationCategory>
+    <TranslationCategory Name="ConfirmationsSettingsPage">
+      <translationItems>
+        <TranslationItem Name="$this" Property="Text" type="unfinished">
+          <Source>Confirmations</Source>
+          <Value />
+        </TranslationItem>
+        <TranslationItem Name="CheckoutGB" Property="Text" type="unfinished">
+          <Source>Don't ask to confirm to (use with caution)</Source>
+          <Value />
+        </TranslationItem>
+        <TranslationItem Name="chkAddTrackingRef" Property="Text" type="unfinished">
+          <Source>Add a tracking reference for newly pushed branch</Source>
+          <Value />
+        </TranslationItem>
+        <TranslationItem Name="chkAmend" Property="Text" type="unfinished">
+          <Source>Amend last commit</Source>
+          <Value />
+        </TranslationItem>
+        <TranslationItem Name="chkAutoPopStashAfterCheckout" Property="Text" type="unfinished">
+          <Source>Apply stashed changes after successful checkout (stash will be popped automatically)</Source>
+          <Value />
+        </TranslationItem>
+        <TranslationItem Name="chkAutoPopStashAfterPull" Property="Text" type="unfinished">
+          <Source>Apply stashed changes after successful pull (stash will be popped automatically)</Source>
+          <Value />
+        </TranslationItem>
+        <TranslationItem Name="chkPushNewBranch" Property="Text" type="unfinished">
+          <Source>Push a new branch for the remote</Source>
+          <Value />
+        </TranslationItem>
+      </translationItems>
+    </TranslationCategory>
+    <TranslationCategory Name="ControlHotkeys">
+      <translationItems>
+        <TranslationItem Name="bApply" Property="Text" type="unfinished">
+          <Source>Apply</Source>
+          <Value />
+        </TranslationItem>
+        <TranslationItem Name="bClear" Property="Text" type="unfinished">
+          <Source>Clear</Source>
+          <Value />
+        </TranslationItem>
+        <TranslationItem Name="bResetToDefaults" Property="Text" type="unfinished">
+          <Source>Reset all Hotkeys to defaults</Source>
+          <Value />
+        </TranslationItem>
+        <TranslationItem Name="columnCommand" Property="Text" type="unfinished">
+          <Source>Command</Source>
+          <Value />
+        </TranslationItem>
+        <TranslationItem Name="columnKey" Property="Text" type="unfinished">
+          <Source>Key</Source>
+          <Value />
+        </TranslationItem>
+        <TranslationItem Name="lHotkey" Property="Text" type="unfinished">
+          <Source>Hotkey</Source>
+          <Value />
+        </TranslationItem>
+        <TranslationItem Name="lHotkeyableItems" Property="Text" type="unfinished">
+          <Source>Hotkeyable Items</Source>
+          <Value />
+        </TranslationItem>
+        <TranslationItem Name="txtHotkey" Property="Text" type="unfinished">
+          <Source>None</Source>
+          <Value />
+        </TranslationItem>
+      </translationItems>
+    </TranslationCategory>
+    <TranslationCategory Name="CreatePullRequestForm">
+      <translationItems>
+        <TranslationItem Name="$this" Property="Text">
+          <Source>Create Pull Request</Source>
+          <Value>建立拉取請求</Value>
+        </TranslationItem>
+        <TranslationItem Name="_createBtn" Property="Text">
+          <Source>Create</Source>
+          <Value>建立</Value>
+        </TranslationItem>
+        <TranslationItem Name="_strCouldNotLocateARemoteThatBelongsToYourUser" Property="Text">
+          <Source>Could not locate a remote that belongs to your user!</Source>
+          <Value>遠端沒有你要的</Value>
+        </TranslationItem>
+        <TranslationItem Name="_strDone" Property="Text">
+          <Source>Done</Source>
+          <Value>完成</Value>
+        </TranslationItem>
+        <TranslationItem Name="_strError" Property="Text">
+          <Source>Error</Source>
+          <Value>錯誤</Value>
+        </TranslationItem>
+        <TranslationItem Name="_strFailedToCreatePullRequest" Property="Text">
+          <Source>Failed to create pull request.</Source>
+          <Value>無法建立拉取請求</Value>
+        </TranslationItem>
+        <TranslationItem Name="_strLoading" Property="Text">
+          <Source>Loading...</Source>
+          <Value>正在載入...</Value>
+        </TranslationItem>
+        <TranslationItem Name="_strPleaseCloneGitHubRep" Property="Text" type="unfinished">
+          <Source>Please clone GitHub repository before pull request.</Source>
+          <Value />
+        </TranslationItem>
+        <TranslationItem Name="_strPullRequest" Property="Text">
+          <Source>Pull request</Source>
+          <Value>拉取需求</Value>
+        </TranslationItem>
+        <TranslationItem Name="_strYouMustSpecifyATitle" Property="Text" type="unfinished">
+          <Source>You must specify a title.</Source>
+          <Value />
+        </TranslationItem>
+        <TranslationItem Name="groupBox1" Property="Text">
+          <Source>Pull request data</Source>
+          <Value>拉取需求資料</Value>
+        </TranslationItem>
+        <TranslationItem Name="label1" Property="Text">
+          <Source>Title:</Source>
+          <Value>標題:</Value>
+        </TranslationItem>
+        <TranslationItem Name="label2" Property="Text">
+          <Source>Body:</Source>
+          <Value>本文:</Value>
+        </TranslationItem>
+        <TranslationItem Name="label3" Property="Text">
+          <Source>Target repository:</Source>
+          <Value>目標版本庫:</Value>
+        </TranslationItem>
+        <TranslationItem Name="label4" Property="Text">
+          <Source>Your branch:</Source>
+          <Value>你的分支:</Value>
+        </TranslationItem>
+        <TranslationItem Name="label5" Property="Text">
+          <Source>Target branch:</Source>
+          <Value>目標分支:</Value>
+        </TranslationItem>
+        <TranslationItem Name="_strYouMustSpecifyATitleAndABody" Property="Text" type="obsolete">
+          <Source>You must specify a title and a body.</Source>
+          <Value>你要指名標題與本文</Value>
+        </TranslationItem>
+      </translationItems>
+    </TranslationCategory>
+    <TranslationCategory Name="Dashboard">
+      <translationItems>
+        <TranslationItem Name="CommonActions" Property="Title">
+          <Source>Common Actions</Source>
+          <Value>一般操作</Value>
+        </TranslationItem>
+        <TranslationItem Name="DonateCategory" Property="Title">
+          <Source>Contribute</Source>
+          <Value>貢獻</Value>
+        </TranslationItem>
+        <TranslationItem Name="RecentRepositories" Property="Title">
+          <Source>Recent Repositories</Source>
+          <Value>最近的版本庫</Value>
+        </TranslationItem>
+        <TranslationItem Name="_showCurrentBranch" Property="Text" type="unfinished">
+          <Source>Show current branch</Source>
+          <Value />
+        </TranslationItem>
+        <TranslationItem Name="cloneFork" Property="Text">
+          <Source>Clone {0} repository</Source>
+          <Value>複製{0}版本庫</Value>
+        </TranslationItem>
+        <TranslationItem Name="cloneRepository" Property="Text">
+          <Source>Clone repository</Source>
+          <Value>複製版本庫</Value>
+        </TranslationItem>
+        <TranslationItem Name="cloneSvnRepository" Property="Text" type="unfinished">
+          <Source>Clone SVN repository</Source>
+          <Value />
+        </TranslationItem>
+        <TranslationItem Name="createRepository" Property="Text">
+          <Source>Create new repository</Source>
+          <Value>建立新的版本庫</Value>
+        </TranslationItem>
+        <TranslationItem Name="develop" Property="Text">
+          <Source>Develop</Source>
+          <Value>開發</Value>
+        </TranslationItem>
+        <TranslationItem Name="directoryIsNotAValidRepository" Property="Text">
+          <Source>The selected item is not a valid git repository.
+
+Do you want to abort and remove it from the recent repositories list?</Source>
+          <Value>這不是一個正確的GIT版本庫，
+
+你要終止同時將它移除？</Value>
+        </TranslationItem>
+        <TranslationItem Name="directoryIsNotAValidRepositoryCaption" Property="Text">
+          <Source>Open</Source>
+          <Value>開啟</Value>
+        </TranslationItem>
+        <TranslationItem Name="directoryIsNotAValidRepositoryOpenIt" Property="Text" type="unfinished">
+          <Source>The selected item is not a valid git repository.
+
+Do you want to open it?</Source>
+          <Value />
+        </TranslationItem>
+        <TranslationItem Name="donate" Property="Text">
+          <Source>Donate</Source>
+          <Value>捐贈</Value>
+        </TranslationItem>
+        <TranslationItem Name="issues" Property="Text">
+          <Source>Issues</Source>
+          <Value>問題</Value>
+        </TranslationItem>
+        <TranslationItem Name="openRepository" Property="Text">
+          <Source>Open repository</Source>
+          <Value>開啟版本庫</Value>
+        </TranslationItem>
+        <TranslationItem Name="translate" Property="Text">
+          <Source>Translate</Source>
+          <Value>翻譯</Value>
+        </TranslationItem>
+      </translationItems>
+    </TranslationCategory>
+    <TranslationCategory Name="DashboardCategory">
+      <translationItems>
+        <TranslationItem Name="$this" Property="Title" type="unfinished">
+          <Source>##Title</Source>
+          <Value />
+        </TranslationItem>
+        <TranslationItem Name="_editCategory" Property="Text">
+          <Source>Edit</Source>
+          <Value>編輯</Value>
+        </TranslationItem>
+        <TranslationItem Name="_moveCategoryDown" Property="Text" type="unfinished">
+          <Source>Move down</Source>
+          <Value />
+        </TranslationItem>
+        <TranslationItem Name="_moveCategoryUp" Property="Text" type="unfinished">
+          <Source>Move up</Source>
+          <Value />
+        </TranslationItem>
+        <TranslationItem Name="_moveToCategory" Property="Text" type="unfinished">
+          <Source>Move to category</Source>
+          <Value />
+        </TranslationItem>
+        <TranslationItem Name="_newCategory" Property="Text" type="unfinished">
+          <Source>New category</Source>
+          <Value />
+        </TranslationItem>
+        <TranslationItem Name="_removeCategory" Property="Text">
+          <Source>Remove</Source>
+          <Value>刪除</Value>
+        </TranslationItem>
+        <TranslationItem Name="editToolStripMenuItem" Property="Text">
+          <Source>Edit</Source>
+          <Value>編輯</Value>
+        </TranslationItem>
+        <TranslationItem Name="moveDownToolStripMenuItem" Property="Text">
+          <Source>Move Down</Source>
+          <Value>下移</Value>
+        </TranslationItem>
+        <TranslationItem Name="moveUpToolStripMenuItem" Property="Text">
+          <Source>Move Up</Source>
+          <Value>上移</Value>
+        </TranslationItem>
+        <TranslationItem Name="removeToolStripMenuItem" Property="Text">
+          <Source>Remove</Source>
+          <Value>刪除</Value>
+        </TranslationItem>
+      </translationItems>
+    </TranslationCategory>
+    <TranslationCategory Name="DashboardEditor">
+      <translationItems>
+        <TranslationItem Name="Add" Property="Text">
+          <Source>Add</Source>
+          <Value>新增</Value>
+        </TranslationItem>
+        <TranslationItem Name="CategoriesLabel" Property="Text">
+          <Source>Categories</Source>
+          <Value>分類</Value>
+        </TranslationItem>
+        <TranslationItem Name="Remove" Property="Text">
+          <Source>Remove</Source>
+          <Value>移除</Value>
+        </TranslationItem>
+        <TranslationItem Name="RepositoriesType" Property="Text">
+          <Source>Repositories</Source>
+          <Value>版本庫</Value>
+        </TranslationItem>
+        <TranslationItem Name="RssFeedType" Property="Text">
+          <Source>RSS Feed</Source>
+          <Value>RSS源</Value>
+        </TranslationItem>
+        <TranslationItem Name="Title" Property="HeaderText" type="unfinished">
+          <Source>Title</Source>
+          <Value />
+        </TranslationItem>
+        <TranslationItem Name="descriptionDataGridViewTextBoxColumn" Property="HeaderText" type="unfinished">
+          <Source>Description</Source>
+          <Value />
+        </TranslationItem>
+        <TranslationItem Name="label1" Property="Text">
+          <Source>Caption</Source>
+          <Value>標題</Value>
+        </TranslationItem>
+        <TranslationItem Name="label2" Property="Text">
+          <Source>Type</Source>
+          <Value>類型</Value>
+        </TranslationItem>
+        <TranslationItem Name="label3" Property="Text">
+          <Source>RSS feed</Source>
+          <Value>RSS源</Value>
+        </TranslationItem>
+        <TranslationItem Name="pathDataGridViewTextBoxColumn" Property="HeaderText" type="unfinished">
+          <Source>Path</Source>
+          <Value />
+        </TranslationItem>
+      </translationItems>
+    </TranslationCategory>
+    <TranslationCategory Name="EditNetSpell">
+      <translationItems>
+        <TranslationItem Name="addToDictionaryText" Property="Text">
+          <Source>Add to dictionary</Source>
+          <Value>增加字典</Value>
+        </TranslationItem>
+        <TranslationItem Name="copyMenuItemText" Property="Text">
+          <Source>Copy</Source>
+          <Value>複製</Value>
+        </TranslationItem>
+        <TranslationItem Name="cutMenuItemText" Property="Text" type="unfinished">
+          <Source>Cut</Source>
+          <Value />
+        </TranslationItem>
+        <TranslationItem Name="deleteMenuItemText" Property="Text">
+          <Source>Delete</Source>
+          <Value>刪除</Value>
+        </TranslationItem>
+        <TranslationItem Name="dictionaryText" Property="Text">
+          <Source>Dictionary</Source>
+          <Value>字典</Value>
+        </TranslationItem>
+        <TranslationItem Name="ignoreWordText" Property="Text">
+          <Source>Ignore word</Source>
+          <Value>忽略本字</Value>
+        </TranslationItem>
+        <TranslationItem Name="markIllFormedLinesText" Property="Text">
+          <Source>Mark ill formed lines</Source>
+          <Value>標示不合格式那行</Value>
+        </TranslationItem>
+        <TranslationItem Name="pasteMenuItemText" Property="Text" type="unfinished">
+          <Source>Paste</Source>
+          <Value />
+        </TranslationItem>
+        <TranslationItem Name="removeWordText" Property="Text">
+          <Source>Remove word</Source>
+          <Value>移除本字</Value>
+        </TranslationItem>
+        <TranslationItem Name="selectAllMenuItemText" Property="Text" type="unfinished">
+          <Source>Select all</Source>
+          <Value />
+        </TranslationItem>
+        <TranslationItem Name="translateCurrentWord" Property="Text">
+          <Source>Translate '{0}' to {1}</Source>
+          <Value>翻譯{0}為{1}</Value>
+        </TranslationItem>
+        <TranslationItem Name="translateEntireText" Property="Text">
+          <Source>Translate entire text to {0}</Source>
+          <Value>翻譯全文到{0}</Value>
+        </TranslationItem>
+      </translationItems>
+    </TranslationCategory>
+    <TranslationCategory Name="FileStatusList">
+      <translationItems>
+        <TranslationItem Name="NoFiles" Property="Text">
+          <Source>No changes</Source>
+          <Value>沒有改變</Value>
+        </TranslationItem>
+        <TranslationItem Name="_DiffWithParent" Property="Text" type="unfinished">
+          <Source>Diff with parent</Source>
+          <Value />
+        </TranslationItem>
+        <TranslationItem Name="_UnsupportedMultiselectAction" Property="Text" type="unfinished">
+          <Source>Operation not supported</Source>
+          <Value />
+        </TranslationItem>
+        <TranslationItem Name="columnHeader1" Property="Text" type="unfinished">
+          <Source>Files</Source>
+          <Value />
+        </TranslationItem>
+      </translationItems>
+    </TranslationCategory>
+    <TranslationCategory Name="FileViewer">
+      <translationItems>
+        <TranslationItem Name="DecreaseNumberOfLines" Property="ToolTipText">
+          <Source>Decrease number of visible lines</Source>
+          <Value>減少可視行數</Value>
+        </TranslationItem>
+        <TranslationItem Name="copyPatchToolStripMenuItem" Property="Text">
+          <Source>Copy patch</Source>
+          <Value>複製補丁</Value>
+        </TranslationItem>
+        <TranslationItem Name="copyToolStripMenuItem" Property="Text">
+          <Source>Copy</Source>
+          <Value>複製</Value>
+        </TranslationItem>
+        <TranslationItem Name="descreaseNumberOfLinesToolStripMenuItem" Property="Text">
+          <Source>Decrease number of lines visible</Source>
+          <Value>減少可視行數</Value>
+        </TranslationItem>
+        <TranslationItem Name="findToolStripMenuItem" Property="Text">
+          <Source>Find</Source>
+          <Value>尋找</Value>
+        </TranslationItem>
+        <TranslationItem Name="goToLineToolStripMenuItem" Property="Text" type="unfinished">
+          <Source>Go to line</Source>
+          <Value />
+        </TranslationItem>
+        <TranslationItem Name="ignoreWhiteSpaces" Property="ToolTipText">
+          <Source>Ignore whitespaces</Source>
+          <Value>忽略空白（空行和空格）</Value>
+        </TranslationItem>
+        <TranslationItem Name="ignoreWhitespaceChangesToolStripMenuItem" Property="Text">
+          <Source>Ignore whitespace changes</Source>
+          <Value>忽略空白（空行和空格）的變化</Value>
+        </TranslationItem>
+        <TranslationItem Name="increaseNumberOfLines" Property="ToolTipText">
+          <Source>Increase number of visible lines</Source>
+          <Value>增加可視行數</Value>
+        </TranslationItem>
+        <TranslationItem Name="increaseNumberOfLinesToolStripMenuItem" Property="Text">
+          <Source>Increase number of lines visible</Source>
+          <Value>增加可視行數</Value>
+        </TranslationItem>
+        <TranslationItem Name="nextChangeButton" Property="ToolTipText">
+          <Source>Next change</Source>
+          <Value>下一個修改</Value>
+        </TranslationItem>
+        <TranslationItem Name="previousChangeButton" Property="ToolTipText">
+          <Source>Previous change</Source>
+          <Value>上一個修改</Value>
+        </TranslationItem>
+        <TranslationItem Name="showEntireFileButton" Property="ToolTipText">
+          <Source>Show entire file</Source>
+          <Value>顯示整個檔案</Value>
+        </TranslationItem>
+        <TranslationItem Name="showEntireFileToolStripMenuItem" Property="Text">
+          <Source>Show entire file</Source>
+          <Value>顯示整個檔案</Value>
+        </TranslationItem>
+        <TranslationItem Name="showNonPrintChars" Property="ToolTipText">
+          <Source>Show nonprinting characters</Source>
+          <Value>顯示非可印字</Value>
+        </TranslationItem>
+        <TranslationItem Name="showNonprintableCharactersToolStripMenuItem" Property="Text">
+          <Source>Show nonprinting characters</Source>
+          <Value>顯示非可印字</Value>
+        </TranslationItem>
+        <TranslationItem Name="treatAllFilesAsTextToolStripMenuItem" Property="Text">
+          <Source>Treat all files as text</Source>
+          <Value>把所有檔案視為文字檔案</Value>
+        </TranslationItem>
+      </translationItems>
+    </TranslationCategory>
+    <TranslationCategory Name="FileViewerWindows">
+      <translationItems>
+        <TranslationItem Name="_findAndReplaceForm" Property="Text">
+          <Source>Find and replace</Source>
+          <Value>尋找和取代</Value>
+        </TranslationItem>
+      </translationItems>
+    </TranslationCategory>
+    <TranslationCategory Name="FindAndReplaceForm">
+      <translationItems>
+        <TranslationItem Name="$this" Property="Text">
+          <Source>Find and replace</Source>
+          <Value>尋找和取代</Value>
+        </TranslationItem>
+        <TranslationItem Name="_findAndReplaceString" Property="Text" type="unfinished">
+          <Source>Find &amp; replace</Source>
+          <Value />
+        </TranslationItem>
+        <TranslationItem Name="_findString" Property="Text">
+          <Source>Find</Source>
+          <Value>尋找</Value>
+        </TranslationItem>
+        <TranslationItem Name="_noOccurrencesFoundString" Property="Text" type="unfinished">
+          <Source>No occurrences found.</Source>
+          <Value />
+        </TranslationItem>
+        <TranslationItem Name="_noSearchString" Property="Text" type="unfinished">
+          <Source>No string specified to look for!</Source>
+          <Value />
+        </TranslationItem>
+        <TranslationItem Name="_notFoundString" Property="Text" type="unfinished">
+          <Source>Not found</Source>
+          <Value />
+        </TranslationItem>
+        <TranslationItem Name="_replacedOccurrencesString" Property="Text" type="unfinished">
+          <Source>Replaced {0} occurrences.</Source>
+          <Value />
+        </TranslationItem>
+        <TranslationItem Name="_selectionOnlyString" Property="Text" type="unfinished">
+          <Source>selection only</Source>
+          <Value />
+        </TranslationItem>
+        <TranslationItem Name="_textNotFoundString" Property="Text" type="unfinished">
+          <Source>Text not found</Source>
+          <Value />
+        </TranslationItem>
+        <TranslationItem Name="_textNotFoundString2" Property="Text" type="unfinished">
+          <Source>Search text not found.</Source>
+          <Value />
+        </TranslationItem>
+        <TranslationItem Name="btnCancel" Property="Text">
+          <Source>Cancel</Source>
+          <Value>取消</Value>
+        </TranslationItem>
+        <TranslationItem Name="btnFindNext" Property="Text">
+          <Source>&amp;Find next</Source>
+          <Value>找下一個(&amp;F)</Value>
+        </TranslationItem>
+        <TranslationItem Name="btnFindPrevious" Property="Text">
+          <Source>Find pre&amp;vious</Source>
+          <Value>找上一個(&amp;v)</Value>
+        </TranslationItem>
+        <TranslationItem Name="btnHighlightAll" Property="Text">
+          <Source>Find &amp;&amp; highlight &amp;all</Source>
+          <Value>尋找和高亮顯示所有(&amp;a)</Value>
+        </TranslationItem>
+        <TranslationItem Name="btnReplace" Property="Text">
+          <Source>&amp;Replace</Source>
+          <Value>取代(&amp;R)</Value>
+        </TranslationItem>
+        <TranslationItem Name="btnReplaceAll" Property="Text">
+          <Source>Replace &amp;All</Source>
+          <Value>全部取代(&amp;A)</Value>
+        </TranslationItem>
+        <TranslationItem Name="chkMatchCase" Property="Text">
+          <Source>Match &amp;case</Source>
+          <Value>符合大小寫(&amp;c)</Value>
+        </TranslationItem>
+        <TranslationItem Name="chkMatchWholeWord" Property="Text">
+          <Source>Match &amp;whole word</Source>
+          <Value>全字符合(&amp;w)</Value>
+        </TranslationItem>
+        <TranslationItem Name="label1" Property="Text">
+          <Source>Fi&amp;nd what:</Source>
+          <Value>尋找內容(&amp;n)：</Value>
+        </TranslationItem>
+        <TranslationItem Name="lblReplaceWith" Property="Text">
+          <Source>Re&amp;place with:</Source>
+          <Value>取代為(&amp;p)：</Value>
+        </TranslationItem>
+      </translationItems>
+    </TranslationCategory>
+    <TranslationCategory Name="ForkAndCloneForm">
+      <translationItems>
+        <TranslationItem Name="$this" Property="Text">
+          <Source>Remote repository fork and clone</Source>
+          <Value>分歧與複製遠端版本庫</Value>
+        </TranslationItem>
+        <TranslationItem Name="_browseForCloneToDirbtn" Property="Text">
+          <Source>Browse...</Source>
+          <Value>瀏覽...</Value>
+        </TranslationItem>
+        <TranslationItem Name="_cloneBtn" Property="Text">
+          <Source>Clone</Source>
+          <Value>複製</Value>
+        </TranslationItem>
+        <TranslationItem Name="_cloneSetupGB" Property="Text">
+          <Source>Clone</Source>
+          <Value>複製</Value>
+        </TranslationItem>
+        <TranslationItem Name="_closeBtn" Property="Text">
+          <Source>Close</Source>
+          <Value>關閉</Value>
+        </TranslationItem>
+        <TranslationItem Name="_createDirectoryLbl" Property="Text">
+          <Source>Create directory:</Source>
+          <Value>建立目錄:</Value>
+        </TranslationItem>
+        <TranslationItem Name="_descriptionLbl" Property="Text">
+          <Source>Description:</Source>
+          <Value>描述:</Value>
+        </TranslationItem>
+        <TranslationItem Name="_forkBtn" Property="Text">
+          <Source>Fork!</Source>
+          <Value>分歧!</Value>
+        </TranslationItem>
+        <TranslationItem Name="_getFromUserBtn" Property="Text">
+          <Source>Get from user</Source>
+          <Value>使用者提供</Value>
+        </TranslationItem>
+        <TranslationItem Name="_helpTextLbl" Property="Text">
+          <Source>If you want to fork a repository owned by somebody else, go to the Search for repositories tab.</Source>
+          <Value>如果要分歧他人的版本庫，可以到版本庫夜搜尋</Value>
+        </TranslationItem>
+        <TranslationItem Name="_myReposPage" Property="Text">
+          <Source>My repositories</Source>
+          <Value>我的版本庫</Value>
+        </TranslationItem>
+        <TranslationItem Name="_openGitupPageBtn" Property="Text">
+          <Source>Open github page</Source>
+          <Value>開啟github網頁</Value>
+        </TranslationItem>
+        <TranslationItem Name="_orLbl" Property="Text">
+          <Source>or</Source>
+          <Value>或</Value>
+        </TranslationItem>
+        <TranslationItem Name="_searchBtn" Property="Text">
+          <Source>Search</Source>
+          <Value>搜尋</Value>
+        </TranslationItem>
+        <TranslationItem Name="_searchReposPage" Property="Text">
+          <Source>Search for repositories</Source>
+          <Value>搜尋版本庫</Value>
+        </TranslationItem>
+        <TranslationItem Name="_strCloneFolderCanNotBeEmpty" Property="Text">
+          <Source>Clone folder can not be empty</Source>
+          <Value>複製的資料夾不能是空的</Value>
+        </TranslationItem>
+        <TranslationItem Name="_strCouldNotAddRemote" Property="Text">
+          <Source>Could not add remote</Source>
+          <Value>無法加入遠端</Value>
+        </TranslationItem>
+        <TranslationItem Name="_strCouldNotFetchReposOfUser" Property="Text">
+          <Source>Could not fetch repositories of user!</Source>
+          <Value>無法擷取使用者的版本庫</Value>
+        </TranslationItem>
+        <TranslationItem Name="_strError" Property="Text">
+          <Source>Error</Source>
+          <Value>錯誤</Value>
+        </TranslationItem>
+        <TranslationItem Name="_strFailedToFork" Property="Text">
+          <Source>Failed to fork:</Source>
+          <Value>無法分歧</Value>
+        </TranslationItem>
+        <TranslationItem Name="_strFailedToGetRepos" Property="Text">
+          <Source>Failed to get repositories. This most likely means you didn't configure {0}, please do so via the menu "Plugins/{0}".</Source>
+          <Value>無法取得版本庫，使用者名稱/ApiToken不正確？</Value>
+        </TranslationItem>
+        <TranslationItem Name="_strLoading" Property="Text">
+          <Source> : LOADING : </Source>
+          <Value>:載入中:</Value>
+        </TranslationItem>
+        <TranslationItem Name="_strNo" Property="Text">
+          <Source>No</Source>
+          <Value>否</Value>
+        </TranslationItem>
+        <TranslationItem Name="_strNoHomepageDefined" Property="Text">
+          <Source>No homepage defined</Source>
+          <Value>沒有首頁</Value>
+        </TranslationItem>
+        <TranslationItem Name="_strSearchFailed" Property="Text">
+          <Source>Search failed!</Source>
+          <Value>無法搜尋</Value>
+        </TranslationItem>
+        <TranslationItem Name="_strSearching" Property="Text">
+          <Source> : SEARCHING : </Source>
+          <Value>:搜尋中:</Value>
+        </TranslationItem>
+        <TranslationItem Name="_strSelectOneItem" Property="Text">
+          <Source>You must select exactly one item</Source>
+          <Value>你只能選擇一項</Value>
+        </TranslationItem>
+        <TranslationItem Name="_strUserNotFound" Property="Text">
+          <Source>User not found!</Source>
+          <Value>沒有這個使用者</Value>
+        </TranslationItem>
+        <TranslationItem Name="_strWillBeAddedAsARemote" Property="Text">
+          <Source>"{0}" will be added as a remote.</Source>
+          <Value>"{0}"的加入將視為遠端</Value>
+        </TranslationItem>
+        <TranslationItem Name="_strWillCloneInfo" Property="Text">
+          <Source>Will clone {0} into {1}.
+You can not push unless you are a collaborator. {2}</Source>
+          <Value>將複製{0}到{1}，你必須是夥伴才能推送{2}</Value>
+        </TranslationItem>
+        <TranslationItem Name="_strWillCloneWithPushAccess" Property="Text">
+          <Source>Will clone {0} into {1}.
+You will have push access. {2}</Source>
+          <Value>將複製{0}到{1}，你必須推送才能存取{2}</Value>
+        </TranslationItem>
+        <TranslationItem Name="_strYes" Property="Text">
+          <Source>Yes</Source>
+          <Value>是</Value>
+        </TranslationItem>
+        <TranslationItem Name="columnHeader2" Property="Text">
+          <Source>Private</Source>
+          <Value>私有</Value>
+        </TranslationItem>
+        <TranslationItem Name="columnHeader6" Property="Text">
+          <Source>Is fork</Source>
+          <Value>分歧</Value>
+        </TranslationItem>
+        <TranslationItem Name="label1" Property="Text">
+          <Source>Destination folder:</Source>
+          <Value>目的資料夾:</Value>
+        </TranslationItem>
+        <TranslationItem Name="label3" Property="Text">
+          <Source>Add remote as:</Source>
+          <Value>將遠端當作:</Value>
+        </TranslationItem>
+      </translationItems>
+    </TranslationCategory>
+    <TranslationCategory Name="FormAddFiles">
+      <translationItems>
+        <TranslationItem Name="$this" Property="Text">
+          <Source>Add files</Source>
+          <Value>增加檔案</Value>
+        </TranslationItem>
+        <TranslationItem Name="AddFiles" Property="Text">
+          <Source>Add files</Source>
+          <Value>增加檔案</Value>
+        </TranslationItem>
+        <TranslationItem Name="ShowFiles" Property="Text">
+          <Source>Show files</Source>
+          <Value>顯示檔案</Value>
+        </TranslationItem>
+        <TranslationItem Name="force" Property="Text">
+          <Source>Force</Source>
+          <Value>強制</Value>
+        </TranslationItem>
+        <TranslationItem Name="label1" Property="Text">
+          <Source>Filter</Source>
+          <Value>過濾器</Value>
+        </TranslationItem>
+      </translationItems>
+    </TranslationCategory>
+    <TranslationCategory Name="FormAddSubmodule">
+      <translationItems>
+        <TranslationItem Name="$this" Property="Text">
+          <Source>Add submodule</Source>
+          <Value>新增子模組</Value>
+        </TranslationItem>
+        <TranslationItem Name="Add" Property="Text">
+          <Source>Add</Source>
+          <Value>新增</Value>
+        </TranslationItem>
+        <TranslationItem Name="Browse" Property="Text">
+          <Source>Browse</Source>
+          <Value>瀏覽</Value>
+        </TranslationItem>
+        <TranslationItem Name="_remoteAndLocalPathRequired" Property="Text" type="unfinished">
+          <Source>A remote path and local path are required</Source>
+          <Value />
+        </TranslationItem>
+        <TranslationItem Name="chkForce" Property="Text">
+          <Source>Force</Source>
+          <Value>強制</Value>
+        </TranslationItem>
+        <TranslationItem Name="label1" Property="Text">
+          <Source>Path to submodule</Source>
+          <Value>子模組的路徑</Value>
+        </TranslationItem>
+        <TranslationItem Name="label2" Property="Text">
+          <Source>Local path</Source>
+          <Value>本機路徑</Value>
+        </TranslationItem>
+        <TranslationItem Name="label3" Property="Text">
+          <Source>Branch</Source>
+          <Value>分支</Value>
+        </TranslationItem>
+      </translationItems>
+    </TranslationCategory>
+    <TranslationCategory Name="FormAddToGitIgnore">
+      <translationItems>
+        <TranslationItem Name="$this" Property="Text">
+          <Source>Add files(s) to .gitIgnore</Source>
+          <Value>添加檔案到.gitIgnore</Value>
+        </TranslationItem>
+        <TranslationItem Name="AddToIngore" Property="Text">
+          <Source>Ignore</Source>
+          <Value>添加到.gitignore</Value>
+        </TranslationItem>
+        <TranslationItem Name="_matchingFilesString" Property="Text" type="unfinished">
+          <Source>{0} file(s) matched</Source>
+          <Value />
+        </TranslationItem>
+        <TranslationItem Name="btnCancel" Property="Text">
+          <Source>Cancel</Source>
+          <Value>取消</Value>
+        </TranslationItem>
+        <TranslationItem Name="groupBox1" Property="Text">
+          <Source>Preview</Source>
+          <Value>預覽</Value>
+        </TranslationItem>
+        <TranslationItem Name="groupFilePattern" Property="Text">
+          <Source>Enter a file pattern to ignore:</Source>
+          <Value>忽略的檔案模式</Value>
+        </TranslationItem>
+        <TranslationItem Name="label2" Property="Text" type="unfinished">
+          <Source>No existing files match that pattern.</Source>
+          <Value />
+        </TranslationItem>
+      </translationItems>
+    </TranslationCategory>
+    <TranslationCategory Name="FormApplyPatch">
+      <translationItems>
+        <TranslationItem Name="$this" Property="Text">
+          <Source>Apply patch</Source>
+          <Value>使用補丁</Value>
+        </TranslationItem>
+        <TranslationItem Name="Abort" Property="Text">
+          <Source>Abort patch</Source>
+          <Value>中止補丁</Value>
+        </TranslationItem>
+        <TranslationItem Name="AddFiles" Property="Text">
+          <Source>Add files</Source>
+          <Value>增加檔案</Value>
+        </TranslationItem>
+        <TranslationItem Name="Apply" Property="Text">
+          <Source>Apply patch</Source>
+          <Value>使用補丁</Value>
+        </TranslationItem>
+        <TranslationItem Name="BrowseDir" Property="Text">
+          <Source>Browse</Source>
+          <Value>瀏覽</Value>
+        </TranslationItem>
+        <TranslationItem Name="BrowsePatch" Property="Text">
+          <Source>Browse</Source>
+          <Value>瀏覽</Value>
+        </TranslationItem>
+        <TranslationItem Name="IgnoreWhitespace" Property="Text" type="unfinished">
+          <Source>Ignore Wh.spc.</Source>
+          <Value />
+        </TranslationItem>
+        <TranslationItem Name="Mergetool" Property="Text">
+          <Source>Solve conflicts</Source>
+          <Value>&gt;解決衝突&lt;</Value>
+        </TranslationItem>
+        <TranslationItem Name="PatchDirMode" Property="Text">
+          <Source>Patch dir</Source>
+          <Value>補丁目錄</Value>
+        </TranslationItem>
+        <TranslationItem Name="PatchFileMode" Property="Text">
+          <Source>Patch file</Source>
+          <Value>補丁檔案</Value>
+        </TranslationItem>
+        <TranslationItem Name="Resolved" Property="Text">
+          <Source>Conflicts resolved</Source>
+          <Value>衝突解決</Value>
+        </TranslationItem>
+        <TranslationItem Name="Skip" Property="Text">
+          <Source>Skip patch</Source>
+          <Value>跳過補丁</Value>
+        </TranslationItem>
+        <TranslationItem Name="SolveMergeconflicts" Property="Text">
+          <Source>There are unresolved mergeconflicts
+</Source>
+          <Value>有未解決的合併衝突</Value>
+        </TranslationItem>
+        <TranslationItem Name="_applyPatchMsgBox" Property="Text">
+          <Source>Apply patch</Source>
+          <Value>使用補丁</Value>
+        </TranslationItem>
+        <TranslationItem Name="_conflictMergetoolText" Property="Text">
+          <Source>Solve conflicts</Source>
+          <Value>&gt;解決衝突&lt;</Value>
+        </TranslationItem>
+        <TranslationItem Name="_conflictResolvedText" Property="Text">
+          <Source>Conflicts resolved</Source>
+          <Value>衝突解決</Value>
+        </TranslationItem>
+        <TranslationItem Name="_noFileSelectedText" Property="Text" type="unfinished">
+          <Source>Please select a patch to apply</Source>
+          <Value />
+        </TranslationItem>
+        <TranslationItem Name="_selectPatchFileCaption" Property="Text" type="unfinished">
+          <Source>Select patch file</Source>
+          <Value />
+        </TranslationItem>
+        <TranslationItem Name="_selectPatchFileFilter" Property="Text" type="unfinished">
+          <Source>Patch file (*.Patch)</Source>
+          <Value />
+        </TranslationItem>
+      </translationItems>
+    </TranslationCategory>
+    <TranslationCategory Name="FormArchive">
+      <translationItems>
+        <TranslationItem Name="$this" Property="Text">
+          <Source>Archive</Source>
+          <Value>存檔</Value>
+        </TranslationItem>
+        <TranslationItem Name="_noRevisionSelected" Property="Text" type="unfinished">
+          <Source>You need to choose a target revision.</Source>
+          <Value />
+        </TranslationItem>
+        <TranslationItem Name="_noRevisionSelectedCaption" Property="Text" type="unfinished">
+          <Source>Error</Source>
+          <Value>錯誤</Value>
+        </TranslationItem>
+        <TranslationItem Name="_saveFileDialogCaption" Property="Text" type="unfinished">
+          <Source>Save archive as</Source>
+          <Value />
+        </TranslationItem>
+        <TranslationItem Name="_saveFileDialogFilterTar" Property="Text" type="unfinished">
+          <Source>Tar file (*.tar)</Source>
+          <Value />
+        </TranslationItem>
+        <TranslationItem Name="_saveFileDialogFilterZip" Property="Text" type="unfinished">
+          <Source>Zip file (*.zip)</Source>
+          <Value />
+        </TranslationItem>
+        <TranslationItem Name="buttonArchiveRevision" Property="Text">
+          <Source>Save as...</Source>
+          <Value>另存新檔</Value>
+        </TranslationItem>
+        <TranslationItem Name="checkBoxPathFilter" Property="Text" type="unfinished">
+          <Source>Archive specific paths only</Source>
+          <Value />
+        </TranslationItem>
+        <TranslationItem Name="checkboxRevisionFilter" Property="Text" type="unfinished">
+          <Source>Take the files that have changed from the revision above to this one and archive only those</Source>
+          <Value />
+        </TranslationItem>
+        <TranslationItem Name="groupBox1" Property="Text" type="unfinished">
+          <Source>Archive format</Source>
+          <Value />
+        </TranslationItem>
+        <TranslationItem Name="groupBox2" Property="Text" type="unfinished">
+          <Source>Filter files</Source>
+          <Value />
+        </TranslationItem>
+        <TranslationItem Name="label1" Property="Text" type="unfinished">
+          <Source>This revision will be archived:</Source>
+          <OldSource>Selected revision to archive:</OldSource>
+          <Value>選擇一個版本進行zip壓縮</Value>
+        </TranslationItem>
+        <TranslationItem Name="label2" Property="Text" type="unfinished">
+          <Source>Choose another
+revision:</Source>
+          <Value />
+        </TranslationItem>
+        <TranslationItem Name="label4" Property="Text" type="unfinished">
+          <Source>separate each new path by new line</Source>
+          <Value />
+        </TranslationItem>
+        <TranslationItem Name="labelAuthorCaption" Property="Text" type="unfinished">
+          <Source>Author:</Source>
+          <Value>作者：</Value>
+        </TranslationItem>
+        <TranslationItem Name="labelDateCaption" Property="Text" type="unfinished">
+          <Source>Commit date:</Source>
+          <Value>提交日期：</Value>
+        </TranslationItem>
+        <TranslationItem Name="lblChooseDiffRevision" Property="Text" type="unfinished">
+          <Source>Choose revision to 
+compare with first:</Source>
+          <Value />
+        </TranslationItem>
+        <TranslationItem Name="radioButtonFormatTar" Property="Text" type="obsolete">
+          <Source>tar</Source>
+          <Value>tar</Value>
+        </TranslationItem>
+        <TranslationItem Name="radioButtonFormatZip" Property="Text" type="obsolete">
+          <Source>zip</Source>
+          <Value>zip</Value>
+        </TranslationItem>
+      </translationItems>
+    </TranslationCategory>
+    <TranslationCategory Name="FormBisect">
+      <translationItems>
+        <TranslationItem Name="$this" Property="Text">
+          <Source>Bisect</Source>
+          <Value>二分</Value>
+        </TranslationItem>
+        <TranslationItem Name="Bad" Property="Text">
+          <Source>Mark current revision bad</Source>
+          <Value>把當前版本標記為“壞”</Value>
+        </TranslationItem>
+        <TranslationItem Name="Good" Property="Text">
+          <Source>Mark current revision good</Source>
+          <Value>把當前版本標記為“好”</Value>
+        </TranslationItem>
+        <TranslationItem Name="Start" Property="Text">
+          <Source>Start bisect</Source>
+          <Value>開始二分</Value>
+        </TranslationItem>
+        <TranslationItem Name="Stop" Property="Text">
+          <Source>Stop bisect</Source>
+          <Value>停止二分</Value>
+        </TranslationItem>
+        <TranslationItem Name="_bisectStart" Property="Text" type="unfinished">
+          <Source>Mark selected revisions as start bisect range?</Source>
+          <Value />
+        </TranslationItem>
+        <TranslationItem Name="btnSkip" Property="Text" type="unfinished">
+          <Source>Skip current revision</Source>
+          <Value />
+        </TranslationItem>
+      </translationItems>
+    </TranslationCategory>
+    <TranslationCategory Name="FormBlame">
+      <translationItems>
+        <TranslationItem Name="$this" Property="Text">
+          <Source>File History</Source>
+          <Value>歷史檔案</Value>
+        </TranslationItem>
+      </translationItems>
+    </TranslationCategory>
+    <TranslationCategory Name="FormBrowse">
+      <translationItems>
+        <TranslationItem Name="$this" Property="Text">
+          <Source>Git Extensions</Source>
+          <Value>Git Extensions</Value>
+        </TranslationItem>
+        <TranslationItem Name="CommitInfoTabPage" Property="Text">
+          <Source>Commit</Source>
+          <Value>提交</Value>
+        </TranslationItem>
+        <TranslationItem Name="DiffTabPage" Property="Text">
+          <Source>Diff</Source>
+          <Value>差異</Value>
+        </TranslationItem>
+        <TranslationItem Name="EditSettings" Property="ToolTipText">
+          <Source>Settings</Source>
+          <Value>設定</Value>
+        </TranslationItem>
+        <TranslationItem Name="GitBash" Property="ToolTipText">
+          <Source>Git bash</Source>
+          <Value>Git bash</Value>
+        </TranslationItem>
+        <TranslationItem Name="GotoCommit" Property="Text" type="unfinished">
+          <Source>Go to commit...</Source>
+          <Value>提交...</Value>
+        </TranslationItem>
+        <TranslationItem Name="GotoCurrentRevision" Property="Text" type="unfinished">
+          <Source>Go to current revision</Source>
+          <Value />
+        </TranslationItem>
+        <TranslationItem Name="PuTTYToolStripMenuItem" Property="Text">
+          <Source>PuTTY</Source>
+          <Value>PuTTY</Value>
+        </TranslationItem>
+        <TranslationItem Name="RefreshButton" Property="ToolTipText">
+          <Source>Refresh</Source>
+          <Value>重新整理</Value>
+        </TranslationItem>
+        <TranslationItem Name="SvnDcommitToolStripMenuItem" Property="Text" type="unfinished">
+          <Source>SVN DCommit</Source>
+          <Value />
+        </TranslationItem>
+        <TranslationItem Name="SvnFetchToolStripMenuItem" Property="Text" type="unfinished">
+          <Source>SVN Fetch</Source>
+          <Value />
+        </TranslationItem>
+        <TranslationItem Name="SvnRebaseToolStripMenuItem" Property="Text" type="unfinished">
+          <Source>SVN Rebase</Source>
+          <Value />
+        </TranslationItem>
+        <TranslationItem Name="TreeTabPage" Property="Text">
+          <Source>File tree</Source>
+          <Value>檔案樹</Value>
+        </TranslationItem>
+        <TranslationItem Name="_alwaysShowCheckoutDlgStr" Property="Text" type="unfinished">
+          <Source>Always show checkout dialog</Source>
+          <Value />
+        </TranslationItem>
+        <TranslationItem Name="_configureWorkingDirMenu" Property="Text" type="unfinished">
+          <Source>Configure this menu</Source>
+          <Value />
+        </TranslationItem>
+        <TranslationItem Name="_createPullRequestsToolStripMenuItem" Property="Text">
+          <Source>Create pull requests...</Source>
+          <Value>建立拉取要求...</Value>
+        </TranslationItem>
+        <TranslationItem Name="_errorCaption" Property="Text">
+          <Source>Error</Source>
+          <Value>錯誤</Value>
+        </TranslationItem>
+        <TranslationItem Name="_forkCloneRepositoryToolStripMenuItem" Property="Text">
+          <Source>Fork/Clone repository...</Source>
+          <Value>分歧/複製版本庫...</Value>
+        </TranslationItem>
+        <TranslationItem Name="_hintUnresolvedMergeConflicts" Property="Text">
+          <Source>There are unresolved merge conflicts!</Source>
+          <Value>檔案庫中仍有未解決的衝突</Value>
+        </TranslationItem>
+        <TranslationItem Name="_indexLockDeleted" Property="Text" type="unfinished">
+          <Source>index.lock deleted.</Source>
+          <Value />
+        </TranslationItem>
+        <TranslationItem Name="_indexLockNotFound" Property="Text" type="unfinished">
+          <Source>index.lock not found at:</Source>
+          <Value />
+        </TranslationItem>
+        <TranslationItem Name="_noBranchTitle" Property="Text" type="unfinished">
+          <Source>no branch</Source>
+          <Value />
+        </TranslationItem>
+        <TranslationItem Name="_noReposHostFound" Property="Text" type="unfinished">
+          <Source>Could not find any relevant repository hosts for the currently open repository.</Source>
+          <Value />
+        </TranslationItem>
+        <TranslationItem Name="_noReposHostPluginLoaded" Property="Text" type="unfinished">
+          <Source>No repository host plugin loaded.</Source>
+          <Value />
+        </TranslationItem>
+        <TranslationItem Name="_noRevisionFoundError" Property="Text" type="unfinished">
+          <Source>No revision found.</Source>
+          <Value />
+        </TranslationItem>
+        <TranslationItem Name="_noSubmodulesPresent" Property="Text" type="unfinished">
+          <Source>No submodules</Source>
+          <Value />
+        </TranslationItem>
+        <TranslationItem Name="_nodeNotFoundNextAvailableParentSelected" Property="Text" type="unfinished">
+          <Source>Node not found. The next available parent node will be selected.</Source>
+          <Value />
+        </TranslationItem>
+        <TranslationItem Name="_nodeNotFoundSelectionNotChanged" Property="Text" type="unfinished">
+          <Source>Node not found. File tree selection was not changed.</Source>
+          <Value />
+        </TranslationItem>
+        <TranslationItem Name="_repositoryHostsToolStripMenuItem" Property="Text" type="unfinished">
+          <Source>(Repository hosts)</Source>
+          <OldSource>Repository hosts</OldSource>
+          <Value>版本庫主機</Value>
+        </TranslationItem>
+        <TranslationItem Name="_saveFileFilterAllFiles" Property="Text" type="unfinished">
+          <Source>All files</Source>
+          <Value />
+        </TranslationItem>
+        <TranslationItem Name="_saveFileFilterCurrentFormat" Property="Text" type="unfinished">
+          <Source>Current format</Source>
+          <Value />
+        </TranslationItem>
+        <TranslationItem Name="_stashCount" Property="Text" type="unfinished">
+          <Source>{0} saved {1}</Source>
+          <Value />
+        </TranslationItem>
+        <TranslationItem Name="_stashPlural" Property="Text" type="unfinished">
+          <Source>stashes</Source>
+          <Value />
+        </TranslationItem>
+        <TranslationItem Name="_stashSingular" Property="Text" type="unfinished">
+          <Source>stash</Source>
+          <Value />
+        </TranslationItem>
+        <TranslationItem Name="_updateCurrentSubmodule" Property="Text" type="unfinished">
+          <Source>Update current submodule</Source>
+          <Value />
+        </TranslationItem>
+        <TranslationItem Name="_viewPullRequestsToolStripMenuItem" Property="Text" type="unfinished">
+          <Source>View pull requests...</Source>
+          <OldSource>View pull requests</OldSource>
+          <Value>查看拉取要求</Value>
+        </TranslationItem>
+        <TranslationItem Name="_warningMiddleOfBisect" Property="Text" type="unfinished">
+          <Source>You are in the middle of a bisect</Source>
+          <Value />
+        </TranslationItem>
+        <TranslationItem Name="_warningMiddleOfPatchApply" Property="Text" type="unfinished">
+          <Source>You are in the middle of a patch apply</Source>
+          <Value />
+        </TranslationItem>
+        <TranslationItem Name="_warningMiddleOfRebase" Property="Text" type="unfinished">
+          <Source>You are in the middle of a rebase</Source>
+          <Value />
+        </TranslationItem>
+        <TranslationItem Name="aBToolStripMenuItem" Property="Text" type="unfinished">
+          <Source>A &lt;--&gt; B</Source>
+          <Value />
+        </TranslationItem>
+        <TranslationItem Name="aLocalToolStripMenuItem" Property="Text" type="unfinished">
+          <Source>A &lt;--&gt; Working dir</Source>
+          <Value />
+        </TranslationItem>
+        <TranslationItem Name="aboutToolStripMenuItem" Property="Text">
+          <Source>About</Source>
+          <Value>關於</Value>
+        </TranslationItem>
+        <TranslationItem Name="applyPatchToolStripMenuItem" Property="Text">
+          <Source>Apply patch...</Source>
+          <Value>使用補丁...</Value>
+        </TranslationItem>
+        <TranslationItem Name="archiveToolStripMenuItem" Property="Text">
+          <Source>Archive revision...</Source>
+          <Value>存檔...</Value>
+        </TranslationItem>
+        <TranslationItem Name="authorToolStripMenuItem" Property="Text">
+          <Source>Author</Source>
+          <Value>作者</Value>
+        </TranslationItem>
+        <TranslationItem Name="bLocalToolStripMenuItem" Property="Text" type="unfinished">
+          <Source>B &lt;--&gt; Working dir</Source>
+          <Value />
+        </TranslationItem>
+        <TranslationItem Name="bisectToolStripMenuItem" Property="Text">
+          <Source>Bisect...</Source>
+          <Value>二分...</Value>
+        </TranslationItem>
+        <TranslationItem Name="blameToolStripMenuItem" Property="Text">
+          <Source>Blame</Source>
+          <Value>檔案記錄</Value>
+        </TranslationItem>
+        <TranslationItem Name="blameToolStripMenuItem1" Property="Text">
+          <Source>Blame</Source>
+          <Value>檔案記錄</Value>
+        </TranslationItem>
+        <TranslationItem Name="branchSelect" Property="Text">
+          <Source>Branch</Source>
+          <Value>分支</Value>
+        </TranslationItem>
+        <TranslationItem Name="branchToolStripMenuItem" Property="Text">
+          <Source>Create branch...</Source>
+          <Value>建立分支...</Value>
+        </TranslationItem>
+        <TranslationItem Name="changelogToolStripMenuItem" Property="Text">
+          <Source>Changelog</Source>
+          <Value>更新日誌</Value>
+        </TranslationItem>
+        <TranslationItem Name="checkForUpdatesToolStripMenuItem" Property="Text" type="unfinished">
+          <Source>Check for updates</Source>
+          <Value />
+        </TranslationItem>
+        <TranslationItem Name="checkoutBranchToolStripMenuItem" Property="Text">
+          <Source>Checkout branch...</Source>
+          <Value>簽出分支...</Value>
+        </TranslationItem>
+        <TranslationItem Name="checkoutToolStripMenuItem" Property="Text">
+          <Source>Checkout revision...</Source>
+          <Value>簽出版本...</Value>
+        </TranslationItem>
+        <TranslationItem Name="cherryPickToolStripMenuItem" Property="Text">
+          <Source>Cherry pick...</Source>
+          <Value>選最好的...</Value>
+        </TranslationItem>
+        <TranslationItem Name="cleanupToolStripMenuItem" Property="Text" type="unfinished">
+          <Source>Clean working tree...</Source>
+          <OldSource>Cleanup repository...</OldSource>
+          <Value>清理...</Value>
+        </TranslationItem>
+        <TranslationItem Name="cloneSVNToolStripMenuItem" Property="Text" type="unfinished">
+          <Source>Clone SVN repository...</Source>
+          <Value />
+        </TranslationItem>
+        <TranslationItem Name="cloneToolStripMenuItem" Property="Text">
+          <Source>Clone repository...</Source>
+          <Value>複製版本庫...</Value>
+        </TranslationItem>
+        <TranslationItem Name="closeToolStripMenuItem" Property="Text" type="unfinished">
+          <Source>Close (go to Dashboard)</Source>
+          <OldSource>Close</OldSource>
+          <Value>關閉</Value>
+        </TranslationItem>
+        <TranslationItem Name="collapseAllToolStripMenuItem" Property="Text" type="unfinished">
+          <Source>Collapse all</Source>
+          <Value />
+        </TranslationItem>
+        <TranslationItem Name="commandsToolStripMenuItem" Property="Text">
+          <Source>Commands</Source>
+          <Value>命令</Value>
+        </TranslationItem>
+        <TranslationItem Name="commitToolStripMenuItem" Property="Text">
+          <Source>Commit...</Source>
+          <Value>提交...</Value>
+        </TranslationItem>
+        <TranslationItem Name="commitToolStripMenuItem1" Property="Text">
+          <Source>Commit</Source>
+          <Value>提交</Value>
+        </TranslationItem>
+        <TranslationItem Name="commitcountPerUserToolStripMenuItem" Property="Text">
+          <Source>Commits per user</Source>
+          <Value>每個用戶提交</Value>
+        </TranslationItem>
+        <TranslationItem Name="committerToolStripMenuItem" Property="Text">
+          <Source>Committer</Source>
+          <Value>提交者</Value>
+        </TranslationItem>
+        <TranslationItem Name="compressGitDatabaseToolStripMenuItem" Property="Text">
+          <Source>Compress git database</Source>
+          <Value>壓縮Git資料庫</Value>
+        </TranslationItem>
+        <TranslationItem Name="copyFilenameToClipboardToolStripMenuItem" Property="Text">
+          <Source>Copy full path</Source>
+          <Value>把檔案名複製到剪貼簿</Value>
+        </TranslationItem>
+        <TranslationItem Name="copyFilenameToClipboardToolStripMenuItem1" Property="Text" type="unfinished">
+          <Source>Copy full path(s)</Source>
+          <OldSource>Copy full path</OldSource>
+          <Value>把檔案名複製到剪貼簿</Value>
+        </TranslationItem>
+        <TranslationItem Name="dashboardToolStripMenuItem" Property="Text" type="unfinished">
+          <Source>Dashboard</Source>
+          <Value />
+        </TranslationItem>
+        <TranslationItem Name="deleteBranchToolStripMenuItem" Property="Text">
+          <Source>Delete branch...</Source>
+          <Value>移除分支...</Value>
+        </TranslationItem>
+        <TranslationItem Name="deleteIndexlockToolStripMenuItem" Property="Text">
+          <Source>Delete index.lock</Source>
+          <Value>刪除index.lock</Value>
+        </TranslationItem>
+        <TranslationItem Name="deleteTagToolStripMenuItem" Property="Text">
+          <Source>Delete tag...</Source>
+          <Value>刪除標籤...</Value>
+        </TranslationItem>
+        <TranslationItem Name="diffContainsToolStripMenuItem" Property="Text">
+          <Source>Diff contains (SLOW)</Source>
+          <Value>差異包含(慢)</Value>
+        </TranslationItem>
+        <TranslationItem Name="diffShowInFileTreeToolStripMenuItem" Property="Text" type="unfinished">
+          <Source>Show in File tree</Source>
+          <Value />
+        </TranslationItem>
+        <TranslationItem Name="directoryIsNotAValidRepository" Property="Text" type="unfinished">
+          <Source>The selected item is not a valid git repository.
+
+Do you want to abort and remove it from the recent repositories list?</Source>
+          <Value>這不是一個正確的GIT版本庫，
+
+你要終止同時將它移除？</Value>
+        </TranslationItem>
+        <TranslationItem Name="directoryIsNotAValidRepositoryCaption" Property="Text">
+          <Source>Open</Source>
+          <Value>開啟</Value>
+        </TranslationItem>
+        <TranslationItem Name="donateToolStripMenuItem" Property="Text">
+          <Source>Donate</Source>
+          <Value>捐贈</Value>
+        </TranslationItem>
+        <TranslationItem Name="dontSetAsDefaultToolStripMenuItem" Property="Text" type="unfinished">
+          <Source>Don't set as default</Source>
+          <Value />
+        </TranslationItem>
+        <TranslationItem Name="editCheckedOutFileToolStripMenuItem" Property="Text">
+          <Source>Edit working dir file</Source>
+          <Value>編輯簽出檔案</Value>
+        </TranslationItem>
+        <TranslationItem Name="editgitattributesToolStripMenuItem" Property="Text">
+          <Source>Edit .gitattributes</Source>
+          <Value>編輯.gitattributes</Value>
+        </TranslationItem>
+        <TranslationItem Name="editgitignoreToolStripMenuItem1" Property="Text">
+          <Source>Edit .gitignore</Source>
+          <Value>編輯.gitignore</Value>
+        </TranslationItem>
+        <TranslationItem Name="editmailmapToolStripMenuItem" Property="Text">
+          <Source>Edit .mailmap</Source>
+          <Value>編輯.mailmap</Value>
+        </TranslationItem>
+        <TranslationItem Name="exitToolStripMenuItem" Property="Text">
+          <Source>Exit</Source>
+          <Value>退出</Value>
+        </TranslationItem>
+        <TranslationItem Name="expandAllToolStripMenuItem" Property="Text" type="unfinished">
+          <Source>Expand all (takes a while on large trees)</Source>
+          <Value />
+        </TranslationItem>
+        <TranslationItem Name="fetchAllToolStripMenuItem" Property="Text" type="unfinished">
+          <Source>Fetch all</Source>
+          <Value />
+        </TranslationItem>
+        <TranslationItem Name="fetchToolStripMenuItem" Property="Text" type="unfinished">
+          <Source>Fetch</Source>
+          <Value />
+        </TranslationItem>
+        <TranslationItem Name="fileExplorerToolStripMenuItem" Property="Text">
+          <Source>File Explorer</Source>
+          <Value>檔案總管</Value>
+        </TranslationItem>
+        <TranslationItem Name="fileHistoryDiffToolstripMenuItem" Property="Text">
+          <Source>File history</Source>
+          <Value>歷史檔案</Value>
+        </TranslationItem>
+        <TranslationItem Name="fileHistoryToolStripMenuItem" Property="Text">
+          <Source>File history</Source>
+          <Value>歷史檔案</Value>
+        </TranslationItem>
+        <TranslationItem Name="fileToolStripMenuItem" Property="Text" type="unfinished">
+          <Source>Start</Source>
+          <OldSource>File</OldSource>
+          <Value>檔案</Value>
+        </TranslationItem>
+        <TranslationItem Name="fileTreeArchiveToolStripMenuItem" Property="Text" type="unfinished">
+          <Source>Archive...</Source>
+          <Value />
+        </TranslationItem>
+        <TranslationItem Name="fileTreeOpenContainingFolderToolStripMenuItem" Property="Text">
+          <Source>Open containing folder</Source>
+          <Value>開啟所屬資料夾</Value>
+        </TranslationItem>
+        <TranslationItem Name="findInDiffToolStripMenuItem" Property="Text">
+          <Source>Find</Source>
+          <Value>尋找</Value>
+        </TranslationItem>
+        <TranslationItem Name="findToolStripMenuItem" Property="Text">
+          <Source>Find</Source>
+          <Value>尋找</Value>
+        </TranslationItem>
+        <TranslationItem Name="formatPatchToolStripMenuItem" Property="Text">
+          <Source>Format patch...</Source>
+          <Value>格式補丁...</Value>
+        </TranslationItem>
+        <TranslationItem Name="generateOrImportKeyToolStripMenuItem" Property="Text">
+          <Source>Generate or import key</Source>
+          <Value>產生或者輸入認證鑰匙</Value>
+        </TranslationItem>
+        <TranslationItem Name="gitBashToolStripMenuItem" Property="Text">
+          <Source>Git bash</Source>
+          <Value>Git bash 命令行</Value>
+        </TranslationItem>
+        <TranslationItem Name="gitGUIToolStripMenuItem" Property="Text">
+          <Source>Git GUI</Source>
+          <Value>Git 圖形界面</Value>
+        </TranslationItem>
+        <TranslationItem Name="gitMaintenanceToolStripMenuItem" Property="Text">
+          <Source>Git maintenance</Source>
+          <Value>維護Git</Value>
+        </TranslationItem>
+        <TranslationItem Name="gitcommandLogToolStripMenuItem" Property="Text">
+          <Source>Gitcommand log</Source>
+          <Value>Gitcommand日誌</Value>
+        </TranslationItem>
+        <TranslationItem Name="hashToolStripMenuItem" Property="Text" type="unfinished">
+          <Source>Hash</Source>
+          <Value />
+        </TranslationItem>
+        <TranslationItem Name="helpToolStripMenuItem" Property="Text">
+          <Source>Help</Source>
+          <Value>幫助</Value>
+        </TranslationItem>
+        <TranslationItem Name="initNewRepositoryToolStripMenuItem" Property="Text">
+          <Source>Create new repository...</Source>
+          <Value>初始化新的版本庫...</Value>
+        </TranslationItem>
+        <TranslationItem Name="kGitToolStripMenuItem" Property="Text">
+          <Source>GitK</Source>
+          <Value>GitK</Value>
+        </TranslationItem>
+        <TranslationItem Name="localToolStripMenuItem" Property="Text">
+          <Source>Local</Source>
+          <Value>本機</Value>
+        </TranslationItem>
+        <TranslationItem Name="manageRemoteRepositoriesToolStripMenuItem1" Property="Text" type="unfinished">
+          <Source>Remote repositories...</Source>
+          <OldSource>Manage remote repositories</OldSource>
+          <Value>管理遠端版本庫</Value>
+        </TranslationItem>
+        <TranslationItem Name="manageSubmodulesToolStripMenuItem" Property="Text" type="unfinished">
+          <Source>Submodules...</Source>
+          <OldSource>Manage submodules</OldSource>
+          <Value>管理子模組</Value>
+        </TranslationItem>
+        <TranslationItem Name="mergeBranchToolStripMenuItem" Property="Text">
+          <Source>Merge branches...</Source>
+          <Value>合併分支...</Value>
+        </TranslationItem>
+        <TranslationItem Name="mergeToolStripMenuItem" Property="Text">
+          <Source>Merge</Source>
+          <Value>合併</Value>
+        </TranslationItem>
+        <TranslationItem Name="navigateToolStripMenuItem" Property="Text" type="unfinished">
+          <Source>Navigate</Source>
+          <Value />
+        </TranslationItem>
+        <TranslationItem Name="openContainingFolderToolStripMenuItem" Property="Text" type="unfinished">
+          <Source>Open containing folder(s)</Source>
+          <OldSource>Open containing folder</OldSource>
+          <Value>開啟所屬資料夾</Value>
+        </TranslationItem>
+        <TranslationItem Name="openFileToolStripMenuItem" Property="Text">
+          <Source>Open this revision (temp file)</Source>
+          <Value>開啟這個版本（臨時檔案）</Value>
+        </TranslationItem>
+        <TranslationItem Name="openFileWithToolStripMenuItem" Property="Text">
+          <Source>Open this revision with... (temp file)</Source>
+          <Value>用工具開啟這個版本（臨時檔案）</Value>
+        </TranslationItem>
+        <TranslationItem Name="openToolStripMenuItem" Property="Text">
+          <Source>Open...</Source>
+          <Value>開啟...</Value>
+        </TranslationItem>
+        <TranslationItem Name="openWithDifftoolToolStripMenuItem" Property="Text">
+          <Source>Open with difftool</Source>
+          <Value>用difftool開啟</Value>
+        </TranslationItem>
+        <TranslationItem Name="openWithToolStripMenuItem" Property="Text">
+          <Source>Open working dir file with...</Source>
+          <Value>用工具開啟簽出檔案</Value>
+        </TranslationItem>
+        <TranslationItem Name="parentOfALocalToolStripMenuItem" Property="Text" type="unfinished">
+          <Source>A's parent &lt;--&gt; Working dir</Source>
+          <Value />
+        </TranslationItem>
+        <TranslationItem Name="parentOfBLocalToolStripMenuItem" Property="Text" type="unfinished">
+          <Source>B's parent &lt;--&gt; Working dir</Source>
+          <Value />
+        </TranslationItem>
+        <TranslationItem Name="patchToolStripMenuItem" Property="Text">
+          <Source>View patch file...</Source>
+          <Value>查看補丁檔案...</Value>
+        </TranslationItem>
+        <TranslationItem Name="pluginSettingsToolStripMenuItem" Property="Text" type="unfinished">
+          <Source>Settings</Source>
+          <Value>設定</Value>
+        </TranslationItem>
+        <TranslationItem Name="pluginsToolStripMenuItem" Property="Text">
+          <Source>Plugins</Source>
+          <Value>插件</Value>
+        </TranslationItem>
+        <TranslationItem Name="pullToolStripMenuItem" Property="Text">
+          <Source>Pull...</Source>
+          <Value>拉取...</Value>
+        </TranslationItem>
+        <TranslationItem Name="pullToolStripMenuItem1" Property="Text">
+          <Source>Pull</Source>
+          <Value>拉取</Value>
+        </TranslationItem>
+        <TranslationItem Name="pushToolStripMenuItem" Property="Text">
+          <Source>Push...</Source>
+          <Value>推送...</Value>
+        </TranslationItem>
+        <TranslationItem Name="rebaseToolStripMenuItem" Property="Text">
+          <Source>Rebase...</Source>
+          <Value>衍合(Rebase)...</Value>
+        </TranslationItem>
+        <TranslationItem Name="rebaseToolStripMenuItem1" Property="Text">
+          <Source>Rebase</Source>
+          <Value>衍合(Rebase)</Value>
+        </TranslationItem>
+        <TranslationItem Name="recentToolStripMenuItem" Property="Text">
+          <Source>Recent Repositories</Source>
+          <Value>最近的版本庫</Value>
+        </TranslationItem>
+        <TranslationItem Name="refreshDashboardToolStripMenuItem" Property="Text" type="unfinished">
+          <Source>Refresh</Source>
+          <Value>重新整理</Value>
+        </TranslationItem>
+        <TranslationItem Name="refreshToolStripMenuItem" Property="Text">
+          <Source>Refresh</Source>
+          <Value>重新整理</Value>
+        </TranslationItem>
+        <TranslationItem Name="remoteToolStripMenuItem" Property="Text">
+          <Source>Remote</Source>
+          <Value>遠端</Value>
+        </TranslationItem>
+        <TranslationItem Name="repoSettingsToolStripMenuItem" Property="Text" type="unfinished">
+          <Source>Repository settings</Source>
+          <Value />
+        </TranslationItem>
+        <TranslationItem Name="reportAnIssueToolStripMenuItem" Property="Text" type="unfinished">
+          <Source>Report an issue</Source>
+          <Value />
+        </TranslationItem>
+        <TranslationItem Name="repositoryToolStripMenuItem" Property="Text" type="unfinished">
+          <Source>Repository</Source>
+          <Value />
+        </TranslationItem>
+        <TranslationItem Name="resetFileToAToolStripMenuItem" Property="Text" type="unfinished">
+          <Source>A</Source>
+          <Value />
+        </TranslationItem>
+        <TranslationItem Name="resetFileToRemoteToolStripMenuItem" Property="Text" type="unfinished">
+          <Source>B</Source>
+          <Value />
+        </TranslationItem>
+        <TranslationItem Name="resetFileToToolStripMenuItem" Property="Text" type="unfinished">
+          <Source>Reset file(s) to</Source>
+          <Value />
+        </TranslationItem>
+        <TranslationItem Name="resetToThisRevisionToolStripMenuItem" Property="Text" type="unfinished">
+          <Source>Reset to selected revision</Source>
+          <Value />
+        </TranslationItem>
+        <TranslationItem Name="resetToolStripMenuItem" Property="Text">
+          <Source>Reset changes...</Source>
+          <Value>回復修改...</Value>
+        </TranslationItem>
+        <TranslationItem Name="runMergetoolToolStripMenuItem" Property="Text">
+          <Source>Solve mergeconflicts...</Source>
+          <Value>解決合併衝突...</Value>
+        </TranslationItem>
+        <TranslationItem Name="saveAsToolStripMenuItem" Property="Text">
+          <Source>Save as...</Source>
+          <Value>另存新檔</Value>
+        </TranslationItem>
+        <TranslationItem Name="saveAsToolStripMenuItem1" Property="Text">
+          <Source>Save (B) as...</Source>
+          <Value>另存新檔</Value>
+        </TranslationItem>
+        <TranslationItem Name="saveToolStripMenuItem" Property="Text">
+          <Source>Save</Source>
+          <Value>儲存</Value>
+        </TranslationItem>
+        <TranslationItem Name="settingsToolStripMenuItem2" Property="Text">
+          <Source>Settings</Source>
+          <Value>設定</Value>
+        </TranslationItem>
+        <TranslationItem Name="settingsToolStripMenuItem3" Property="Text" type="unfinished">
+          <Source>Settings</Source>
+          <Value>設定</Value>
+        </TranslationItem>
+        <TranslationItem Name="startAuthenticationAgentToolStripMenuItem" Property="Text">
+          <Source>Start authentication agent</Source>
+          <Value>啟動認證代理</Value>
+        </TranslationItem>
+        <TranslationItem Name="stashChangesToolStripMenuItem" Property="Text">
+          <Source>Stash</Source>
+          <Value>隱藏</Value>
+        </TranslationItem>
+        <TranslationItem Name="stashPopToolStripMenuItem" Property="Text">
+          <Source>Stash pop</Source>
+          <Value>丟棄隱藏修改</Value>
+        </TranslationItem>
+        <TranslationItem Name="stashToolStripMenuItem" Property="Text">
+          <Source>Stash changes...</Source>
+          <Value>隱藏改變...</Value>
+        </TranslationItem>
+        <TranslationItem Name="synchronizeAllSubmodulesToolStripMenuItem" Property="Text" type="unfinished">
+          <Source>Synchronize all submodules</Source>
+          <Value />
+        </TranslationItem>
+        <TranslationItem Name="tagToolStripMenuItem" Property="Text">
+          <Source>Create tag...</Source>
+          <Value>建立標籤...</Value>
+        </TranslationItem>
+        <TranslationItem Name="toggleSplitViewLayout" Property="ToolTipText">
+          <Source>Toggle split view layout</Source>
+          <Value>固定分割視窗排列</Value>
+        </TranslationItem>
+        <TranslationItem Name="toolStripButton1" Property="Text">
+          <Source>Commit</Source>
+          <Value>提交</Value>
+        </TranslationItem>
+        <TranslationItem Name="toolStripButtonLevelUp" Property="Text" type="unfinished">
+          <Source>Go to superproject</Source>
+          <Value />
+        </TranslationItem>
+        <TranslationItem Name="toolStripButtonPull" Property="Text">
+          <Source>Pull</Source>
+          <Value>拉取</Value>
+        </TranslationItem>
+        <TranslationItem Name="toolStripButtonPush" Property="Text">
+          <Source>Push</Source>
+          <Value>推送</Value>
+        </TranslationItem>
+        <TranslationItem Name="toolStripLabel1" Property="Text">
+          <Source>Branches:</Source>
+          <Value>分支：</Value>
+        </TranslationItem>
+        <TranslationItem Name="toolStripLabel2" Property="Text">
+          <Source>Filter:</Source>
+          <Value>過濾器：</Value>
+        </TranslationItem>
+        <TranslationItem Name="toolStripSplitStash" Property="ToolTipText">
+          <Source>Stash changes</Source>
+          <Value>隱藏修改</Value>
+        </TranslationItem>
+        <TranslationItem Name="toolStripStatusLabel1" Property="Text">
+          <Source>X</Source>
+          <Value>X</Value>
+        </TranslationItem>
+        <TranslationItem Name="toolsToolStripMenuItem" Property="Text" type="unfinished">
+          <Source>Tools</Source>
+          <Value />
+        </TranslationItem>
+        <TranslationItem Name="translateToolStripMenuItem" Property="Text">
+          <Source>Translate</Source>
+          <Value>翻譯</Value>
+        </TranslationItem>
+        <TranslationItem Name="updateAllSubmodulesToolStripMenuItem" Property="Text">
+          <Source>Update all submodules</Source>
+          <Value>更新所有子模組</Value>
+        </TranslationItem>
+        <TranslationItem Name="userManualToolStripMenuItem" Property="Text">
+          <Source>User Manual</Source>
+          <Value>使用者手冊</Value>
+        </TranslationItem>
+        <TranslationItem Name="verifyGitDatabaseToolStripMenuItem" Property="Text">
+          <Source>Recover lost objects...</Source>
+          <Value>回復丟失的目標...</Value>
+        </TranslationItem>
+        <TranslationItem Name="viewStashToolStripMenuItem" Property="Text">
+          <Source>View stash</Source>
+          <Value>查看Git隱藏</Value>
+        </TranslationItem>
+        <TranslationItem Name="viewToolStripMenuItem" Property="Text" type="unfinished">
+          <Source>View</Source>
+          <Value>查看</Value>
+        </TranslationItem>
+        <TranslationItem Name="goToToolStripMenuItem" Property="Text" type="obsolete">
+          <Source>Go to commit...</Source>
+          <Value>提交...</Value>
+        </TranslationItem>
+        <TranslationItem Name="remotesToolStripMenuItem" Property="Text" type="obsolete">
+          <Source>Remotes</Source>
+          <Value>遠端</Value>
+        </TranslationItem>
+        <TranslationItem Name="viewDiffToolStripMenuItem" Property="Text" type="obsolete">
+          <Source>View changes</Source>
+          <Value>查看差異</Value>
+        </TranslationItem>
+        <TranslationItem Name="branchSelect" Property="ToolTipText" type="obsolete">
+          <Source>Change current branch</Source>
+          <Value>改變當前分支</Value>
+        </TranslationItem>
+        <TranslationItem Name="stashPopToolStripMenuItem" Property="ToolTipText" type="obsolete">
+          <Source>Apply and drop single stash</Source>
+          <Value>使用並丟棄隱藏</Value>
+        </TranslationItem>
+        <TranslationItem Name="diffBaseLocalToolStripMenuItem" Property="Text" type="obsolete">
+          <Source>Difftool base &lt; - &gt; local</Source>
+          <Value>啟動比對工具, 比較 base &lt; - &gt; local</Value>
+        </TranslationItem>
+        <TranslationItem Name="difftoolRemoteLocalToolStripMenuItem" Property="Text" type="obsolete">
+          <Source>Difftool remote &lt; - &gt; local </Source>
+          <Value>啟動比對工具, 比較 &lt;-&gt;本地端</Value>
+        </TranslationItem>
+        <TranslationItem Name="openSubmoduleToolStripMenuItem" Property="Text" type="obsolete">
+          <Source>Browse submodule</Source>
+          <Value>瀏覽子模組</Value>
+        </TranslationItem>
+      </translationItems>
+    </TranslationCategory>
+    <TranslationCategory Name="FormChangeLog">
+      <translationItems>
+        <TranslationItem Name="$this" Property="Text">
+          <Source>Change log</Source>
+          <Value>異動日誌</Value>
+        </TranslationItem>
+      </translationItems>
+    </TranslationCategory>
+    <TranslationCategory Name="FormCheckoutBranch">
+      <translationItems>
+        <TranslationItem Name="$this" Property="Text">
+          <Source>Checkout branch</Source>
+          <Value>簽出分支</Value>
+        </TranslationItem>
+        <TranslationItem Name="LocalBranch" Property="Text">
+          <Source>Local branch</Source>
+          <Value>本機分支</Value>
+        </TranslationItem>
+        <TranslationItem Name="Ok" Property="Text">
+          <Source>Checkout</Source>
+          <Value>簽出</Value>
+        </TranslationItem>
+        <TranslationItem Name="Remotebranch" Property="Text">
+          <Source>Remote branch</Source>
+          <Value>遠端分支</Value>
+        </TranslationItem>
+        <TranslationItem Name="_applyShashedItemsAgain" Property="Text">
+          <Source>Apply stashed items to working dir again?</Source>
+          <Value>要把隱藏的目標再次應用到工作目錄嗎？ </Value>
+        </TranslationItem>
+        <TranslationItem Name="_applyShashedItemsAgainCaption" Property="Text" type="unfinished">
+          <Source>Auto stash</Source>
+          <Value>自動緩衝</Value>
+        </TranslationItem>
+        <TranslationItem Name="_createBranch" Property="Text" type="unfinished">
+          <Source>Create local branch with the name:</Source>
+          <Value />
+        </TranslationItem>
+        <TranslationItem Name="_customBranchNameIsEmpty" Property="Text" type="unfinished">
+          <Source>Custom branch name is empty.
+Enter valid branch name or select predefined value.</Source>
+          <Value />
+        </TranslationItem>
+        <TranslationItem Name="_customBranchNameIsNotValid" Property="Text" type="unfinished">
+          <Source>“{0}” is not valid branch name.
+Enter valid branch name or select predefined value.</Source>
+          <Value />
+        </TranslationItem>
+        <TranslationItem Name="_dontShowAgain" Property="Text" type="unfinished">
+          <Source>Don't show me this message again.</Source>
+          <Value />
+        </TranslationItem>
+        <TranslationItem Name="label1" Property="Text">
+          <Source>Select branch</Source>
+          <Value>選擇分支</Value>
+        </TranslationItem>
+        <TranslationItem Name="localChangesGB" Property="Text" type="unfinished">
+          <Source>Local changes</Source>
+          <Value />
+        </TranslationItem>
+        <TranslationItem Name="rbCreateBranchWithCustomName" Property="Text" type="unfinished">
+          <Source>Create local branch with custom name:</Source>
+          <Value />
+        </TranslationItem>
+        <TranslationItem Name="rbDontChange" Property="Text" type="unfinished">
+          <Source>Don't change</Source>
+          <Value />
+        </TranslationItem>
+        <TranslationItem Name="rbDontCreate" Property="Text" type="unfinished">
+          <Source>Checkout remote branch</Source>
+          <Value />
+        </TranslationItem>
+        <TranslationItem Name="rbMerge" Property="Text">
+          <Source>Merge</Source>
+          <Value>合併</Value>
+        </TranslationItem>
+        <TranslationItem Name="rbReset" Property="Text" type="unfinished">
+          <Source>Reset</Source>
+          <Value />
+        </TranslationItem>
+        <TranslationItem Name="rbResetBranch" Property="Text" type="unfinished">
+          <Source>Reset local branch with the name:</Source>
+          <Value />
+        </TranslationItem>
+        <TranslationItem Name="rbStash" Property="Text">
+          <Source>Stash</Source>
+          <Value>隱藏</Value>
+        </TranslationItem>
+      </translationItems>
+    </TranslationCategory>
+    <TranslationCategory Name="FormCheckoutRevision">
+      <translationItems>
+        <TranslationItem Name="$this" Property="Text">
+          <Source>Checkout revision</Source>
+          <Value>簽出版本</Value>
+        </TranslationItem>
+        <TranslationItem Name="Force" Property="Text" type="unfinished">
+          <Source>Force (reset local changes)</Source>
+          <OldSource>Force</OldSource>
+          <Value>強制</Value>
+        </TranslationItem>
+        <TranslationItem Name="Ok" Property="Text">
+          <Source>Checkout</Source>
+          <Value>簽出</Value>
+        </TranslationItem>
+        <TranslationItem Name="_noRevisionSelectedMsgBox" Property="Text" type="unfinished">
+          <Source>Select 1 revision to checkout.</Source>
+          <Value />
+        </TranslationItem>
+        <TranslationItem Name="_noRevisionSelectedMsgBoxCaption" Property="Text">
+          <Source>Checkout</Source>
+          <Value>簽出</Value>
+        </TranslationItem>
+        <TranslationItem Name="label2" Property="Text" type="unfinished">
+          <Source>Checkout this revision</Source>
+          <Value />
+        </TranslationItem>
+        <TranslationItem Name="label3" Property="Text" type="unfinished">
+          <Source>or choose another one.</Source>
+          <Value />
+        </TranslationItem>
+      </translationItems>
+    </TranslationCategory>
+    <TranslationCategory Name="FormCherryPick">
+      <translationItems>
+        <TranslationItem Name="$this" Property="Text">
+          <Source>Cherry pick commit</Source>
+          <Value>優選</Value>
+        </TranslationItem>
+        <TranslationItem Name="AutoCommit" Property="Text">
+          <Source>Automatically create a commit</Source>
+          <Value>當沒有任何合併衝突，自動建立提交。 </Value>
+        </TranslationItem>
+        <TranslationItem Name="BranchInfo" Property="Text">
+          <Source>Cherry pick this commit:</Source>
+          <Value>優化(Cherry pick)此提交：</Value>
+        </TranslationItem>
+        <TranslationItem Name="ParentsLabel" Property="Text">
+          <Source>This commit is a merge, select parent:</Source>
+          <Value>這提交是一個合併，選擇合併的上一層：</Value>
+        </TranslationItem>
+        <TranslationItem Name="Pick" Property="Text">
+          <Source>Cherry pick</Source>
+          <Value>選最好的</Value>
+        </TranslationItem>
+        <TranslationItem Name="_noneParentSelectedText" Property="Text" type="unfinished">
+          <Source>None parent is selected!</Source>
+          <Value />
+        </TranslationItem>
+        <TranslationItem Name="_noneParentSelectedTextCaption" Property="Text">
+          <Source>Error</Source>
+          <Value>錯誤</Value>
+        </TranslationItem>
+        <TranslationItem Name="checkAddReference" Property="Text" type="unfinished">
+          <Source>Add commit reference to commit message</Source>
+          <Value />
+        </TranslationItem>
+        <TranslationItem Name="columnHeader1" Property="Text">
+          <Source>No.</Source>
+          <Value>序號</Value>
+        </TranslationItem>
+        <TranslationItem Name="columnHeader2" Property="Text">
+          <Source>Message</Source>
+          <Value>訊息</Value>
+        </TranslationItem>
+        <TranslationItem Name="columnHeader3" Property="Text">
+          <Source>Author</Source>
+          <Value>作者</Value>
+        </TranslationItem>
+        <TranslationItem Name="columnHeader4" Property="Text">
+          <Source>Date</Source>
+          <Value>日期</Value>
+        </TranslationItem>
+        <TranslationItem Name="label2" Property="Text" type="unfinished">
+          <Source>Choose another
+revision:</Source>
+          <Value />
+        </TranslationItem>
+        <TranslationItem Name="autoParent" Property="Text" type="obsolete">
+          <Source>Automatically set parent to 1 when commit is a merge</Source>
+          <Value>當提交是一個合併時，自動設定父親為1</Value>
+        </TranslationItem>
+        <TranslationItem Name="label1" Property="Text" type="obsolete">
+          <Source>Select a commit you want to cherry pick. The commit will be recommitted on top of the current head.</Source>
+          <Value>選擇您要優選的提交。該提交將在當前的頭部重新提交。 </Value>
+        </TranslationItem>
+      </translationItems>
+    </TranslationCategory>
+    <TranslationCategory Name="FormChooseCommit">
+      <translationItems>
+        <TranslationItem Name="$this" Property="Text" type="unfinished">
+          <Source>Choose Commit</Source>
+          <Value />
+        </TranslationItem>
+        <TranslationItem Name="_noRevisionFoundError" Property="Text" type="unfinished">
+          <Source>No revision found.</Source>
+          <Value />
+        </TranslationItem>
+        <TranslationItem Name="btnOK" Property="Text">
+          <Source>OK</Source>
+          <Value>確定</Value>
+        </TranslationItem>
+        <TranslationItem Name="buttonGotoCommit" Property="Text" type="unfinished">
+          <Source>Go to commit...</Source>
+          <Value>提交...</Value>
+        </TranslationItem>
+        <TranslationItem Name="label1" Property="Text" type="unfinished">
+          <Source>Find specific commit:</Source>
+          <Value />
+        </TranslationItem>
+      </translationItems>
+    </TranslationCategory>
+    <TranslationCategory Name="FormChooseTranslation">
+      <translationItems>
+        <TranslationItem Name="$this" Property="Text">
+          <Source>Choose language</Source>
+          <Value>選擇使用語言</Value>
+        </TranslationItem>
+        <TranslationItem Name="label1" Property="Text">
+          <Source>Choose your language</Source>
+          <Value>選擇你要用的語言</Value>
+        </TranslationItem>
+        <TranslationItem Name="label2" Property="Text">
+          <Source>You can change the language at any time in the settings dialog</Source>
+          <Value>你隨時都可以利用設定對話方塊改變使用的語言</Value>
+        </TranslationItem>
+      </translationItems>
+    </TranslationCategory>
+    <TranslationCategory Name="FormCleanupRepository">
+      <translationItems>
+        <TranslationItem Name="$this" Property="Text">
+          <Source>Cleanup repository</Source>
+          <Value>清理版本庫</Value>
+        </TranslationItem>
+        <TranslationItem Name="Cancel" Property="Text">
+          <Source>Cancel</Source>
+          <Value>取消</Value>
+        </TranslationItem>
+        <TranslationItem Name="Cleanup" Property="Text">
+          <Source>Cleanup</Source>
+          <Value>清理</Value>
+        </TranslationItem>
+        <TranslationItem Name="Preview" Property="Text">
+          <Source>Preview</Source>
+          <Value>預覽</Value>
+        </TranslationItem>
+        <TranslationItem Name="RemoveAll" Property="Text">
+          <Source>Remove all untracked files</Source>
+          <Value>移除所有未追踪的檔案</Value>
+        </TranslationItem>
+        <TranslationItem Name="RemoveDirectories" Property="Text">
+          <Source>Remove untracked directories</Source>
+          <Value>移除所有未追踪的目錄</Value>
+        </TranslationItem>
+        <TranslationItem Name="RemoveIngnored" Property="Text">
+          <Source>Remove only ignored untracked files</Source>
+          <Value>只移除忽略的未追踪的檔案</Value>
+        </TranslationItem>
+        <TranslationItem Name="RemoveNonIgnored" Property="Text">
+          <Source>Remove only non-ignored untracked files</Source>
+          <Value>只移除未忽略的未追踪的檔案</Value>
+        </TranslationItem>
+        <TranslationItem Name="_reallyCleanupQuestion" Property="Text" type="unfinished">
+          <Source>Are you sure you want to cleanup the repository?</Source>
+          <Value />
+        </TranslationItem>
+        <TranslationItem Name="_reallyCleanupQuestionCaption" Property="Text">
+          <Source>Cleanup</Source>
+          <Value>清理</Value>
+        </TranslationItem>
+        <TranslationItem Name="groupBox1" Property="Text">
+          <Source>Cleanup repository</Source>
+          <Value>清理倉庫</Value>
+        </TranslationItem>
+      </translationItems>
+    </TranslationCategory>
+    <TranslationCategory Name="FormClone">
+      <translationItems>
+        <TranslationItem Name="$this" Property="Text">
+          <Source>Clone</Source>
+          <Value>複製</Value>
+        </TranslationItem>
+        <TranslationItem Name="Central" Property="Text">
+          <Source>Central repository, no working dir  (--bare --shared=all)</Source>
+          <Value>中央版本庫，沒有工作目錄(--bare --shared=all)</Value>
+        </TranslationItem>
+        <TranslationItem Name="CentralRepository" Property="Text">
+          <Source>P&amp;ublic repository, no working dir  (--bare)</Source>
+          <Value>中央版本庫，沒有工作目錄(--bare)</Value>
+        </TranslationItem>
+        <TranslationItem Name="FromBrowse" Property="Text">
+          <Source>&amp;Browse</Source>
+          <Value>瀏覽</Value>
+        </TranslationItem>
+        <TranslationItem Name="LoadSSHKey" Property="Text">
+          <Source>&amp;Load SSH key</Source>
+          <Value>加載SSH密鑰</Value>
+        </TranslationItem>
+        <TranslationItem Name="Ok" Property="Text">
+          <Source>Clone</Source>
+          <Value>複製</Value>
+        </TranslationItem>
+        <TranslationItem Name="Personal" Property="Text">
+          <Source>Personal repository</Source>
+          <Value>個人版本庫</Value>
+        </TranslationItem>
+        <TranslationItem Name="PersonalRepository" Property="Text">
+          <Source>&amp;Personal repository</Source>
+          <Value>個人版本庫</Value>
+        </TranslationItem>
+        <TranslationItem Name="ToBrowse" Property="Text">
+          <Source>B&amp;rowse</Source>
+          <Value>瀏覽</Value>
+        </TranslationItem>
+        <TranslationItem Name="_infoDirectoryExists" Property="Text" type="unfinished">
+          <Source>(Directory already exists)</Source>
+          <Value />
+        </TranslationItem>
+        <TranslationItem Name="_infoDirectoryNew" Property="Text" type="unfinished">
+          <Source>(New directory)</Source>
+          <Value />
+        </TranslationItem>
+        <TranslationItem Name="_infoNewRepositoryLocation" Property="Text" type="unfinished">
+          <Source>The repository will be cloned to a new directory located here:
+{0}</Source>
+          <Value />
+        </TranslationItem>
+        <TranslationItem Name="_questionOpenRepo" Property="Text" type="unfinished">
+          <Source>The repository has been cloned successfully.
+Do you want to open the new repository "{0}" now?</Source>
+          <Value />
+        </TranslationItem>
+        <TranslationItem Name="_questionOpenRepoCaption" Property="Text">
+          <Source>Open</Source>
+          <Value>開啟</Value>
+        </TranslationItem>
+        <TranslationItem Name="brachLabel" Property="Text">
+          <Source>&amp;Branch:</Source>
+          <Value>分支</Value>
+        </TranslationItem>
+        <TranslationItem Name="cbIntializeAllSubmodules" Property="Text" type="unfinished">
+          <Source>Initialize all submodules</Source>
+          <Value />
+        </TranslationItem>
+        <TranslationItem Name="groupBox1" Property="Text">
+          <Source>Repository type</Source>
+          <Value>版本庫類型</Value>
+        </TranslationItem>
+        <TranslationItem Name="label1" Property="Text">
+          <Source>&amp;Repository to clone:</Source>
+          <Value>要複製的版本庫</Value>
+        </TranslationItem>
+        <TranslationItem Name="label2" Property="Text">
+          <Source>&amp;Destination:</Source>
+          <Value>目的地</Value>
+        </TranslationItem>
+        <TranslationItem Name="label3" Property="Text">
+          <Source>&amp;Subdirectory to create:</Source>
+          <Value>要建立的子目錄</Value>
+        </TranslationItem>
+        <TranslationItem Name="Info" Property="Text" type="obsolete">
+          <Source>The repository will be cloned to a new directory located here:
+[&amp;Destination:]\GitExtensions</Source>
+          <Value>此版本庫將被複製到一個新的目錄： 
+     [destination]\GitExtensions\</Value>
+        </TranslationItem>
+      </translationItems>
+    </TranslationCategory>
+    <TranslationCategory Name="FormCommandlineHelp">
+      <translationItems>
+        <TranslationItem Name="$this" Property="Text">
+          <Source>Commandline usage</Source>
+          <Value>命令行使用</Value>
+        </TranslationItem>
+        <TranslationItem Name="label1" Property="Text">
+          <Source>Supported commandline arguments for
+gitex.cmd / gitex (located in the same folder as GitExtensions.exe):</Source>
+          <Value>支持的命令行參數：</Value>
+        </TranslationItem>
+      </translationItems>
+    </TranslationCategory>
+    <TranslationCategory Name="FormCommit">
+      <translationItems>
+        <TranslationItem Name="$this" Property="Text">
+          <Source>Commit</Source>
+          <Value>提交</Value>
+        </TranslationItem>
+        <TranslationItem Name="Amend" Property="Text">
+          <Source>&amp;Amend Commit</Source>
+          <Value>更改最後一次提交(&amp;A)</Value>
+        </TranslationItem>
+        <TranslationItem Name="Cancel" Property="Text">
+          <Source>Cancel</Source>
+          <Value>取消</Value>
+        </TranslationItem>
+        <TranslationItem Name="Commit" Property="Text">
+          <Source>&amp;Commit</Source>
+          <Value>提交(&amp;C)</Value>
+        </TranslationItem>
+        <TranslationItem Name="CommitAndPush" Property="Text">
+          <Source>C&amp;ommit &amp;&amp; push</Source>
+          <Value>提交並推送(&amp;o)</Value>
+        </TranslationItem>
+        <TranslationItem Name="Ok" Property="Text">
+          <Source>Commit</Source>
+          <Value>提交</Value>
+        </TranslationItem>
+        <TranslationItem Name="Reset" Property="Text" type="unfinished">
+          <Source>Reset all changes</Source>
+          <OldSource>Reset changes</OldSource>
+          <Value>重設更改</Value>
+        </TranslationItem>
+        <TranslationItem Name="SolveMergeconflicts" Property="Text">
+          <Source>There are unresolved mergeconflicts
+</Source>
+          <Value>有未解決的合併衝突</Value>
+        </TranslationItem>
+        <TranslationItem Name="StageInSuperproject" Property="Text" type="unfinished">
+          <Source>Stage in Superproject</Source>
+          <Value />
+        </TranslationItem>
+        <TranslationItem Name="_amendCommit" Property="Text">
+          <Source>You are about to rewrite history.
+Only use amend if the commit is not published yet!
+
+Do you want to continue?</Source>
+          <Value>您將要改寫歷史。 
+如果提交還沒有被發布，只用修改(Amend)就可以了！ 
+
+你想繼續嗎？ </Value>
+        </TranslationItem>
+        <TranslationItem Name="_amendCommitCaption" Property="Text">
+          <Source>Amend commit</Source>
+          <Value>修改(Amend)提交</Value>
+        </TranslationItem>
+        <TranslationItem Name="_commitMessageDisabled" Property="Text" type="unfinished">
+          <Source>Commit Message is requested during commit</Source>
+          <Value />
+        </TranslationItem>
+        <TranslationItem Name="_commitMsgFirstLineInvalid" Property="Text" type="unfinished">
+          <Source>First line of commit message contains too many characters.
+Do you want to continue?</Source>
+          <Value />
+        </TranslationItem>
+        <TranslationItem Name="_commitMsgLineInvalid" Property="Text" type="unfinished">
+          <Source>The following line of commit message contains too many characters:
+
+{0}
+
+Do you want to continue?</Source>
+          <Value />
+        </TranslationItem>
+        <TranslationItem Name="_commitMsgRegExNotMatched" Property="Text" type="unfinished">
+          <Source>Commit message does not match RegEx.
+Do you want to continue?</Source>
+          <Value />
+        </TranslationItem>
+        <TranslationItem Name="_commitMsgSecondLineNotEmpty" Property="Text" type="unfinished">
+          <Source>Second line of commit message is not empty.
+Do you want to continue?</Source>
+          <Value />
+        </TranslationItem>
+        <TranslationItem Name="_commitTemplateSettings" Property="Text">
+          <Source>Settings</Source>
+          <Value>設定</Value>
+        </TranslationItem>
+        <TranslationItem Name="_commitValidationCaption" Property="Text" type="unfinished">
+          <Source>Commit validation</Source>
+          <Value />
+        </TranslationItem>
+        <TranslationItem Name="_deleteFailed" Property="Text">
+          <Source>Delete file failed</Source>
+          <Value>刪除檔案失敗</Value>
+        </TranslationItem>
+        <TranslationItem Name="_deleteSelectedFiles" Property="Text">
+          <Source>Are you sure you want delete the selected file(s)?</Source>
+          <Value>您確定要刪除選中的檔案嗎？ </Value>
+        </TranslationItem>
+        <TranslationItem Name="_deleteSelectedFilesCaption" Property="Text">
+          <Source>Delete</Source>
+          <Value>刪除</Value>
+        </TranslationItem>
+        <TranslationItem Name="_deleteUntrackedFiles" Property="Text">
+          <Source>Are you sure you want to delete all untracked files?</Source>
+          <Value>你確定要刪除所有未追踪的檔案嗎？ </Value>
+        </TranslationItem>
+        <TranslationItem Name="_deleteUntrackedFilesCaption" Property="Text">
+          <Source>Delete untracked files.</Source>
+          <Value>刪除未追踪檔案。 </Value>
+        </TranslationItem>
+        <TranslationItem Name="_enterCommitMessage" Property="Text">
+          <Source>Please enter commit message</Source>
+          <Value>請輸入提交訊息</Value>
+        </TranslationItem>
+        <TranslationItem Name="_enterCommitMessageCaption" Property="Text">
+          <Source>Commit message</Source>
+          <Value>提交訊息</Value>
+        </TranslationItem>
+        <TranslationItem Name="_enterCommitMessageHint" Property="Text">
+          <Source>Enter commit message</Source>
+          <Value>輸入提交訊息</Value>
+        </TranslationItem>
+        <TranslationItem Name="_formTitle" Property="Text" type="unfinished">
+          <Source>Commit to {0} ({1})</Source>
+          <Value />
+        </TranslationItem>
+        <TranslationItem Name="_mergeConflicts" Property="Text">
+          <Source>There are unresolved mergeconflicts, solve mergeconflicts before committing.</Source>
+          <Value>有未解決的合併衝突，提交之前要先結果合併衝突。 </Value>
+        </TranslationItem>
+        <TranslationItem Name="_mergeConflictsCaption" Property="Text">
+          <Source>Merge conflicts</Source>
+          <Value>合併衝突</Value>
+        </TranslationItem>
+        <TranslationItem Name="_noFilesStagedAndConfirmAnEmptyMergeCommit" Property="Text" type="unfinished">
+          <Source>There are no files staged for this commit.
+Are you sure you want to commit?</Source>
+          <Value>此次提交沒有載入任何檔案。您確認要提交嗎？ </Value>
+        </TranslationItem>
+        <TranslationItem Name="_noFilesStagedAndNothingToCommit" Property="Text">
+          <Source>There are no files staged for this commit.</Source>
+          <Value>此次提交沒有載入任何檔案。</Value>
+        </TranslationItem>
+        <TranslationItem Name="_noFilesStagedButSuggestToCommitAllUnstaged" Property="Text" type="unfinished">
+          <Source>There are no files staged for this commit. Stage and commit all unstaged files?</Source>
+          <Value />
+        </TranslationItem>
+        <TranslationItem Name="_noStagedChanges" Property="Text">
+          <Source>There are no staged changes</Source>
+          <Value>沒有提交修改</Value>
+        </TranslationItem>
+        <TranslationItem Name="_noUnstagedChanges" Property="Text">
+          <Source>There are no unstaged changes</Source>
+          <Value>沒有未提交的修改</Value>
+        </TranslationItem>
+        <TranslationItem Name="_notOnBranch" Property="Text">
+          <Source>This commit will be unreferenced when switching to another branch and can be lost.
+
+Do you want to continue?</Source>
+          <Value>您尚未位於任何一個分支下工作。 
+當切換到另一分支時，此次提交將變得不會被任何分支引用且有可能丟失。 
+
+您想繼續嗎？ </Value>
+        </TranslationItem>
+        <TranslationItem Name="_notOnBranchButtons" Property="Text" type="unfinished">
+          <Source>Checkout branch|Continue</Source>
+          <Value />
+        </TranslationItem>
+        <TranslationItem Name="_notOnBranchCaption" Property="Text">
+          <Source>Not on a branch</Source>
+          <Value>未於任何分支。 </Value>
+        </TranslationItem>
+        <TranslationItem Name="_notOnBranchMainInstruction" Property="Text" type="unfinished">
+          <Source>You are not working on a branch</Source>
+          <Value />
+        </TranslationItem>
+        <TranslationItem Name="_onlyStageChunkOfSingleFileError" Property="Text">
+          <Source>You can only use this option when selecting a single file</Source>
+          <Value>只有在選擇單一檔案的時候，您才能使用此選項。 </Value>
+        </TranslationItem>
+        <TranslationItem Name="_resetChangesCaption" Property="Text">
+          <Source>Reset changes</Source>
+          <Value>回復修改</Value>
+        </TranslationItem>
+        <TranslationItem Name="_resetSelectedChangesText" Property="Text">
+          <Source>Are you sure you want to reset all selected files?</Source>
+          <Value>你確定要回復所有選定的檔案？ </Value>
+        </TranslationItem>
+        <TranslationItem Name="_resetSelectedLines" Property="Text">
+          <Source>Reset selected line(s)</Source>
+          <Value>重設選擇行</Value>
+        </TranslationItem>
+        <TranslationItem Name="_resetSelectedLinesConfirmation" Property="Text">
+          <Source>Are you sure you want to reset the changes to the selected lines?</Source>
+          <Value>你確定要重設成選擇行那樣？</Value>
+        </TranslationItem>
+        <TranslationItem Name="_resetSelectedLinesToolStripMenuItem" Property="Text" type="unfinished">
+          <Source>Reset selected line(s)</Source>
+          <Value>重設選擇行</Value>
+        </TranslationItem>
+        <TranslationItem Name="_resetStageChunkOfFileCaption" Property="Text">
+          <Source>Unstage chunk of file</Source>
+          <Value>不提交大量檔案</Value>
+        </TranslationItem>
+        <TranslationItem Name="_selectOnlyOneFile" Property="Text">
+          <Source>You must have only one file selected.</Source>
+          <Value>你只能選一個檔案</Value>
+        </TranslationItem>
+        <TranslationItem Name="_selectOnlyOneFileCaption" Property="Text">
+          <Source>Error</Source>
+          <Value>錯誤</Value>
+        </TranslationItem>
+        <TranslationItem Name="_selectionFilterErrorToolTip" Property="Text" type="unfinished">
+          <Source>Error {0}</Source>
+          <Value />
+        </TranslationItem>
+        <TranslationItem Name="_selectionFilterToolTip" Property="Text" type="unfinished">
+          <Source>Enter a regular expression to select unstaged files.</Source>
+          <Value />
+        </TranslationItem>
+        <TranslationItem Name="_stageDetails" Property="Text">
+          <Source>Stage Details</Source>
+          <Value>載入詳細情形</Value>
+        </TranslationItem>
+        <TranslationItem Name="_stageFiles" Property="Text">
+          <Source>Stage {0} files</Source>
+          <Value>載入{0}個檔案</Value>
+        </TranslationItem>
+        <TranslationItem Name="_stageSelectedLines" Property="Text">
+          <Source>Stage selected line(s)</Source>
+          <Value>提交的選擇行</Value>
+        </TranslationItem>
+        <TranslationItem Name="_stageSelectedLinesToolStripMenuItem" Property="Text" type="unfinished">
+          <Source>Stage selected line(s)</Source>
+          <Value>提交的選擇行</Value>
+        </TranslationItem>
+        <TranslationItem Name="_unstageSelectedLines" Property="Text">
+          <Source>Unstage selected line(s)</Source>
+          <Value>沒提交的選擇行</Value>
+        </TranslationItem>
+        <TranslationItem Name="addFileTogitignoreToolStripMenuItem" Property="Text">
+          <Source>Add file to .gitignore</Source>
+          <Value>添加檔案到.gitignore</Value>
+        </TranslationItem>
+        <TranslationItem Name="closeDialogAfterAllFilesCommittedToolStripMenuItem" Property="Text">
+          <Source>Close dialog when all changes are committed</Source>
+          <Value>所有修改提交後關閉視窗</Value>
+        </TranslationItem>
+        <TranslationItem Name="closeDialogAfterEachCommitToolStripMenuItem" Property="Text">
+          <Source>Close dialog after each commit</Source>
+          <Value>提交後關閉視窗</Value>
+        </TranslationItem>
+        <TranslationItem Name="commitCursorColumnLabel" Property="Text" type="unfinished">
+          <Source>Col</Source>
+          <Value />
+        </TranslationItem>
+        <TranslationItem Name="commitCursorLineLabel" Property="Text" type="unfinished">
+          <Source>Ln</Source>
+          <Value />
+        </TranslationItem>
+        <TranslationItem Name="commitMessageToolStripMenuItem" Property="Text">
+          <Source>Commit &amp;message</Source>
+          <Value>提交訊息(&amp;m)</Value>
+        </TranslationItem>
+        <TranslationItem Name="commitSubmoduleChanges" Property="Text" type="unfinished">
+          <Source>Commit submodule changes</Source>
+          <Value />
+        </TranslationItem>
+        <TranslationItem Name="commitTemplatesToolStripMenuItem" Property="Text" type="unfinished">
+          <Source>Commit &amp;templates</Source>
+          <Value />
+        </TranslationItem>
+        <TranslationItem Name="copyFolderNameMenuItem" Property="Text" type="unfinished">
+          <Source>Copy folder name</Source>
+          <Value />
+        </TranslationItem>
+        <TranslationItem Name="deleteAllUntrackedFilesToolStripMenuItem" Property="Text">
+          <Source>Delete all untracked files</Source>
+          <Value>刪除所有未追蹤檔案</Value>
+        </TranslationItem>
+        <TranslationItem Name="deleteFileToolStripMenuItem" Property="Text">
+          <Source>Delete file</Source>
+          <Value>移除檔案</Value>
+        </TranslationItem>
+        <TranslationItem Name="deleteSelectedFilesToolStripMenuItem" Property="Text">
+          <Source>Delete selected files</Source>
+          <Value>刪除所有選定的檔案</Value>
+        </TranslationItem>
+        <TranslationItem Name="editFileToolStripMenuItem" Property="Text">
+          <Source>Edit file</Source>
+          <Value>編輯檔案</Value>
+        </TranslationItem>
+        <TranslationItem Name="editGitIgnoreToolStripMenuItem" Property="Text">
+          <Source>Edit ignored files</Source>
+          <Value>編輯忽略的檔案</Value>
+        </TranslationItem>
+        <TranslationItem Name="filenameToClipboardToolStripMenuItem" Property="Text">
+          <Source>Copy full path</Source>
+          <Value>檔案名複製到剪貼簿</Value>
+        </TranslationItem>
+        <TranslationItem Name="generateListOfChangesInSubmodulesChangesToolStripMenuItem" Property="Text" type="unfinished">
+          <Source>Generate a list of changes in submodules</Source>
+          <Value />
+        </TranslationItem>
+        <TranslationItem Name="interactiveAddtoolStripMenuItem" Property="Text" type="unfinished">
+          <Source>Interactive Add</Source>
+          <Value />
+        </TranslationItem>
+        <TranslationItem Name="llShowPreview" Property="Text" type="unfinished">
+          <Source>This file is over 5 MB. Click to show preview</Source>
+          <Value />
+        </TranslationItem>
+        <TranslationItem Name="openContainingFolderToolStripMenuItem" Property="Text">
+          <Source>Open containing folder</Source>
+          <Value>開啟所屬資料夾</Value>
+        </TranslationItem>
+        <TranslationItem Name="openDiffMenuItem" Property="Text" type="unfinished">
+          <Source>Open with Difftool</Source>
+          <Value />
+        </TranslationItem>
+        <TranslationItem Name="openFolderMenuItem" Property="Text" type="unfinished">
+          <Source>Open folder</Source>
+          <Value />
+        </TranslationItem>
+        <TranslationItem Name="openSubmoduleMenuItem" Property="Text" type="unfinished">
+          <Source>Open with Git Extensions</Source>
+          <Value />
+        </TranslationItem>
+        <TranslationItem Name="openToolStripMenuItem" Property="Text">
+          <Source>Open</Source>
+          <Value>開啟</Value>
+        </TranslationItem>
+        <TranslationItem Name="openWithDifftoolToolStripMenuItem" Property="Text">
+          <Source>Open with difftool</Source>
+          <Value>用Difftool開啟</Value>
+        </TranslationItem>
+        <TranslationItem Name="openWithToolStripMenuItem" Property="Text">
+          <Source>Open with</Source>
+          <Value>開啟方式</Value>
+        </TranslationItem>
+        <TranslationItem Name="refreshDialogOnFormFocusToolStripMenuItem" Property="Text">
+          <Source>Refresh dialog on form focus</Source>
+          <Value>表單前置時重新整理</Value>
+        </TranslationItem>
+        <TranslationItem Name="resetAlltrackedChangesToolStripMenuItem" Property="Text">
+          <Source>Reset all (tracked) changes</Source>
+          <Value>重設所有（追踪的）的修改</Value>
+        </TranslationItem>
+        <TranslationItem Name="resetChanges" Property="Text">
+          <Source>Reset file or directory changes</Source>
+          <Value>重設檔案修改</Value>
+        </TranslationItem>
+        <TranslationItem Name="resetPartOfFileToolStripMenuItem" Property="Text">
+          <Source>Reset chunk of file</Source>
+          <Value>重設多個檔案</Value>
+        </TranslationItem>
+        <TranslationItem Name="resetSelectedFilesToolStripMenuItem" Property="Text">
+          <Source>Reset selected files</Source>
+          <Value>重設選中的檔案</Value>
+        </TranslationItem>
+        <TranslationItem Name="resetSubmoduleChanges" Property="Text" type="unfinished">
+          <Source>Reset submodule changes</Source>
+          <Value />
+        </TranslationItem>
+        <TranslationItem Name="selectionFilterToolStripMenuItem" Property="Text" type="unfinished">
+          <Source>Selection filter</Source>
+          <Value />
+        </TranslationItem>
+        <TranslationItem Name="showIgnoredFilesToolStripMenuItem" Property="Text">
+          <Source>Show ignored files</Source>
+          <Value>顯示被忽略的檔案</Value>
+        </TranslationItem>
+        <TranslationItem Name="showUntrackedFilesToolStripMenuItem" Property="Text">
+          <Source>Show untracked files</Source>
+          <Value>顯示未追踪檔案</Value>
+        </TranslationItem>
+        <TranslationItem Name="signOffToolStripMenuItem" Property="Text" type="unfinished">
+          <Source>Sign-off commit</Source>
+          <Value />
+        </TranslationItem>
+        <TranslationItem Name="stashSubmoduleChangesToolStripMenuItem" Property="Text" type="unfinished">
+          <Source>Stash submodule changes</Source>
+          <Value />
+        </TranslationItem>
+        <TranslationItem Name="submoduleSummaryMenuItem" Property="Text" type="unfinished">
+          <Source>View summary</Source>
+          <Value />
+        </TranslationItem>
+        <TranslationItem Name="toolAuthorLabelItem" Property="Text">
+          <Source>Author: (Format: "name &lt;mail&gt;")</Source>
+          <Value>作者:(格式:"name &lt;mail&gt;")</Value>
+        </TranslationItem>
+        <TranslationItem Name="toolRefreshItem" Property="Text">
+          <Source>Refresh</Source>
+          <Value>重新整理</Value>
+        </TranslationItem>
+        <TranslationItem Name="toolStageAllItem" Property="Text">
+          <Source>Stage All</Source>
+          <Value>全部提交</Value>
+        </TranslationItem>
+        <TranslationItem Name="toolStageItem" Property="Text">
+          <Source>&amp;Stage</Source>
+          <Value>加入提交(&amp;S)</Value>
+        </TranslationItem>
+        <TranslationItem Name="toolStripLabel1" Property="Text" type="unfinished">
+          <Source>Selection Filter</Source>
+          <Value />
+        </TranslationItem>
+        <TranslationItem Name="toolStripMenuItem10" Property="Text">
+          <Source>Open containing folder</Source>
+          <Value>開啟所屬資料夾</Value>
+        </TranslationItem>
+        <TranslationItem Name="toolStripMenuItem11" Property="Text">
+          <Source>Edit file</Source>
+          <Value>編輯檔案</Value>
+        </TranslationItem>
+        <TranslationItem Name="toolStripMenuItem14" Property="Text">
+          <Source>Copy full path</Source>
+          <Value>檔案名複製到剪貼簿</Value>
+        </TranslationItem>
+        <TranslationItem Name="toolStripMenuItem3" Property="Text">
+          <Source>Options</Source>
+          <Value>選項</Value>
+        </TranslationItem>
+        <TranslationItem Name="toolStripMenuItem6" Property="Text" type="unfinished">
+          <Source>View file history</Source>
+          <Value />
+        </TranslationItem>
+        <TranslationItem Name="toolStripMenuItem7" Property="Text">
+          <Source>Open</Source>
+          <Value>開啟</Value>
+        </TranslationItem>
+        <TranslationItem Name="toolStripMenuItem8" Property="Text">
+          <Source>Open with</Source>
+          <Value>開啟方式</Value>
+        </TranslationItem>
+        <TranslationItem Name="toolStripMenuItem9" Property="Text">
+          <Source>Open with difftool</Source>
+          <Value>用difftool開啟</Value>
+        </TranslationItem>
+        <TranslationItem Name="toolUnstageAllItem" Property="Text">
+          <Source>Unstage All</Source>
+          <Value>全部不提交</Value>
+        </TranslationItem>
+        <TranslationItem Name="toolUnstageItem" Property="Text">
+          <Source>&amp;Unstage</Source>
+          <Value>不要提交(&amp;U)</Value>
+        </TranslationItem>
+        <TranslationItem Name="updateSubmoduleMenuItem" Property="Text" type="unfinished">
+          <Source>Update submodule</Source>
+          <Value />
+        </TranslationItem>
+        <TranslationItem Name="viewFileHistoryToolStripItem" Property="Text" type="unfinished">
+          <Source>View file history</Source>
+          <Value />
+        </TranslationItem>
+        <TranslationItem Name="viewHistoryMenuItem" Property="Text" type="unfinished">
+          <Source>View history</Source>
+          <Value />
+        </TranslationItem>
+        <TranslationItem Name="workingToolStripMenuItem" Property="Text">
+          <Source>Working dir changes</Source>
+          <Value>變更工作目錄</Value>
+        </TranslationItem>
+        <TranslationItem Name="_alsoDeleteUntrackedFiles" Property="Text" type="obsolete">
+          <Source>Do you also want to delete the new files that are in the selection?
+
+Choose 'No' to keep all new files.</Source>
+          <Value>你也要刪除選中檔案中的新檔案嗎？ 
+
+選“否”保留所有新檔案。 </Value>
+        </TranslationItem>
+        <TranslationItem Name="_resetChangesText" Property="Text" type="obsolete">
+          <Source>Are you sure you want to reset the changes to the selected files?</Source>
+          <Value>您確定要重設對選定檔案的更改？</Value>
+        </TranslationItem>
+      </translationItems>
+    </TranslationCategory>
+    <TranslationCategory Name="FormCommitCount">
+      <translationItems>
+        <TranslationItem Name="$this" Property="Text">
+          <Source>Commit count</Source>
+          <Value>提交數</Value>
+        </TranslationItem>
+        <TranslationItem Name="cbIncludeSubmodules" Property="Text" type="unfinished">
+          <Source>Include submodules</Source>
+          <Value />
+        </TranslationItem>
+      </translationItems>
+    </TranslationCategory>
+    <TranslationCategory Name="FormCommitDiff">
+      <translationItems>
+        <TranslationItem Name="$this" Property="Text" type="unfinished">
+          <Source>Diff</Source>
+          <Value>差異</Value>
+        </TranslationItem>
+      </translationItems>
+    </TranslationCategory>
+    <TranslationCategory Name="FormCommitTemplateSettings">
+      <translationItems>
+        <TranslationItem Name="$this" Property="Text" type="unfinished">
+          <Source>Commit template settings</Source>
+          <Value />
+        </TranslationItem>
+        <TranslationItem Name="_emptyTemplate" Property="Text" type="unfinished">
+          <Source>empty</Source>
+          <Value />
+        </TranslationItem>
+        <TranslationItem Name="buttonCancel" Property="Text">
+          <Source>Cancel</Source>
+          <Value>取消</Value>
+        </TranslationItem>
+        <TranslationItem Name="buttonOk" Property="Text" type="unfinished">
+          <Source>OK</Source>
+          <Value>確定</Value>
+        </TranslationItem>
+        <TranslationItem Name="groupBoxCommitTemplates" Property="Text" type="unfinished">
+          <Source>Commit templates</Source>
+          <Value />
+        </TranslationItem>
+        <TranslationItem Name="groupBoxCommitValidation" Property="Text" type="unfinished">
+          <Source>Commit validation</Source>
+          <Value />
+        </TranslationItem>
+        <TranslationItem Name="labelAutoWrap" Property="Text" type="unfinished">
+          <Source>Auto-wrap commit message (except subject line)</Source>
+          <Value />
+        </TranslationItem>
+        <TranslationItem Name="labelCommitTemplate" Property="Text" type="unfinished">
+          <Source>Commit template:</Source>
+          <Value />
+        </TranslationItem>
+        <TranslationItem Name="labelCommitTemplateName" Property="Text">
+          <Source>Name:</Source>
+          <Value>名字:</Value>
+        </TranslationItem>
+        <TranslationItem Name="labelMaxFirstLineLength" Property="Text" type="unfinished">
+          <Source>Maximum numbers of characters in first line (0 = check disabled):</Source>
+          <Value />
+        </TranslationItem>
+        <TranslationItem Name="labelMaxLineLength" Property="Text" type="unfinished">
+          <Source>Maximum numbers of characters per line (0 = check disabled):</Source>
+          <Value />
+        </TranslationItem>
+        <TranslationItem Name="labelRegExCheck" Property="Text" type="unfinished">
+          <Source>Commit must match following RegEx (Empty = check disabled):</Source>
+          <Value />
+        </TranslationItem>
+        <TranslationItem Name="labelSecondLineEmpty" Property="Text" type="unfinished">
+          <Source>Second line must be empty:</Source>
+          <Value />
+        </TranslationItem>
+        <TranslationItem Name="labelUseIndent" Property="Text" type="unfinished">
+          <Source>Indent lines after first line:</Source>
+          <Value />
+        </TranslationItem>
+      </translationItems>
+    </TranslationCategory>
+    <TranslationCategory Name="FormContributors">
+      <translationItems>
+        <TranslationItem Name="$this" Property="Text" type="unfinished">
+          <Source>Contributors</Source>
+          <Value />
+        </TranslationItem>
+        <TranslationItem Name="codersLabel" Property="Text" type="unfinished">
+          <Source>Coders</Source>
+          <Value />
+        </TranslationItem>
+        <TranslationItem Name="designersLabel" Property="Text" type="unfinished">
+          <Source>Designers</Source>
+          <Value />
+        </TranslationItem>
+        <TranslationItem Name="label1" Property="Text" type="unfinished">
+          <Source>Coders:</Source>
+          <Value />
+        </TranslationItem>
+        <TranslationItem Name="label2" Property="Text" type="unfinished">
+          <Source>Translators:</Source>
+          <Value />
+        </TranslationItem>
+        <TranslationItem Name="label4" Property="Text" type="unfinished">
+          <Source>Logo design:</Source>
+          <Value />
+        </TranslationItem>
+        <TranslationItem Name="translatorsLabel" Property="Text" type="unfinished">
+          <Source>Translators</Source>
+          <Value />
+        </TranslationItem>
+      </translationItems>
+    </TranslationCategory>
+    <TranslationCategory Name="FormCreateBranch">
+      <translationItems>
+        <TranslationItem Name="$this" Property="Text" type="unfinished">
+          <Source>Create branch</Source>
+          <OldSource>Create Branch</OldSource>
+          <Value>建立分支</Value>
+        </TranslationItem>
+        <TranslationItem Name="CheckoutAfterCreate" Property="Text">
+          <Source>Checkout after create</Source>
+          <Value>建立後簽出</Value>
+        </TranslationItem>
+        <TranslationItem Name="ClearOrphan" Property="Text" type="unfinished">
+          <Source>Clear working dir and index</Source>
+          <Value />
+        </TranslationItem>
+        <TranslationItem Name="Ok" Property="Text">
+          <Source>Create branch</Source>
+          <Value>建立分支</Value>
+        </TranslationItem>
+        <TranslationItem Name="Orphan" Property="Text" type="unfinished">
+          <Source>Create orphan</Source>
+          <Value />
+        </TranslationItem>
+        <TranslationItem Name="_branchNameIsEmpty" Property="Text" type="unfinished">
+          <Source>Enter branch name.</Source>
+          <Value />
+        </TranslationItem>
+        <TranslationItem Name="_branchNameIsNotValud" Property="Text" type="unfinished">
+          <Source>“{0}” is not valid branch name.</Source>
+          <Value />
+        </TranslationItem>
+        <TranslationItem Name="_noRevisionSelected" Property="Text" type="unfinished">
+          <Source>Select 1 revision to create the branch on.</Source>
+          <Value>選擇一版本來建立分支</Value>
+        </TranslationItem>
+        <TranslationItem Name="groupBox1" Property="Text" type="unfinished">
+          <Source>Orphan</Source>
+          <Value />
+        </TranslationItem>
+        <TranslationItem Name="label1" Property="Text">
+          <Source>Branch name</Source>
+          <Value>分支名稱</Value>
+        </TranslationItem>
+        <TranslationItem Name="label2" Property="Text" type="unfinished">
+          <Source>Create branch at this revision</Source>
+          <Value />
+        </TranslationItem>
+        <TranslationItem Name="label3" Property="Text" type="unfinished">
+          <Source>or choose another one.</Source>
+          <Value />
+        </TranslationItem>
+      </translationItems>
+    </TranslationCategory>
+    <TranslationCategory Name="FormCreateTagAtRevision">
+      <translationItems>
+        <TranslationItem Name="$this" Property="Text">
+          <Source>Create tag</Source>
+          <Value>建立標籤</Value>
+        </TranslationItem>
+        <TranslationItem Name="ForceTag" Property="Text">
+          <Source>Force</Source>
+          <Value>強制</Value>
+        </TranslationItem>
+        <TranslationItem Name="Ok" Property="Text">
+          <Source>Create tag</Source>
+          <Value>建立標籤</Value>
+        </TranslationItem>
+        <TranslationItem Name="_messageCaption" Property="Text">
+          <Source>Tag</Source>
+          <Value>標籤</Value>
+        </TranslationItem>
+        <TranslationItem Name="_noRevisionSelected" Property="Text">
+          <Source>Select 1 revision to create the tag on.</Source>
+          <Value>選擇一個版本來標記</Value>
+        </TranslationItem>
+        <TranslationItem Name="_noTagMessage" Property="Text" type="unfinished">
+          <Source>Please enter a tag message</Source>
+          <Value>請輸入標籤的訊息</Value>
+        </TranslationItem>
+        <TranslationItem Name="_pushToCaption" Property="Text">
+          <Source>Push tag to '{0}'</Source>
+          <Value>推送到{0}</Value>
+        </TranslationItem>
+        <TranslationItem Name="annotate" Property="Text">
+          <Source>Create annotated tag</Source>
+          <Value>建立帶註解的標記</Value>
+        </TranslationItem>
+        <TranslationItem Name="label1" Property="Text">
+          <Source>Tag name</Source>
+          <Value>標籤名稱</Value>
+        </TranslationItem>
+        <TranslationItem Name="label2" Property="Text">
+          <Source>Message</Source>
+          <Value>訊息</Value>
+        </TranslationItem>
+        <TranslationItem Name="label3" Property="Text" type="unfinished">
+          <Source>Create tag at this revision</Source>
+          <Value />
+        </TranslationItem>
+        <TranslationItem Name="label4" Property="Text" type="unfinished">
+          <Source>or choose another one.</Source>
+          <Value />
+        </TranslationItem>
+        <TranslationItem Name="pushTag" Property="Text">
+          <Source>Push tag to '{0}'</Source>
+          <Value>推送到{0}</Value>
+        </TranslationItem>
+        <TranslationItem Name="_noTagMassage" Property="Text" type="obsolete">
+          <Source>Please enter a tag message</Source>
+          <Value>請輸入標籤的訊息</Value>
+        </TranslationItem>
+      </translationItems>
+    </TranslationCategory>
+    <TranslationCategory Name="FormDashboardCategoryTitle">
+      <translationItems>
+        <TranslationItem Name="$this" Property="Text">
+          <Source>Enter Caption</Source>
+          <Value>輸入標題</Value>
+        </TranslationItem>
+        <TranslationItem Name="OkButton" Property="Text">
+          <Source>OK</Source>
+          <Value>確定</Value>
+        </TranslationItem>
+        <TranslationItem Name="_needEnterCaptionText" Property="Text" type="unfinished">
+          <Source>You need to enter a caption.</Source>
+          <Value />
+        </TranslationItem>
+        <TranslationItem Name="_needEnterCaptionTextCaption" Property="Text">
+          <Source>Enter caption</Source>
+          <Value>輸入標題</Value>
+        </TranslationItem>
+        <TranslationItem Name="label1" Property="Text">
+          <Source>Enter caption</Source>
+          <Value>輸入標題</Value>
+        </TranslationItem>
+      </translationItems>
+    </TranslationCategory>
+    <TranslationCategory Name="FormDashboardEditor">
+      <translationItems>
+        <TranslationItem Name="$this" Property="Text">
+          <Source>Start Page</Source>
+          <Value>起始頁</Value>
+        </TranslationItem>
+      </translationItems>
+    </TranslationCategory>
+    <TranslationCategory Name="FormDeleteBranch">
+      <translationItems>
+        <TranslationItem Name="$this" Property="Text">
+          <Source>Delete branch</Source>
+          <Value>刪除分支</Value>
+        </TranslationItem>
+        <TranslationItem Name="ForceDelete" Property="Text">
+          <Source>Force delete</Source>
+          <Value>強制刪除</Value>
+        </TranslationItem>
+        <TranslationItem Name="Ok" Property="Text">
+          <Source>Delete</Source>
+          <Value>刪除</Value>
+        </TranslationItem>
+        <TranslationItem Name="_cannotDeleteCurrentBranchMessage" Property="Text" type="unfinished">
+          <Source>Cannot delete the branch “{0}” which you are currently on.</Source>
+          <Value />
+        </TranslationItem>
+        <TranslationItem Name="_deleteBranchCaption" Property="Text">
+          <Source>Delete branches</Source>
+          <Value>刪除分支</Value>
+        </TranslationItem>
+        <TranslationItem Name="_deleteBranchQuestion" Property="Text">
+          <Source>Are you sure you want to delete selected branches?
+Deleting a branch can cause commits to be deleted too!</Source>
+          <Value>你確定要刪除此分支？ 
+如果刪除一個分支，它對應的提交也會被被刪除！ </Value>
+        </TranslationItem>
+        <TranslationItem Name="_deleteUnmergedBranchForcingSuggestion" Property="Text" type="unfinished">
+          <Source>You cannot delete unmerged branch until you set “force delete” mode.</Source>
+          <Value />
+        </TranslationItem>
+        <TranslationItem Name="label1" Property="Text">
+          <Source>Select branches</Source>
+          <Value>選擇分支</Value>
+        </TranslationItem>
+        <TranslationItem Name="label2" Property="Text">
+          <Source>You can only delete branches when they are fully merged in HEAD. 
+When you delete a branch the commits can get lost because nothing point to them.
+When you want to delete a not-fully merged branch, you can override
+this using `force delete´.
+</Source>
+          <Value>您只能刪除已經在HEAD中完全合併的分支。 
+如果您刪除一分支，對應的提交會丟失，因為已經沒有分支指向它們了。 
+如果您想刪除一個沒有完全合併的分支，請選中“強制刪除”</Value>
+        </TranslationItem>
+      </translationItems>
+    </TranslationCategory>
+    <TranslationCategory Name="FormDeleteTag">
+      <translationItems>
+        <TranslationItem Name="$this" Property="Text">
+          <Source>Delete tag</Source>
+          <Value>刪除標籤</Value>
+        </TranslationItem>
+        <TranslationItem Name="Ok" Property="Text">
+          <Source>Delete</Source>
+          <Value>刪除</Value>
+        </TranslationItem>
+        <TranslationItem Name="deleteTag" Property="Text" type="unfinished">
+          <Source>Delete tag also from the following remote(s):</Source>
+          <Value />
+        </TranslationItem>
+        <TranslationItem Name="label1" Property="Text">
+          <Source>Select tag</Source>
+          <Value>選擇標籤</Value>
+        </TranslationItem>
+        <TranslationItem Name="label2" Property="Text" type="unfinished">
+          <Source>This will delete the selected tag from the (local) repository.</Source>
+          <Value />
+        </TranslationItem>
+        <TranslationItem Name="label3" Property="Text" type="unfinished">
+          <Source>(includes information about deleting tags which are already pushed)</Source>
+          <Value />
+        </TranslationItem>
+      </translationItems>
+    </TranslationCategory>
+    <TranslationCategory Name="FormDiff">
+      <translationItems>
+        <TranslationItem Name="$this" Property="Text">
+          <Source>Diff</Source>
+          <Value>差異</Value>
+        </TranslationItem>
+      </translationItems>
+    </TranslationCategory>
+    <TranslationCategory Name="FormDonate">
+      <translationItems>
+        <TranslationItem Name="$this" Property="Text">
+          <Source>Donate</Source>
+          <Value>捐贈</Value>
+        </TranslationItem>
+        <TranslationItem Name="richTextBox1" Property="Text">
+          <Source>Donate
+
+You can help by making a financial contribution to the project. Donations will be used to cover the costs of hosting a website and to get the resources needed to keep the project running. 
+
+Click on the "Support this project" button to get more information about making a donation.</Source>
+          <Value>捐贈 
+
+你可以通過捐贈對此專案作出財務方面的貢獻。捐款將用於支付架設網站的成本和該專案保持運行的資源。點擊“支持本專案”按鈕來獲取有關捐贈的更多訊息。 </Value>
+        </TranslationItem>
+      </translationItems>
+    </TranslationCategory>
+    <TranslationCategory Name="FormEdit">
+      <translationItems>
+        <TranslationItem Name="$this" Property="Text">
+          <Source>View</Source>
+          <Value>查看</Value>
+        </TranslationItem>
+      </translationItems>
+    </TranslationCategory>
+    <TranslationCategory Name="FormEditor">
+      <translationItems>
+        <TranslationItem Name="$this" Property="Text">
+          <Source>Editor</Source>
+          <Value>編輯者</Value>
+        </TranslationItem>
+        <TranslationItem Name="_cannotOpenFile" Property="Text" type="unfinished">
+          <Source>Cannot open file: </Source>
+          <Value />
+        </TranslationItem>
+        <TranslationItem Name="_cannotSaveFile" Property="Text" type="unfinished">
+          <Source>Cannot save file: </Source>
+          <Value />
+        </TranslationItem>
+        <TranslationItem Name="_error" Property="Text">
+          <Source>Error</Source>
+          <Value>錯誤</Value>
+        </TranslationItem>
+        <TranslationItem Name="_saveChanges" Property="Text">
+          <Source>Do you want to save changes?</Source>
+          <Value>要儲存修改嗎？</Value>
+        </TranslationItem>
+        <TranslationItem Name="_saveChangesCaption" Property="Text">
+          <Source>Save changes</Source>
+          <Value>儲存修改</Value>
+        </TranslationItem>
+        <TranslationItem Name="toolStripSaveButton" Property="ToolTipText">
+          <Source>Save</Source>
+          <Value>儲存</Value>
+        </TranslationItem>
+      </translationItems>
+    </TranslationCategory>
+    <TranslationCategory Name="FormFileHistory">
+      <translationItems>
+        <TranslationItem Name="$this" Property="Text">
+          <Source>File History</Source>
+          <Value>檔案歷史</Value>
+        </TranslationItem>
+        <TranslationItem Name="BlameTab" Property="Text">
+          <Source>Blame</Source>
+          <Value>檔案記錄</Value>
+        </TranslationItem>
+        <TranslationItem Name="DiffTab" Property="Text">
+          <Source>Diff</Source>
+          <Value>差異</Value>
+        </TranslationItem>
+        <TranslationItem Name="ViewTab" Property="Text">
+          <Source>View</Source>
+          <Value>查看</Value>
+        </TranslationItem>
+        <TranslationItem Name="cherryPickThisCommitToolStripMenuItem" Property="Text">
+          <Source>Cherry pick commit</Source>
+          <Value>Cherry pick 提交</Value>
+        </TranslationItem>
+        <TranslationItem Name="diffToolremotelocalStripMenuItem" Property="Text" type="unfinished">
+          <Source>Difftool selected &lt; - &gt; local</Source>
+          <Value />
+        </TranslationItem>
+        <TranslationItem Name="followFileHistoryToolStripMenuItem" Property="Text">
+          <Source>Detect and follow renames</Source>
+          <Value>偵測後改名</Value>
+        </TranslationItem>
+        <TranslationItem Name="fullHistoryToolStripMenuItem" Property="Text">
+          <Source>Full history</Source>
+          <Value>檢視完整歷史</Value>
+        </TranslationItem>
+        <TranslationItem Name="loadBlameOnShowToolStripMenuItem" Property="Text" type="unfinished">
+          <Source>Load blame on show</Source>
+          <Value />
+        </TranslationItem>
+        <TranslationItem Name="loadHistoryOnShowToolStripMenuItem" Property="Text" type="unfinished">
+          <Source>Load history on show</Source>
+          <Value />
+        </TranslationItem>
+        <TranslationItem Name="manipuleerCommitToolStripMenuItem" Property="Text">
+          <Source>Manipulate commit</Source>
+          <Value>對此提交進行...</Value>
+        </TranslationItem>
+        <TranslationItem Name="openWithDifftoolToolStripMenuItem" Property="Text">
+          <Source>Open with difftool</Source>
+          <Value>用difftool開啟</Value>
+        </TranslationItem>
+        <TranslationItem Name="revertCommitToolStripMenuItem" Property="Text">
+          <Source>Revert commit</Source>
+          <Value>Revert 提交</Value>
+        </TranslationItem>
+        <TranslationItem Name="saveAsToolStripMenuItem" Property="Text">
+          <Source>Save as</Source>
+          <Value>另存為</Value>
+        </TranslationItem>
+        <TranslationItem Name="toolStripLabel1" Property="Text">
+          <Source>Branches:</Source>
+          <Value>分支：</Value>
+        </TranslationItem>
+        <TranslationItem Name="toolStripLabel2" Property="Text">
+          <Source>Filter:</Source>
+          <Value>過濾器：</Value>
+        </TranslationItem>
+        <TranslationItem Name="toolStripSplitLoad" Property="ToolTipText" type="unfinished">
+          <Source>Load file history</Source>
+          <Value />
+        </TranslationItem>
+        <TranslationItem Name="viewCommitToolStripMenuItem" Property="Text" type="unfinished">
+          <Source>View commit</Source>
+          <Value />
+        </TranslationItem>
+      </translationItems>
+    </TranslationCategory>
+    <TranslationCategory Name="FormFixHome">
+      <translationItems>
+        <TranslationItem Name="$this" Property="Text">
+          <Source>Home</Source>
+          <Value>首頁</Value>
+        </TranslationItem>
+        <TranslationItem Name="_gitGlobalConfigNotFound" Property="Text" type="unfinished">
+          <Source>The environment variable HOME does not point to a directory that contains the global git config file:
+" {0} "
+
+Do you want Git Extensions to help locate the correct folder?</Source>
+          <Value />
+        </TranslationItem>
+        <TranslationItem Name="_gitGlobalConfigNotFoundCaption" Property="Text" type="unfinished">
+          <Source>Global config</Source>
+          <Value />
+        </TranslationItem>
+        <TranslationItem Name="_gitconfigFoundHome" Property="Text" type="unfinished">
+          <Source>Located .gitconfig in %HOME% ({0}). This setting has been chosen automatically.</Source>
+          <Value />
+        </TranslationItem>
+        <TranslationItem Name="_gitconfigFoundHomedrive" Property="Text" type="unfinished">
+          <Source>Located .gitconfig in %HOMEDRIVE%%HOMEPATH% ({0}). This setting has been chosen automatically.</Source>
+          <Value />
+        </TranslationItem>
+        <TranslationItem Name="_gitconfigFoundPersonalFolder" Property="Text" type="unfinished">
+          <Source>Located .gitconfig in personal folder ({0}). This setting has been chosen automatically.</Source>
+          <Value />
+        </TranslationItem>
+        <TranslationItem Name="_gitconfigFoundUserprofile" Property="Text" type="unfinished">
+          <Source>Located .gitconfig in %USERPROFILE% ({0}). This setting has been chosen automatically.</Source>
+          <Value />
+        </TranslationItem>
+        <TranslationItem Name="_homeNotAccessible" Property="Text" type="unfinished">
+          <Source>The environment variable HOME points to a directory that is not accessible:
+"{0}"</Source>
+          <Value />
+        </TranslationItem>
+        <TranslationItem Name="_noHomeDirectorySpecified" Property="Text" type="unfinished">
+          <Source>Please enter a HOME directory.</Source>
+          <Value />
+        </TranslationItem>
+        <TranslationItem Name="defaultHome" Property="Text">
+          <Source>Use default for HOME</Source>
+          <Value>使用預設HOME</Value>
+        </TranslationItem>
+        <TranslationItem Name="groupBox8" Property="Text">
+          <Source>Environment</Source>
+          <Value>環境</Value>
+        </TranslationItem>
+        <TranslationItem Name="label51" Property="Text">
+          <Source>The global config file located in the location stored environment variable %HOME%. By default %HOME% will be set 
+to %HOMEDRIVE%%HOMEPATH% if empty. Change the default behaviour only if you experience problems. </Source>
+          <Value>全體設定檔案位於%HOME%的位置。預設情形下，如果%HOME%為空，%HOME%將被設置為%HOMEDRIVE%%HOMEPATH%。 
+你應該只在遇到問題的時候才考慮改變預設設置。 </Value>
+        </TranslationItem>
+        <TranslationItem Name="ok" Property="Text">
+          <Source>OK</Source>
+          <Value>確定</Value>
+        </TranslationItem>
+        <TranslationItem Name="otherHome" Property="Text">
+          <Source>Other</Source>
+          <Value>其他</Value>
+        </TranslationItem>
+        <TranslationItem Name="otherHomeBrowse" Property="Text">
+          <Source>Browse</Source>
+          <Value>瀏覽</Value>
+        </TranslationItem>
+        <TranslationItem Name="userprofileHome" Property="Text">
+          <Source>Set HOME to USERPROFILE</Source>
+          <Value>把USERPROFILE設為HOME</Value>
+        </TranslationItem>
+      </translationItems>
+    </TranslationCategory>
+    <TranslationCategory Name="FormFormatPatch">
+      <translationItems>
+        <TranslationItem Name="$this" Property="Text">
+          <Source>Format patch</Source>
+          <Value>格式補丁</Value>
+        </TranslationItem>
+        <TranslationItem Name="Browse" Property="Text">
+          <Source>Browse</Source>
+          <Value>流覽</Value>
+        </TranslationItem>
+        <TranslationItem Name="FormatPatch" Property="Text">
+          <Source>Create patch(es)</Source>
+          <Value>建立補丁</Value>
+        </TranslationItem>
+        <TranslationItem Name="SaveToDir" Property="Text">
+          <Source>Save patches in directory</Source>
+          <Value>儲存補丁到目錄</Value>
+        </TranslationItem>
+        <TranslationItem Name="SelectedBranch" Property="Text">
+          <Source>Branch</Source>
+          <Value>分支</Value>
+        </TranslationItem>
+        <TranslationItem Name="_currentBranchText" Property="Text" type="unfinished">
+          <Source>Current branch:</Source>
+          <Value />
+        </TranslationItem>
+        <TranslationItem Name="_noEmailEnteredText" Property="Text" type="unfinished">
+          <Source>You need to enter an email address.</Source>
+          <Value />
+        </TranslationItem>
+        <TranslationItem Name="_noGitMailConfigured" Property="Text" type="unfinished">
+          <Source>There is no email address configured in the settings dialog.</Source>
+          <Value />
+        </TranslationItem>
+        <TranslationItem Name="_noOutputPathEnteredText" Property="Text" type="unfinished">
+          <Source>You need to enter an output path.</Source>
+          <Value />
+        </TranslationItem>
+        <TranslationItem Name="_noSubjectEnteredText" Property="Text" type="unfinished">
+          <Source>You need to enter a mail subject.</Source>
+          <Value />
+        </TranslationItem>
+        <TranslationItem Name="_patchResultCaption" Property="Text" type="unfinished">
+          <Source>Patch result</Source>
+          <Value />
+        </TranslationItem>
+        <TranslationItem Name="_sendMailResult" Property="Text" type="unfinished">
+          <Source>Send to:</Source>
+          <Value />
+        </TranslationItem>
+        <TranslationItem Name="_sendMailResultFailed" Property="Text" type="unfinished">
+          <Source>Failed to send mail.</Source>
+          <Value />
+        </TranslationItem>
+        <TranslationItem Name="_twoRevisionsNeededCaption" Property="Text" type="unfinished">
+          <Source>Patch error</Source>
+          <Value />
+        </TranslationItem>
+        <TranslationItem Name="_twoRevisionsNeededText" Property="Text" type="unfinished">
+          <Source>You need to select two revisions</Source>
+          <Value />
+        </TranslationItem>
+        <TranslationItem Name="_wrongSmtpSettingsText" Property="Text" type="unfinished">
+          <Source>You need to enter a valid smtp in the settings dialog.</Source>
+          <Value />
+        </TranslationItem>
+        <TranslationItem Name="label1" Property="Text">
+          <Source>Subject</Source>
+          <Value>主旨</Value>
+        </TranslationItem>
+        <TranslationItem Name="label2" Property="Text">
+          <Source>Body</Source>
+          <Value>本文</Value>
+        </TranslationItem>
+        <TranslationItem Name="label3" Property="Text" type="unfinished">
+          <Source>To</Source>
+          <Value />
+        </TranslationItem>
+        <TranslationItem Name="radioButton1" Property="Text" type="unfinished">
+          <Source>Mail patches from</Source>
+          <Value />
+        </TranslationItem>
+        <TranslationItem Name="SendToMail" Property="Text" type="obsolete">
+          <Source>Mail patches to</Source>
+          <Value>寄送補丁到</Value>
+        </TranslationItem>
+      </translationItems>
+    </TranslationCategory>
+    <TranslationCategory Name="FormGerritChangeSubmitted">
+      <translationItems>
+        <TranslationItem Name="$this" Property="Text" type="unfinished">
+          <Source>Change Submitted</Source>
+          <Value />
+        </TranslationItem>
+        <TranslationItem Name="btnClose" Property="Text" type="unfinished">
+          <Source>Close</Source>
+          <Value>關閉</Value>
+        </TranslationItem>
+        <TranslationItem Name="labelSubmitted" Property="Text" type="unfinished">
+          <Source>Your change has been submitted for review at the following location:</Source>
+          <Value />
+        </TranslationItem>
+      </translationItems>
+    </TranslationCategory>
+    <TranslationCategory Name="FormGerritDownload">
+      <translationItems>
+        <TranslationItem Name="$this" Property="Text" type="unfinished">
+          <Source>Download Gerrit Change</Source>
+          <Value />
+        </TranslationItem>
+        <TranslationItem Name="AddRemote" Property="Text" type="unfinished">
+          <Source>Manage remotes</Source>
+          <Value>管理遠端</Value>
+        </TranslationItem>
+        <TranslationItem Name="Download" Property="Text" type="unfinished">
+          <Source>&amp;Download</Source>
+          <Value />
+        </TranslationItem>
+        <TranslationItem Name="_cannotGetChangeDetails" Property="Text" type="unfinished">
+          <Source>Could not retrieve the change details</Source>
+          <Value />
+        </TranslationItem>
+        <TranslationItem Name="_downloadCaption" Property="Text" type="unfinished">
+          <Source>Download change {0}</Source>
+          <Value />
+        </TranslationItem>
+        <TranslationItem Name="_downloadGerritChangeCaption" Property="Text" type="unfinished">
+          <Source>Download Gerrit Change</Source>
+          <Value />
+        </TranslationItem>
+        <TranslationItem Name="_selectChange" Property="Text" type="unfinished">
+          <Source>Please enter a change</Source>
+          <Value />
+        </TranslationItem>
+        <TranslationItem Name="_selectRemote" Property="Text" type="unfinished">
+          <Source>Please select a remote repository</Source>
+          <Value>請選擇一個遠端版本庫</Value>
+        </TranslationItem>
+        <TranslationItem Name="labelChange" Property="Text" type="unfinished">
+          <Source>Change:</Source>
+          <Value />
+        </TranslationItem>
+        <TranslationItem Name="labelEnterChangeIdOrNumber" Property="Text" type="unfinished">
+          <Source>Enter the Change-Id or the number from the Gerrit URL</Source>
+          <Value />
+        </TranslationItem>
+        <TranslationItem Name="labelRemote" Property="Text" type="unfinished">
+          <Source>Remote:</Source>
+          <Value />
+        </TranslationItem>
+        <TranslationItem Name="labelTopicBranch" Property="Text" type="unfinished">
+          <Source>Topic branch:</Source>
+          <Value />
+        </TranslationItem>
+      </translationItems>
+    </TranslationCategory>
+    <TranslationCategory Name="FormGerritPublish">
+      <translationItems>
+        <TranslationItem Name="$this" Property="Text" type="unfinished">
+          <Source>Publish Gerrit Change</Source>
+          <Value />
+        </TranslationItem>
+        <TranslationItem Name="AddRemote" Property="Text" type="unfinished">
+          <Source>Manage remotes</Source>
+          <Value>管理遠端</Value>
+        </TranslationItem>
+        <TranslationItem Name="Publish" Property="Text" type="unfinished">
+          <Source>&amp;Publish</Source>
+          <Value />
+        </TranslationItem>
+        <TranslationItem Name="PublishDraft" Property="Text" type="unfinished">
+          <Source>Submit review as draft</Source>
+          <Value />
+        </TranslationItem>
+        <TranslationItem Name="_publishGerritChangeCaption" Property="Text" type="unfinished">
+          <Source>Publish Gerrit Change</Source>
+          <Value />
+        </TranslationItem>
+        <TranslationItem Name="_publishCaption" Property="Text" type="unfinished">
+          <Source>Publish change</Source>
+          <Value />
+        </TranslationItem>
+        <TranslationItem Name="_selectBranch" Property="Text" type="unfinished">
+          <Source>Please enter a branch</Source>
+          <Value />
+        </TranslationItem>
+        <TranslationItem Name="_selectRemote" Property="Text" type="unfinished">
+          <Source>Please select a remote repository</Source>
+          <Value>請選擇一個遠端版本庫</Value>
+        </TranslationItem>
+        <TranslationItem Name="labelBranch" Property="Text" type="unfinished">
+          <Source>Branch:</Source>
+          <Value />
+        </TranslationItem>
+        <TranslationItem Name="labelRemote" Property="Text" type="unfinished">
+          <Source>Remote:</Source>
+          <Value />
+        </TranslationItem>
+        <TranslationItem Name="labelTopic" Property="Text" type="unfinished">
+          <Source>Topic:</Source>
+          <Value />
+        </TranslationItem>
+      </translationItems>
+    </TranslationCategory>
+    <TranslationCategory Name="FormGitAttributes">
+      <translationItems>
+        <TranslationItem Name="$this" Property="Text">
+          <Source>Edit .gitattributes</Source>
+          <Value>編輯.gitattributes文件</Value>
+        </TranslationItem>
+        <TranslationItem Name="Save" Property="Text">
+          <Source>Save</Source>
+          <Value>儲存</Value>
+        </TranslationItem>
+        <TranslationItem Name="_cannotAccessGitattributes" Property="Text" type="unfinished">
+          <Source>Failed to save .gitattributes.
+Check if file is accessible.</Source>
+          <Value />
+        </TranslationItem>
+        <TranslationItem Name="_cannotAccessGitattributesCaption" Property="Text" type="unfinished">
+          <Source>Failed to save .gitattributes</Source>
+          <Value />
+        </TranslationItem>
+        <TranslationItem Name="_noWorkingDirCaption" Property="Text" type="unfinished">
+          <Source>No working dir</Source>
+          <Value />
+        </TranslationItem>
+        <TranslationItem Name="_saveFileQuestion" Property="Text" type="unfinished">
+          <Source>Save changes to .gitattributes?</Source>
+          <Value />
+        </TranslationItem>
+        <TranslationItem Name="_saveFileQuestionCaption" Property="Text" type="unfinished">
+          <Source>Save changes?</Source>
+          <Value />
+        </TranslationItem>
+        <TranslationItem Name="label1" Property="Text">
+          <Source>Edit the git attributes
+Define attributes per path
+
+Examples
+Mark all jpg files as binary:
+*.jpg binary
+
+Mark sln files as binary:
+*.sln binary
+
+Mark single file as text:
+weirdchars.txt text
+
+For more information run
+command "git help gitattributes"
+</Source>
+          <Value>編輯git的屬性 
+按路徑定義屬性 
+
+舉例： 
+標記所有jpg文件為二進制： 
+*.jpg binary 
+
+標記所有sln文件為二進制： 
+*.sln binary 
+
+標記單個文件為文本 
+weirdchars.txt text 
+
+更多訊息請看git幫助 
+</Value>
+        </TranslationItem>
+        <TranslationItem Name="noWorkingDir" Property="Text">
+          <Source>.gitattributes is only supported when there is a working dir.</Source>
+          <Value>.gitattributes只支援有工作目錄的</Value>
+        </TranslationItem>
+      </translationItems>
+    </TranslationCategory>
+    <TranslationCategory Name="FormGitIgnore">
+      <translationItems>
+        <TranslationItem Name="$this" Property="Text">
+          <Source>Edit .gitignore</Source>
+          <Value>編輯 .gitignore 文件</Value>
+        </TranslationItem>
+        <TranslationItem Name="AddDefault" Property="Text">
+          <Source>Add default ignores</Source>
+          <Value>添加預設的忽略項</Value>
+        </TranslationItem>
+        <TranslationItem Name="AddPattern" Property="Text" type="unfinished">
+          <Source>Add pattern</Source>
+          <Value />
+        </TranslationItem>
+        <TranslationItem Name="Save" Property="Text">
+          <Source>Save</Source>
+          <Value>儲存</Value>
+        </TranslationItem>
+        <TranslationItem Name="_cannotAccessGitignore" Property="Text" type="unfinished">
+          <Source>Failed to save .gitignore.
+Check if file is accessible.</Source>
+          <Value />
+        </TranslationItem>
+        <TranslationItem Name="_cannotAccessGitignoreCaption" Property="Text" type="unfinished">
+          <Source>Failed to save .gitignore</Source>
+          <Value />
+        </TranslationItem>
+        <TranslationItem Name="_gitignoreOnlyInWorkingDirSupported" Property="Text" type="unfinished">
+          <Source>.gitignore is only supported when there is a working dir.</Source>
+          <Value />
+        </TranslationItem>
+        <TranslationItem Name="_gitignoreOnlyInWorkingDirSupportedCaption" Property="Text" type="unfinished">
+          <Source>No working dir</Source>
+          <Value />
+        </TranslationItem>
+        <TranslationItem Name="_saveFileQuestion" Property="Text" type="unfinished">
+          <Source>Save changes to .gitignore?</Source>
+          <Value />
+        </TranslationItem>
+        <TranslationItem Name="_saveFileQuestionCaption" Property="Text" type="unfinished">
+          <Source>Save changes?</Source>
+          <Value />
+        </TranslationItem>
+        <TranslationItem Name="label1" Property="Text">
+          <Source>Specify filepatterns you want git to ignore.
+
+Example:
+#ignore thumbnails created by windows
+Thumbs.db
+#Ignore files build by Visual Studio
+*.user
+*.aps
+*.pch
+*.vspscc
+*_i.c
+*_p.c
+*.ncb
+*.suo
+*.bak
+*.cache
+*.ilk
+*.log
+[Bb]in
+[Dd]ebug*/
+*.sbr
+obj/
+[Rr]elease*/
+_ReSharper*/</Source>
+          <Value>指定你想讓git忽略的文件模板。 
+
+舉例 
+#忽略windows生成的預覽圖文件 
+Thunbs.db 
+#忽略Visual Studio產生的文件 
+*.obj 
+*.exe 
+*.pdb 
+*.user 
+*.aps 
+*.pch 
+*.vspscc 
+*_i.c 
+*_p.c 
+*.ncb 
+*.suo 
+*.tlb 
+*.tlh 
+*.bak 
+*.cache 
+*.ilk 
+*.log 
+[Bb]in 
+[Dd]ebug*/ 
+*.lib 
+*.sbr 
+obj/ 
+[Rr]elease*/ 
+_ReSharper*/</Value>
+        </TranslationItem>
+        <TranslationItem Name="lnkGitIgnorePatterns" Property="Text" type="unfinished">
+          <Source>More gitignore patterns</Source>
+          <Value />
+        </TranslationItem>
+      </translationItems>
+    </TranslationCategory>
+    <TranslationCategory Name="FormGitLog">
+      <translationItems>
+        <TranslationItem Name="$this" Property="Text">
+          <Source>Log</Source>
+          <Value>日誌</Value>
+        </TranslationItem>
+        <TranslationItem Name="alwaysOnTopCheckBox" Property="Text" type="unfinished">
+          <Source>Always on top</Source>
+          <Value />
+        </TranslationItem>
+        <TranslationItem Name="tabPageCommandCache" Property="Text">
+          <Source>Command cache</Source>
+          <Value>命令快取</Value>
+        </TranslationItem>
+        <TranslationItem Name="tabPageCommandLog" Property="Text">
+          <Source>Command log</Source>
+          <Value>命令日誌</Value>
+        </TranslationItem>
+      </translationItems>
+    </TranslationCategory>
+    <TranslationCategory Name="FormGitReview">
+      <translationItems>
+        <TranslationItem Name="$this" Property="Text" type="unfinished">
+          <Source>Edit .gitreview</Source>
+          <Value />
+        </TranslationItem>
+        <TranslationItem Name="Save" Property="Text" type="unfinished">
+          <Source>Save</Source>
+          <Value>保存</Value>
+        </TranslationItem>
+        <TranslationItem Name="_cannotAccessGitreview" Property="Text" type="unfinished">
+          <Source>Failed to save .gitreview.
+Check if file is accessible.</Source>
+          <Value />
+        </TranslationItem>
+        <TranslationItem Name="_cannotAccessGitreviewCaption" Property="Text" type="unfinished">
+          <Source>Failed to save .gitreview</Source>
+          <Value />
+        </TranslationItem>
+        <TranslationItem Name="_gitreviewOnlyInWorkingDirSupported" Property="Text" type="unfinished">
+          <Source>.gitreview is only supported when there is a working dir.</Source>
+          <Value />
+        </TranslationItem>
+        <TranslationItem Name="_gitreviewOnlyInWorkingDirSupportedCaption" Property="Text" type="unfinished">
+          <Source>No working dir</Source>
+          <Value />
+        </TranslationItem>
+        <TranslationItem Name="_saveFileQuestion" Property="Text" type="unfinished">
+          <Source>Save changes to .gitreview?</Source>
+          <Value />
+        </TranslationItem>
+        <TranslationItem Name="_saveFileQuestionCaption" Property="Text" type="unfinished">
+          <Source>Save changes?</Source>
+          <Value />
+        </TranslationItem>
+        <TranslationItem Name="label1" Property="Text" type="unfinished">
+          <Source>Provide the configuration for
+.gitreview to setup Gerrit.
+
+Example configuration:
+
+[gerrit]
+host=review.example.com
+port=29418
+project=department/project.git
+defaultbranch=master
+defaultremote=review
+defaultrebase=0</Source>
+          <Value />
+        </TranslationItem>
+        <TranslationItem Name="lnkGitReviewHelp" Property="Text" type="unfinished">
+          <Source>GitHub page for git-review</Source>
+          <Value />
+        </TranslationItem>
+      </translationItems>
+    </TranslationCategory>
+    <TranslationCategory Name="FormGoToCommit">
+      <translationItems>
+        <TranslationItem Name="$this" Property="Text">
+          <Source>Go to commit</Source>
+          <Value>提交</Value>
+        </TranslationItem>
+        <TranslationItem Name="goButton" Property="Text">
+          <Source>Go</Source>
+          <Value>執行</Value>
+        </TranslationItem>
+        <TranslationItem Name="groupBox1" Property="Text">
+          <Source>Help</Source>
+          <Value>幫助</Value>
+        </TranslationItem>
+        <TranslationItem Name="label1" Property="Text">
+          <Source>Commit expression:</Source>
+          <Value>提交式子:</Value>
+        </TranslationItem>
+        <TranslationItem Name="label2" Property="Text" type="unfinished">
+          <Source>Commit expression examples:
+- complete commit hash: e. g.: 8eab51fcb9c4538eb74c4dcd4c31ffd693ad25c9
+- partial commit hash (if unique): e. g.: 8eab51fcb9c453
+- tag name
+- branch name</Source>
+          <Value />
+        </TranslationItem>
+        <TranslationItem Name="label3" Property="Text" type="unfinished">
+          <Source>Go to tag:</Source>
+          <Value />
+        </TranslationItem>
+        <TranslationItem Name="label4" Property="Text" type="unfinished">
+          <Source>Go to branch:</Source>
+          <Value />
+        </TranslationItem>
+        <TranslationItem Name="linkGitRevParse" Property="Text" type="unfinished">
+          <Source>More see git-rev-parse</Source>
+          <Value />
+        </TranslationItem>
+      </translationItems>
+    </TranslationCategory>
+    <TranslationCategory Name="FormGoToLine">
+      <translationItems>
+        <TranslationItem Name="$this" Property="Text" type="unfinished">
+          <Source>Go to line</Source>
+          <Value />
+        </TranslationItem>
+        <TranslationItem Name="cancelBtn" Property="Text">
+          <Source>Cancel</Source>
+          <Value>取消</Value>
+        </TranslationItem>
+        <TranslationItem Name="lineLabel" Property="Text" type="unfinished">
+          <Source>Line number</Source>
+          <Value />
+        </TranslationItem>
+        <TranslationItem Name="okBtn" Property="Text">
+          <Source>OK</Source>
+          <Value>確定</Value>
+        </TranslationItem>
+      </translationItems>
+    </TranslationCategory>
+    <TranslationCategory Name="FormInit">
+      <translationItems>
+        <TranslationItem Name="$this" Property="Text">
+          <Source>Initialize new repository</Source>
+          <Value>初始化新版本庫</Value>
+        </TranslationItem>
+        <TranslationItem Name="Browse" Property="Text">
+          <Source>Browse</Source>
+          <Value>瀏覽</Value>
+        </TranslationItem>
+        <TranslationItem Name="Central" Property="Text">
+          <Source>Central repository, no working dir  (--bare --shared=all)</Source>
+          <Value>中央版本庫，沒有工作目錄(--bare --shared=all)</Value>
+        </TranslationItem>
+        <TranslationItem Name="Init" Property="Text">
+          <Source>Initialize</Source>
+          <Value>初始化</Value>
+        </TranslationItem>
+        <TranslationItem Name="Personal" Property="Text">
+          <Source>Personal repository</Source>
+          <Value>個人版本庫</Value>
+        </TranslationItem>
+        <TranslationItem Name="_chooseDirectory" Property="Text">
+          <Source>Please choose a directory.</Source>
+          <Value>請選擇一個目錄。</Value>
+        </TranslationItem>
+        <TranslationItem Name="_chooseDirectoryCaption" Property="Text" type="unfinished">
+          <Source>Choose directory</Source>
+          <Value />
+        </TranslationItem>
+        <TranslationItem Name="_chooseDirectoryNotFile" Property="Text" type="unfinished">
+          <Source>Cannot initialize a new repository on a file.
+Please choose a directory.</Source>
+          <Value>無法初始化一個新版本庫，請另選一目錄。</Value>
+        </TranslationItem>
+        <TranslationItem Name="_chooseDirectoryNotFileCaption" Property="Text">
+          <Source>Error</Source>
+          <Value>錯誤</Value>
+        </TranslationItem>
+        <TranslationItem Name="_initMsgBoxCaption" Property="Text">
+          <Source>Initialize new repository</Source>
+          <Value>初始化新版本庫</Value>
+        </TranslationItem>
+        <TranslationItem Name="groupBox1" Property="Text">
+          <Source>Repository type</Source>
+          <Value>版本庫種類</Value>
+        </TranslationItem>
+        <TranslationItem Name="label1" Property="Text">
+          <Source>Directory</Source>
+          <Value>目錄</Value>
+        </TranslationItem>
+      </translationItems>
+    </TranslationCategory>
+    <TranslationCategory Name="FormMailMap">
+      <translationItems>
+        <TranslationItem Name="$this" Property="Text">
+          <Source>Edit .mailmap</Source>
+          <Value>編輯.mailmap檔案</Value>
+        </TranslationItem>
+        <TranslationItem Name="Save" Property="Text">
+          <Source>Save</Source>
+          <Value>儲存</Value>
+        </TranslationItem>
+        <TranslationItem Name="_cannotAccessMailmap" Property="Text" type="unfinished">
+          <Source>Failed to save .mailmap.
+Check if file is accessible.</Source>
+          <Value />
+        </TranslationItem>
+        <TranslationItem Name="_cannotAccessMailmapCaption" Property="Text" type="unfinished">
+          <Source>Failed to save .mailmap</Source>
+          <Value />
+        </TranslationItem>
+        <TranslationItem Name="_mailmapOnlyInWorkingDirSupported" Property="Text" type="unfinished">
+          <Source>.mailmap is only supported when there is a working dir.</Source>
+          <Value />
+        </TranslationItem>
+        <TranslationItem Name="_mailmapOnlyInWorkingDirSupportedCaption" Property="Text" type="unfinished">
+          <Source>No working dir</Source>
+          <Value />
+        </TranslationItem>
+        <TranslationItem Name="_saveFileQuestion" Property="Text" type="unfinished">
+          <Source>Save changes to .mailmap?</Source>
+          <Value />
+        </TranslationItem>
+        <TranslationItem Name="_saveFileQuestionCaption" Property="Text" type="unfinished">
+          <Source>Save changes?</Source>
+          <Value />
+        </TranslationItem>
+        <TranslationItem Name="label1" Property="Text">
+          <Source>Edit the mailmap.
+This file is meant to correct usernames.
+
+Example:
+Henk Westhuis &lt;Henk@.(none)&gt;
+Henk Westhuis &lt;henk_westhuis@hotmail.com&gt;
+
+For more information run
+command "git help shortlog"</Source>
+          <Value>編輯.mailmap檔案。 
+此文件用來給改正用戶名。 
+
+例如： 
+Henk Westhuis &lt;Henk@.(none)&gt; 
+Henk Westhuis &lt;henk_westhuis@hotmail.com&gt;</Value>
+        </TranslationItem>
+      </translationItems>
+    </TranslationCategory>
+    <TranslationCategory Name="FormMergeBranch">
+      <translationItems>
+        <TranslationItem Name="$this" Property="Text">
+          <Source>Merge branches</Source>
+          <Value>合併分行</Value>
+        </TranslationItem>
+        <TranslationItem Name="Currentbranch" Property="Text">
+          <Source>Current branch</Source>
+          <Value>當前分支</Value>
+        </TranslationItem>
+        <TranslationItem Name="NonDefaultMergeStrategy" Property="Text">
+          <Source>Use non-default merge strategy</Source>
+          <Value>使用非預設的合併策略</Value>
+        </TranslationItem>
+        <TranslationItem Name="Ok" Property="Text">
+          <Source>&amp;Merge</Source>
+          <Value>合併(&amp;M)</Value>
+        </TranslationItem>
+        <TranslationItem Name="_strategyTooltipText" Property="Text">
+          <Source>resolve 
+This can only resolve two heads (i.e. the current branch and another branch you pulled from) using a 3-way merge algorithm.
+It tries to carefully detect criss-cross merge ambiguities and is considered generally safe and fast. 
+
+recursive 
+This can only resolve two heads using a 3-way merge algorithm. When there is more than one common ancestor that can be 
+used for 3-way merge, it creates a merged tree of the common ancestors and uses that as the reference tree for the 3-way
+merge. Additionally this can detect and handle merges involving renames. This is the default merge strategy when pulling or 
+merging one branch. 
+
+octopus 
+This resolves cases with more than two heads, but refuses to do a complex merge that needs manual resolution. It is 
+primarily meant to be used for bundling topic branch heads together. This is the default merge strategy when pulling or 
+merging more than one branch. 
+
+ours 
+This resolves any number of heads, but the resulting tree of the merge is always that of the current branch head, effectively 
+ignoring all changes from all other branches. It is meant to be used to supersede old development history of side branches.
+
+subtree 
+This is a modified recursive strategy. When merging trees A and B, if B corresponds to a subtree of A, B is first adjusted to 
+match the tree structure of A, instead of reading the trees at the same level. This adjustment is also done to the common 
+ancestor tree. </Source>
+          <Value>解析（resolve） 
+使用三向合併算法，只能解決兩頭合併（比如當前分支和你“拉”操作的來源分支）。 
+此策略會小心的檢測出交叉合併的二義性，總體來說是安全且快速的。 
+
+遞歸（recursive） 
+使用三向合併算法，只能解決兩頭合併。當兩個分支至少有一個共同祖先能夠使用三向合併的時候，此策略會為所有共同祖先建立一個合併樹並且把這棵樹當做三向合併的引用樹。除此以外，此策略還可以檢測和處理重命名的的合併。此策略是“拉”操作和合併單個分支的默認策略。 
+
+章魚（octopus） 
+此策略可以解決大於兩頭的合併，但是會拒絕需要手動解析的複雜合併。主要的作用是把幾個主要的功用分支綁在一起。此策略是“拉”操作和合併多個分支的默認策略。 
+
+排外（ours） 
+此策略可以解決任意頭合併，但是在合併的結果樹中總是保持當前分支的頭，對於忽略一切其他分支的改變的情況來說極其有效。此策略可以用來接替舊的開發歷史中的副分支。 
+
+子樹（subtree） 
+此策略是修改的遞歸策略。當合併A樹和B樹時，如果B樹對應A的一個子樹，B首先會被調整到設和A樹結構的位置，而不是進行同級別的對比。這種調整也會應用在公共祖先樹上。 </Value>
+        </TranslationItem>
+        <TranslationItem Name="advanced" Property="Text">
+          <Source>Show advanced options</Source>
+          <Value>顯示進階選項</Value>
+        </TranslationItem>
+        <TranslationItem Name="fastForward" Property="Text">
+          <Source>Keep a single branch line if possible (fast forward)</Source>
+          <Value>如果可能的話，建立一個單一分支線(快轉)</Value>
+        </TranslationItem>
+        <TranslationItem Name="groupBox1" Property="Text">
+          <Source>Merge</Source>
+          <Value>合併</Value>
+        </TranslationItem>
+        <TranslationItem Name="label1" Property="Text">
+          <Source>Merge branch into current branch</Source>
+          <Value>把當前分支和另一分支合併</Value>
+        </TranslationItem>
+        <TranslationItem Name="label2" Property="Text">
+          <Source>Merge with</Source>
+          <Value>和...合併</Value>
+        </TranslationItem>
+        <TranslationItem Name="noCommit" Property="Text">
+          <Source>Do not commit</Source>
+          <Value>不提交</Value>
+        </TranslationItem>
+        <TranslationItem Name="noFastForward" Property="Text">
+          <Source>Always create a new merge commit</Source>
+          <Value>總是建立一個新的合併提交(merge commit)</Value>
+        </TranslationItem>
+        <TranslationItem Name="squash" Property="Text">
+          <Source>Squash commits</Source>
+          <Value>壓縮提交</Value>
+        </TranslationItem>
+        <TranslationItem Name="strategyHelp" Property="Text">
+          <Source>Help</Source>
+          <Value>幫助</Value>
+        </TranslationItem>
+      </translationItems>
+    </TranslationCategory>
+    <TranslationCategory Name="FormModifiedDeletedCreated">
+      <translationItems>
+        <TranslationItem Name="$this" Property="Text">
+          <Source>Solve mergeconflict</Source>
+          <Value>解決合併衝突</Value>
+        </TranslationItem>
+        <TranslationItem Name="Abort" Property="Text">
+          <Source>Abort</Source>
+          <Value>終止</Value>
+        </TranslationItem>
+      </translationItems>
+    </TranslationCategory>
+    <TranslationCategory Name="FormOpenDirectory">
+      <translationItems>
+        <TranslationItem Name="$this" Property="Text">
+          <Source>Open local repository</Source>
+          <Value>開啟版本庫</Value>
+        </TranslationItem>
+        <TranslationItem Name="Load" Property="Text">
+          <Source>Open</Source>
+          <Value>開啟</Value>
+        </TranslationItem>
+        <TranslationItem Name="_warningOpenFailed" Property="Text" type="unfinished">
+          <Source>Directory does not exist.</Source>
+          <Value />
+        </TranslationItem>
+        <TranslationItem Name="_warningOpenFailedCaption" Property="Text">
+          <Source>Error</Source>
+          <Value>錯誤</Value>
+        </TranslationItem>
+        <TranslationItem Name="label1" Property="Text">
+          <Source>Directory</Source>
+          <Value>目錄</Value>
+        </TranslationItem>
+      </translationItems>
+    </TranslationCategory>
+    <TranslationCategory Name="FormPluginInformation">
+      <translationItems>
+        <TranslationItem Name="$this" Property="Text" type="unfinished">
+          <Source>Gerrit Plugin</Source>
+          <Value />
+        </TranslationItem>
+        <TranslationItem Name="btnClose" Property="Text" type="unfinished">
+          <Source>Close</Source>
+          <Value>關閉</Value>
+        </TranslationItem>
+        <TranslationItem Name="informationLabel" Property="Text" type="unfinished">
+          <Source>The Gerrit plugin for GitExtensions provides integration with Gerrit for GitExtensions. This plugin has been based on the git-review tool.
+
+To enable Gerrit support for a repository, a .gitreview file must be created. This can be done through the Settings | Edit .gitreview menu option. See the link below for more information on the .gitreview file and the git-review tool.</Source>
+          <Value />
+        </TranslationItem>
+      </translationItems>
+    </TranslationCategory>
+    <TranslationCategory Name="FormPull">
+      <translationItems>
+        <TranslationItem Name="$this" Property="Text">
+          <Source>Pull</Source>
+          <Value>拉取</Value>
+        </TranslationItem>
+        <TranslationItem Name="AddRemote" Property="Text">
+          <Source>Manage</Source>
+          <Value>管理遠端</Value>
+        </TranslationItem>
+        <TranslationItem Name="AllTags" Property="Text" type="unfinished">
+          <Source>Fetch all tags</Source>
+          <Value />
+        </TranslationItem>
+        <TranslationItem Name="AutoStash" Property="Text">
+          <Source>Auto stash</Source>
+          <Value>自動緩衝</Value>
+        </TranslationItem>
+        <TranslationItem Name="Fetch" Property="Text">
+          <Source>Do not merge, only &amp;fetch remote changes</Source>
+          <Value>不合併，只獲取遠端分支</Value>
+        </TranslationItem>
+        <TranslationItem Name="Merge" Property="Text">
+          <Source>&amp;Merge remote branch into current branch</Source>
+          <Value>遠端分支合併到當前分支(&amp;M)</Value>
+        </TranslationItem>
+        <TranslationItem Name="Mergetool" Property="Text">
+          <Source>Solve conflicts</Source>
+          <Value>解決衝突</Value>
+        </TranslationItem>
+        <TranslationItem Name="NoTags" Property="Text" type="unfinished">
+          <Source>Fetch no tag</Source>
+          <Value />
+        </TranslationItem>
+        <TranslationItem Name="Pull" Property="Text">
+          <Source>&amp;Pull</Source>
+          <Value>拉取(&amp;P)</Value>
+        </TranslationItem>
+        <TranslationItem Name="PullFromRemote" Property="Text">
+          <Source>Remote</Source>
+          <Value>遠端</Value>
+        </TranslationItem>
+        <TranslationItem Name="PullFromUrl" Property="Text">
+          <Source>Url</Source>
+          <Value>網址</Value>
+        </TranslationItem>
+        <TranslationItem Name="ReachableTags" Property="Text" type="unfinished">
+          <Source>Follow tagopt, if not specified, fetch tags reachable from remote HEAD</Source>
+          <Value />
+        </TranslationItem>
+        <TranslationItem Name="Rebase" Property="Text">
+          <Source>&amp;Rebase current branch on top of remote branch, creates linear history (use with caution)</Source>
+          <Value>衍合(Rebase)遠端分支到當前分支，建立線性歷史記錄。 
+建議使用時選擇一個遠端分支。 （謹慎使用）(&amp;R)</Value>
+        </TranslationItem>
+        <TranslationItem Name="Stash" Property="Text">
+          <Source>Stash changes</Source>
+          <Value>緩衝更改</Value>
+        </TranslationItem>
+        <TranslationItem Name="_allMergeConflictSolvedQuestion" Property="Text">
+          <Source>Are all merge conflicts solved? Do you want to commit?</Source>
+          <Value>所有的合併衝突都解決了嗎？要不要提交？ </Value>
+        </TranslationItem>
+        <TranslationItem Name="_allMergeConflictSolvedQuestionCaption" Property="Text">
+          <Source>Conflicts solved</Source>
+          <Value>衝突解決了</Value>
+        </TranslationItem>
+        <TranslationItem Name="_applyShashedItemsAgain" Property="Text">
+          <Source>Apply stashed items to working dir again?</Source>
+          <Value>要把隱藏的目標再次應用到工作目錄嗎？ </Value>
+        </TranslationItem>
+        <TranslationItem Name="_applyShashedItemsAgainCaption" Property="Text">
+          <Source>Auto stash</Source>
+          <Value>自動隱藏</Value>
+        </TranslationItem>
+        <TranslationItem Name="_areYouSureYouWantToRebaseMerge" Property="Text" type="unfinished">
+          <Source>The current commit is a merge.
+Are you sure you want to rebase this merge?</Source>
+          <Value />
+        </TranslationItem>
+        <TranslationItem Name="_areYouSureYouWantToRebaseMergeCaption" Property="Text" type="unfinished">
+          <Source>Rebase merge commit?</Source>
+          <Value />
+        </TranslationItem>
+        <TranslationItem Name="_dontShowAgain" Property="Text" type="unfinished">
+          <Source>Don't show me this message again.</Source>
+          <Value />
+        </TranslationItem>
+        <TranslationItem Name="_fetchAllBranchesCanOnlyWithFetch" Property="Text">
+          <Source>You can only fetch all remote branches (*) without merge or rebase.
+If you want to fetch all remote branches, choose fetch.
+If you want to fetch and merge a branch, choose a specific branch.</Source>
+          <Value>如果不使用合併(merge)或者衍合(rebase)，你只能把整個遠端分支(*)都提取過來。如果你想獲取所有遠端分支，那就選擇提取。如果你想獲取和合併某一個分支，那就選擇這個特定的分支。 </Value>
+        </TranslationItem>
+        <TranslationItem Name="_notOnBranch" Property="Text" type="unfinished">
+          <Source>You cannot "pull" when git head detached.
+
+Do you want to continue?</Source>
+          <Value />
+        </TranslationItem>
+        <TranslationItem Name="_notOnBranchButtons" Property="Text" type="unfinished">
+          <Source>Checkout branch|Continue</Source>
+          <Value />
+        </TranslationItem>
+        <TranslationItem Name="_notOnBranchCaption" Property="Text">
+          <Source>Not on a branch</Source>
+          <Value>未於任何分支。 </Value>
+        </TranslationItem>
+        <TranslationItem Name="_notOnBranchMainInstruction" Property="Text" type="unfinished">
+          <Source>You are not working on a branch</Source>
+          <Value />
+        </TranslationItem>
+        <TranslationItem Name="_pruneBranchesBranch" Property="Text" type="unfinished">
+          <Source>Do you want deletes all stale remote-tracking branches?</Source>
+          <Value />
+        </TranslationItem>
+        <TranslationItem Name="_pruneBranchesButtons" Property="Text" type="unfinished">
+          <Source>Deletes stale branches|Cancel</Source>
+          <Value />
+        </TranslationItem>
+        <TranslationItem Name="_pruneBranchesCaption" Property="Text" type="unfinished">
+          <Source>Pull was rejected</Source>
+          <Value />
+        </TranslationItem>
+        <TranslationItem Name="_pruneBranchesMainInstruction" Property="Text" type="unfinished">
+          <Source>Remote branch no longer exist</Source>
+          <Value />
+        </TranslationItem>
+        <TranslationItem Name="_pruneFromCaption" Property="Text" type="unfinished">
+          <Source>Prune remote branches from {0}</Source>
+          <Value />
+        </TranslationItem>
+        <TranslationItem Name="_questionInitSubmodules" Property="Text" type="unfinished">
+          <Source>The pulled has submodules configured.
+Do you want to initialize the submodules?
+This will initialize and update all submodules recursive.</Source>
+          <Value />
+        </TranslationItem>
+        <TranslationItem Name="_questionInitSubmodulesCaption" Property="Text">
+          <Source>Submodules</Source>
+          <Value>子模組</Value>
+        </TranslationItem>
+        <TranslationItem Name="_selectRemoteRepository" Property="Text">
+          <Source>Please select a remote repository</Source>
+          <Value>請選擇一個遠端版本庫</Value>
+        </TranslationItem>
+        <TranslationItem Name="_selectSourceDirectory" Property="Text">
+          <Source>Please select a source directory</Source>
+          <Value>請選擇來源目錄</Value>
+        </TranslationItem>
+        <TranslationItem Name="groupBox1" Property="Text">
+          <Source>Merge options</Source>
+          <Value>合併選項</Value>
+        </TranslationItem>
+        <TranslationItem Name="groupBox2" Property="Text">
+          <Source>Pull from</Source>
+          <Value>從這裡拉取</Value>
+        </TranslationItem>
+        <TranslationItem Name="groupBox3" Property="Text">
+          <Source>Branch</Source>
+          <Value>分支</Value>
+        </TranslationItem>
+        <TranslationItem Name="groupBox4" Property="Text" type="unfinished">
+          <Source>Tag options</Source>
+          <Value />
+        </TranslationItem>
+        <TranslationItem Name="label1" Property="Text">
+          <Source>Local branch</Source>
+          <Value>本機分支</Value>
+        </TranslationItem>
+        <TranslationItem Name="label2" Property="Text">
+          <Source>Remote branch</Source>
+          <Value>遠端分支</Value>
+        </TranslationItem>
+      </translationItems>
+    </TranslationCategory>
+    <TranslationCategory Name="FormPush">
+      <translationItems>
+        <TranslationItem Name="$this" Property="Text">
+          <Source>Push</Source>
+          <Value>推送</Value>
+        </TranslationItem>
+        <TranslationItem Name="AddRemote" Property="Text">
+          <Source>Manage remotes</Source>
+          <Value>管理遠端</Value>
+        </TranslationItem>
+        <TranslationItem Name="BranchTab" Property="Text">
+          <Source>Push branches</Source>
+          <Value>推送分支</Value>
+        </TranslationItem>
+        <TranslationItem Name="DeleteColumn" Property="HeaderText" type="unfinished">
+          <Source>Delete Remote Branch</Source>
+          <Value />
+        </TranslationItem>
+        <TranslationItem Name="ForceColumn" Property="HeaderText" type="unfinished">
+          <Source>Push (Force Rewind)</Source>
+          <Value />
+        </TranslationItem>
+        <TranslationItem Name="ForcePushBranches" Property="Text">
+          <Source>&amp;Force Push</Source>
+          <Value>強制推送(&amp;F)</Value>
+        </TranslationItem>
+        <TranslationItem Name="ForcePushTags" Property="Text">
+          <Source>&amp;Force Push</Source>
+          <Value>強制推送(&amp;F)</Value>
+        </TranslationItem>
+        <TranslationItem Name="LoadSSHKey" Property="Text">
+          <Source>Load SSH key</Source>
+          <Value>載入SSH密鑰</Value>
+        </TranslationItem>
+        <TranslationItem Name="LocalColumn" Property="HeaderText" type="unfinished">
+          <Source>Local Branch</Source>
+          <Value />
+        </TranslationItem>
+        <TranslationItem Name="MultipleBranchTab" Property="Text">
+          <Source>Push multiple branches</Source>
+          <Value>推送多個分支</Value>
+        </TranslationItem>
+        <TranslationItem Name="NewColumn" Property="HeaderText" type="unfinished">
+          <Source>New at Remote</Source>
+          <Value />
+        </TranslationItem>
+        <TranslationItem Name="Pull" Property="Text">
+          <Source>Pull</Source>
+          <Value>拉取</Value>
+        </TranslationItem>
+        <TranslationItem Name="Push" Property="Text">
+          <Source>&amp;Push</Source>
+          <Value>推送(&amp;P)</Value>
+        </TranslationItem>
+        <TranslationItem Name="PushColumn" Property="HeaderText">
+          <Source>Push</Source>
+          <Value>推送</Value>
+        </TranslationItem>
+        <TranslationItem Name="PushToRemote" Property="Text">
+          <Source>Remote</Source>
+          <Value>遠端</Value>
+        </TranslationItem>
+        <TranslationItem Name="PushToUrl" Property="Text">
+          <Source>Url</Source>
+          <Value>網址</Value>
+        </TranslationItem>
+        <TranslationItem Name="RemoteColumn" Property="HeaderText" type="unfinished">
+          <Source>Remote Branch</Source>
+          <Value />
+        </TranslationItem>
+        <TranslationItem Name="ReplaceTrackingReference" Property="Text" type="unfinished">
+          <Source>Replace tracking reference</Source>
+          <Value />
+        </TranslationItem>
+        <TranslationItem Name="ShowOptions" Property="Text" type="unfinished">
+          <Source>Show options</Source>
+          <Value />
+        </TranslationItem>
+        <TranslationItem Name="TagTab" Property="Text">
+          <Source>Push tags</Source>
+          <Value>推送標籤</Value>
+        </TranslationItem>
+        <TranslationItem Name="_branchNewForRemote" Property="Text">
+          <Source>The branch you are about to push seems to be a new branch for the remote.
+Are you sure you want to push this branch?</Source>
+          <Value>您將要推送的這個分支對於遠端來說似乎是個新的分支。 
+您確認要推動這個分支嗎？</Value>
+        </TranslationItem>
+        <TranslationItem Name="_createPullRequestCB" Property="Text">
+          <Source>Create pull request after push</Source>
+          <Value>推送後建立拉取請求</Value>
+        </TranslationItem>
+        <TranslationItem Name="_dontShowAgain" Property="Text" type="unfinished">
+          <Source>Remember my decision.</Source>
+          <Value />
+        </TranslationItem>
+        <TranslationItem Name="_no" Property="Text">
+          <Source>No</Source>
+          <Value>否</Value>
+        </TranslationItem>
+        <TranslationItem Name="_pullActionFetch" Property="Text" type="unfinished">
+          <Source>fetch</Source>
+          <Value />
+        </TranslationItem>
+        <TranslationItem Name="_pullActionMerge" Property="Text" type="unfinished">
+          <Source>merge</Source>
+          <Value />
+        </TranslationItem>
+        <TranslationItem Name="_pullActionNone" Property="Text" type="unfinished">
+          <Source>none</Source>
+          <Value />
+        </TranslationItem>
+        <TranslationItem Name="_pullActionRebase" Property="Text" type="unfinished">
+          <Source>rebase</Source>
+          <Value />
+        </TranslationItem>
+        <TranslationItem Name="_pullRepository" Property="Text" type="unfinished">
+          <Source>The push was rejected because the tip of your current branch is behind its remote counterpart. Merge the remote changes before pushing again.</Source>
+          <Value />
+        </TranslationItem>
+        <TranslationItem Name="_pullRepositoryButtons" Property="Text" type="unfinished">
+          <Source>Pull with last pull action ({0})|Pull with rebase|Pull with merge|Force push|Cancel</Source>
+          <Value />
+        </TranslationItem>
+        <TranslationItem Name="_pullRepositoryCaption" Property="Text" type="unfinished">
+          <Source>Push was rejected from "{0}"</Source>
+          <Value />
+        </TranslationItem>
+        <TranslationItem Name="_pullRepositoryMainInstruction" Property="Text" type="unfinished">
+          <Source>Pull latest changes from remote repository</Source>
+          <Value />
+        </TranslationItem>
+        <TranslationItem Name="_pushCaption" Property="Text">
+          <Source>Push</Source>
+          <Value>推送</Value>
+        </TranslationItem>
+        <TranslationItem Name="_pushToCaption" Property="Text">
+          <Source>Push to {0}</Source>
+          <Value>推送到{0}</Value>
+        </TranslationItem>
+        <TranslationItem Name="_selectDestinationDirectory" Property="Text">
+          <Source>Please select a destination directory</Source>
+          <Value>請選擇一個目的目錄</Value>
+        </TranslationItem>
+        <TranslationItem Name="_selectRemote" Property="Text">
+          <Source>Please select a remote repository</Source>
+          <Value>請選擇一個遠端版本庫</Value>
+        </TranslationItem>
+        <TranslationItem Name="_selectTag" Property="Text">
+          <Source>You need to select a tag to push or select "Push all tags".</Source>
+          <Value>您需要選擇一個標籤來推送，或者您可以選擇“推送所有標籤。”</Value>
+        </TranslationItem>
+        <TranslationItem Name="_updateTrackingReference" Property="Text" type="unfinished">
+          <Source>The branch {0} does not have a tracking reference. Do you want to add a tracking reference to {1}?</Source>
+          <Value />
+        </TranslationItem>
+        <TranslationItem Name="_yes" Property="Text">
+          <Source>Yes</Source>
+          <Value>是</Value>
+        </TranslationItem>
+        <TranslationItem Name="groupBox1" Property="Text">
+          <Source>Branch</Source>
+          <Value>分支</Value>
+        </TranslationItem>
+        <TranslationItem Name="groupBox2" Property="Text">
+          <Source>Push to</Source>
+          <Value>推送到</Value>
+        </TranslationItem>
+        <TranslationItem Name="groupBox3" Property="Text">
+          <Source>Tag</Source>
+          <Value>標籤</Value>
+        </TranslationItem>
+        <TranslationItem Name="groupBox4" Property="Text">
+          <Source>Select Branches to Push</Source>
+          <Value>推送選定的分支</Value>
+        </TranslationItem>
+        <TranslationItem Name="label1" Property="Text">
+          <Source>Tag to push</Source>
+          <Value>要推送的標籤</Value>
+        </TranslationItem>
+        <TranslationItem Name="label2" Property="Text" type="unfinished">
+          <Source>Recursive submodules</Source>
+          <Value />
+        </TranslationItem>
+        <TranslationItem Name="labelFrom" Property="Text">
+          <Source>Branch to push</Source>
+          <Value>要推送的分支</Value>
+        </TranslationItem>
+        <TranslationItem Name="labelTo" Property="Text">
+          <Source>to</Source>
+          <Value>到</Value>
+        </TranslationItem>
+        <TranslationItem Name="PushAllBranches" Property="Text" type="obsolete">
+          <Source>Push &amp;all branches</Source>
+          <Value>推送所有分支</Value>
+        </TranslationItem>
+        <TranslationItem Name="PushAllTags" Property="Text" type="obsolete">
+          <Source>Push &amp;all tags</Source>
+          <Value>推送所有標籤</Value>
+        </TranslationItem>
+        <TranslationItem Name="BranchTab" Property="ToolTipText" type="obsolete">
+          <Source>Push branches and commits to remote repository.</Source>
+          <Value>推送分支然後提交到遠端版本庫</Value>
+        </TranslationItem>
+        <TranslationItem Name="TagTab" Property="ToolTipText" type="obsolete">
+          <Source>Push tags to remote repository</Source>
+          <Value>推送標籤到遠端版本庫</Value>
+        </TranslationItem>
+        <TranslationItem Name="RemoteBranch" Property="Text" type="obsolete">
+          <Source>checkoutBranchForm</Source>
+          <Value>嚴重:不是git的版本庫(或是任一上層目錄):.git</Value>
+        </TranslationItem>
+      </translationItems>
+    </TranslationCategory>
+    <TranslationCategory Name="FormPuttyError">
+      <translationItems>
+        <TranslationItem Name="$this" Property="Text">
+          <Source>Authentication error</Source>
+          <Value>驗證錯誤</Value>
+        </TranslationItem>
+        <TranslationItem Name="Cancel" Property="Text">
+          <Source>Cancel</Source>
+          <Value>取消</Value>
+        </TranslationItem>
+        <TranslationItem Name="LoadSSHKey" Property="Text">
+          <Source>Load SSH key</Source>
+          <Value>載入SSH密鑰</Value>
+        </TranslationItem>
+        <TranslationItem Name="Retry" Property="Text">
+          <Source>Retry</Source>
+          <Value>重試</Value>
+        </TranslationItem>
+        <TranslationItem Name="lblMustAuthenticate" Property="Text" type="unfinished">
+          <Source>You must authenticate to run this command.</Source>
+          <Value />
+        </TranslationItem>
+        <TranslationItem Name="lblPleaseLoadKey" Property="Text" type="unfinished">
+          <Source>Please load your SSH private key</Source>
+          <Value />
+        </TranslationItem>
+      </translationItems>
+    </TranslationCategory>
+    <TranslationCategory Name="FormRebase">
+      <translationItems>
+        <TranslationItem Name="$this" Property="Text">
+          <Source>Rebase</Source>
+          <Value>衍合(Rebase)</Value>
+        </TranslationItem>
+        <TranslationItem Name="Abort" Property="Text">
+          <Source>Abort</Source>
+          <Value>終止</Value>
+        </TranslationItem>
+        <TranslationItem Name="AddFiles" Property="Text">
+          <Source>Add files</Source>
+          <Value>添加檔案</Value>
+        </TranslationItem>
+        <TranslationItem Name="Mergetool" Property="Text">
+          <Source>Solve conflicts</Source>
+          <Value>解決衝突</Value>
+        </TranslationItem>
+        <TranslationItem Name="Ok" Property="Text">
+          <Source>Rebase</Source>
+          <Value>衍合(Rebase)</Value>
+        </TranslationItem>
+        <TranslationItem Name="Resolved" Property="Text">
+          <Source>Continue rebase</Source>
+          <Value>繼續衍合(Rebase)</Value>
+        </TranslationItem>
+        <TranslationItem Name="ShowOptions" Property="Text" type="unfinished">
+          <Source>Show options</Source>
+          <Value />
+        </TranslationItem>
+        <TranslationItem Name="Skip" Property="Text">
+          <Source>Skip this commit</Source>
+          <Value>跳過此提交</Value>
+        </TranslationItem>
+        <TranslationItem Name="SolveMergeconflicts" Property="Text">
+          <Source>There are unresolved mergeconflicts
+</Source>
+          <Value>有未解決的合併錯誤</Value>
+        </TranslationItem>
+        <TranslationItem Name="_branchUpToDateCaption" Property="Text">
+          <Source>Rebase</Source>
+          <Value>衍合(Rebase)</Value>
+        </TranslationItem>
+        <TranslationItem Name="_branchUpToDateText" Property="Text" type="unfinished">
+          <Source>Current branch a is up to date.
+Nothing to rebase.</Source>
+          <Value />
+        </TranslationItem>
+        <TranslationItem Name="_continueRebaseText" Property="Text">
+          <Source>Continue rebase</Source>
+          <Value>繼續衍合(Rebase)</Value>
+        </TranslationItem>
+        <TranslationItem Name="_continueRebaseText2" Property="Text" type="unfinished">
+          <Source>&gt;Continue rebase&lt;</Source>
+          <Value />
+        </TranslationItem>
+        <TranslationItem Name="_noBranchSelectedText" Property="Text" type="unfinished">
+          <Source>Please select a branch</Source>
+          <Value />
+        </TranslationItem>
+        <TranslationItem Name="_solveConflictsText" Property="Text">
+          <Source>Solve conflicts</Source>
+          <Value>&gt;解決衝突&lt;</Value>
+        </TranslationItem>
+        <TranslationItem Name="_solveConflictsText2" Property="Text" type="unfinished">
+          <Source>&gt;Solve conflicts&lt;</Source>
+          <Value />
+        </TranslationItem>
+        <TranslationItem Name="chkAutosquash" Property="Text" type="unfinished">
+          <Source>Autosquash</Source>
+          <Value />
+        </TranslationItem>
+        <TranslationItem Name="chkInteractive" Property="Text">
+          <Source>Interactive Rebase</Source>
+          <Value>交互式衍合(Rebase)</Value>
+        </TranslationItem>
+        <TranslationItem Name="chkPreserveMerges" Property="Text" type="unfinished">
+          <Source>Preserve Merges</Source>
+          <Value />
+        </TranslationItem>
+        <TranslationItem Name="chkSpecificRange" Property="Text" type="unfinished">
+          <Source>Specific range</Source>
+          <Value />
+        </TranslationItem>
+        <TranslationItem Name="label1" Property="Text">
+          <Source>Rebase current branch on top of another branch</Source>
+          <Value>將當前分支衍合到另一分支頂部</Value>
+        </TranslationItem>
+        <TranslationItem Name="label2" Property="Text">
+          <Source>Rebase on</Source>
+          <Value>衍合於(Rebase on)</Value>
+        </TranslationItem>
+        <TranslationItem Name="label3" Property="Text">
+          <Source>Commits to re-apply:</Source>
+          <Value>提交後再次應用：</Value>
+        </TranslationItem>
+        <TranslationItem Name="lblCurrent" Property="Text" type="unfinished">
+          <Source>Current branch:</Source>
+          <Value />
+        </TranslationItem>
+        <TranslationItem Name="lblRangeFrom" Property="Text" type="unfinished">
+          <Source>From (exc.)</Source>
+          <Value />
+        </TranslationItem>
+        <TranslationItem Name="lblRangeTo" Property="Text" type="unfinished">
+          <Source>To</Source>
+          <Value />
+        </TranslationItem>
+        <TranslationItem Name="Currentbranch" Property="Text" type="obsolete">
+          <Source>Current</Source>
+          <Value>當前</Value>
+        </TranslationItem>
+      </translationItems>
+    </TranslationCategory>
+    <TranslationCategory Name="FormRecentReposSettings">
+      <translationItems>
+        <TranslationItem Name="$this" Property="Text" type="unfinished">
+          <Source>Recent repositories settings</Source>
+          <Value />
+        </TranslationItem>
+        <TranslationItem Name="Abort" Property="Text">
+          <Source>Cancel</Source>
+          <Value>取消</Value>
+        </TranslationItem>
+        <TranslationItem Name="MostRecentLabel" Property="Text" type="unfinished">
+          <Source>Most recent repositories</Source>
+          <Value />
+        </TranslationItem>
+        <TranslationItem Name="Ok" Property="Text">
+          <Source>OK</Source>
+          <Value>確定</Value>
+        </TranslationItem>
+        <TranslationItem Name="anchorToLessToolStripMenuItem" Property="Text" type="unfinished">
+          <Source>Anchor to less recent repositories</Source>
+          <Value />
+        </TranslationItem>
+        <TranslationItem Name="anchorToMostToolStripMenuItem" Property="Text" type="unfinished">
+          <Source>Anchor to most recent repositories</Source>
+          <Value />
+        </TranslationItem>
+        <TranslationItem Name="comboMinWidthLabel" Property="Text" type="unfinished">
+          <Source>Combobox minimum width (0 = Autosize)</Source>
+          <Value />
+        </TranslationItem>
+        <TranslationItem Name="dontShortenRB" Property="Text" type="unfinished">
+          <Source>Do not shorten  </Source>
+          <Value />
+        </TranslationItem>
+        <TranslationItem Name="label1" Property="Text" type="unfinished">
+          <Source>Less recent repositories</Source>
+          <Value />
+        </TranslationItem>
+        <TranslationItem Name="maxRecentRepositories" Property="Text" type="unfinished">
+          <Source>Maximum number of most recent repositories</Source>
+          <Value />
+        </TranslationItem>
+        <TranslationItem Name="middleDotRB" Property="Text" type="unfinished">
+          <Source>Replace middle part with dots </Source>
+          <Value />
+        </TranslationItem>
+        <TranslationItem Name="mostSigDirRB" Property="Text" type="unfinished">
+          <Source>The most significant directory </Source>
+          <Value />
+        </TranslationItem>
+        <TranslationItem Name="removeAnchorToolStripMenuItem" Property="Text" type="unfinished">
+          <Source>Remove anchor</Source>
+          <Value />
+        </TranslationItem>
+        <TranslationItem Name="removeRecentToolStripMenuItem" Property="Text" type="unfinished">
+          <Source>Remove from recent repositories</Source>
+          <Value />
+        </TranslationItem>
+        <TranslationItem Name="shorteningGB" Property="Text" type="unfinished">
+          <Source>Shortening strategy</Source>
+          <Value />
+        </TranslationItem>
+        <TranslationItem Name="sortLessRecentRepos" Property="Text" type="unfinished">
+          <Source>Sort less recent repositories alphabetically</Source>
+          <Value />
+        </TranslationItem>
+        <TranslationItem Name="sortMostRecentRepos" Property="Text" type="unfinished">
+          <Source>Sort most recent repositories alphabetically</Source>
+          <Value />
+        </TranslationItem>
+      </translationItems>
+    </TranslationCategory>
+    <TranslationCategory Name="FormRemotes">
+      <translationItems>
+        <TranslationItem Name="$this" Property="Text">
+          <Source>Remote repositories</Source>
+          <Value>遠端版本庫</Value>
+        </TranslationItem>
+        <TranslationItem Name="BName" Property="HeaderText">
+          <Source>Name</Source>
+          <Value>名稱</Value>
+        </TranslationItem>
+        <TranslationItem Name="BranchName" Property="HeaderText">
+          <Source>Local branch name</Source>
+          <Value>本機分支名稱</Value>
+        </TranslationItem>
+        <TranslationItem Name="Delete" Property="Text">
+          <Source>Delete</Source>
+          <Value>刪除</Value>
+        </TranslationItem>
+        <TranslationItem Name="LoadSSHKey" Property="Text">
+          <Source>Load SSH key</Source>
+          <Value>載入SSH鑰匙</Value>
+        </TranslationItem>
+        <TranslationItem Name="MergeWith" Property="HeaderText">
+          <Source>Default merge with</Source>
+          <Value>預設合併</Value>
+        </TranslationItem>
+        <TranslationItem Name="New" Property="Text">
+          <Source>New</Source>
+          <Value>新</Value>
+        </TranslationItem>
+        <TranslationItem Name="Prune" Property="Text">
+          <Source>Prune remote branches</Source>
+          <Value>刪除遠端分支</Value>
+        </TranslationItem>
+        <TranslationItem Name="PuTTYSSH" Property="Text">
+          <Source>PuTTY SSH</Source>
+          <Value>PuTTY SSH</Value>
+        </TranslationItem>
+        <TranslationItem Name="RemoteCombo" Property="HeaderText">
+          <Source>Remote repository</Source>
+          <Value>遠端版本庫</Value>
+        </TranslationItem>
+        <TranslationItem Name="Save" Property="Text">
+          <Source>Save changes</Source>
+          <Value>儲存</Value>
+        </TranslationItem>
+        <TranslationItem Name="SaveDefaultPushPull" Property="Text">
+          <Source>Save</Source>
+          <Value>儲存</Value>
+        </TranslationItem>
+        <TranslationItem Name="SshBrowse" Property="Text">
+          <Source>Browse</Source>
+          <Value>瀏覽</Value>
+        </TranslationItem>
+        <TranslationItem Name="TestConnection" Property="Text">
+          <Source>Test connection</Source>
+          <Value>連接測試</Value>
+        </TranslationItem>
+        <TranslationItem Name="UpdateBranch" Property="Text">
+          <Source>Update all remote branch info</Source>
+          <Value>更新所有遠端分支資訊</Value>
+        </TranslationItem>
+        <TranslationItem Name="_hintDelete" Property="Text">
+          <Source>Delete</Source>
+          <Value>刪除</Value>
+        </TranslationItem>
+        <TranslationItem Name="_labelUrlAsFetch" Property="Text" type="unfinished">
+          <Source>Fetch Url</Source>
+          <Value />
+        </TranslationItem>
+        <TranslationItem Name="_labelUrlAsFetchPush" Property="Text">
+          <Source>Url</Source>
+          <Value>網址</Value>
+        </TranslationItem>
+        <TranslationItem Name="_questionAutoPullBehaviour" Property="Text" type="unfinished">
+          <Source>You have added a new remote repository.
+Do you want to automatically configure the default push and pull behavior for this remote?</Source>
+          <Value />
+        </TranslationItem>
+        <TranslationItem Name="_questionAutoPullBehaviourCaption" Property="Text" type="unfinished">
+          <Source>New remote</Source>
+          <Value />
+        </TranslationItem>
+        <TranslationItem Name="_questionDeleteRemote" Property="Text" type="unfinished">
+          <Source>Are you sure you want to delete this remote?</Source>
+          <Value />
+        </TranslationItem>
+        <TranslationItem Name="_questionDeleteRemoteCaption" Property="Text">
+          <Source>Delete</Source>
+          <Value>刪除</Value>
+        </TranslationItem>
+        <TranslationItem Name="_remoteBranchDataError" Property="Text" type="unfinished">
+          <Source>Invalid ´{1}´ found for branch ´{0}´.
+Value has been reset to empty value.</Source>
+          <Value />
+        </TranslationItem>
+        <TranslationItem Name="_sshKeyOpenCaption" Property="Text" type="unfinished">
+          <Source>Select ssh key file</Source>
+          <Value />
+        </TranslationItem>
+        <TranslationItem Name="_sshKeyOpenFilter" Property="Text" type="unfinished">
+          <Source>Private key (*.ppk)</Source>
+          <Value />
+        </TranslationItem>
+        <TranslationItem Name="_warningNoKeyEntered" Property="Text" type="unfinished">
+          <Source>No SSH key file entered</Source>
+          <Value />
+        </TranslationItem>
+        <TranslationItem Name="_warningValidRemote" Property="Text" type="unfinished">
+          <Source>You need to configure a valid url for this remote</Source>
+          <Value />
+        </TranslationItem>
+        <TranslationItem Name="_warningValidRemoteCaption" Property="Text" type="unfinished">
+          <Source>Url needed</Source>
+          <Value />
+        </TranslationItem>
+        <TranslationItem Name="buttonClose" Property="Text">
+          <Source>Close</Source>
+          <Value>關閉</Value>
+        </TranslationItem>
+        <TranslationItem Name="checkBoxSepPushUrl" Property="Text" type="unfinished">
+          <Source>Separate Push Url</Source>
+          <Value />
+        </TranslationItem>
+        <TranslationItem Name="dataGridViewTextBoxColumn1" Property="HeaderText">
+          <Source>Name</Source>
+          <Value>名稱</Value>
+        </TranslationItem>
+        <TranslationItem Name="groupBox1" Property="Text">
+          <Source>Details</Source>
+          <Value>詳細資料</Value>
+        </TranslationItem>
+        <TranslationItem Name="label1" Property="Text">
+          <Source>Name</Source>
+          <Value>名稱</Value>
+        </TranslationItem>
+        <TranslationItem Name="label2" Property="Text">
+          <Source>Url</Source>
+          <Value>網址</Value>
+        </TranslationItem>
+        <TranslationItem Name="label3" Property="Text">
+          <Source>Private key file</Source>
+          <Value>私鑰檔案</Value>
+        </TranslationItem>
+        <TranslationItem Name="label4" Property="Text">
+          <Source>Local branch name</Source>
+          <Value>本機分支名稱</Value>
+        </TranslationItem>
+        <TranslationItem Name="label5" Property="Text">
+          <Source>Remote repository</Source>
+          <Value>遠端版本庫</Value>
+        </TranslationItem>
+        <TranslationItem Name="label6" Property="Text">
+          <Source>Default merge with</Source>
+          <Value>預設合併</Value>
+        </TranslationItem>
+        <TranslationItem Name="labelPushUrl" Property="Text" type="unfinished">
+          <Source>Push Url</Source>
+          <Value />
+        </TranslationItem>
+        <TranslationItem Name="nameDataGridViewTextBoxColumn" Property="HeaderText">
+          <Source>Branch</Source>
+          <Value>分支</Value>
+        </TranslationItem>
+        <TranslationItem Name="tabPage1" Property="Text">
+          <Source>Remote repositories</Source>
+          <Value>遠端版本庫</Value>
+        </TranslationItem>
+        <TranslationItem Name="tabPage2" Property="Text">
+          <Source>Default pull behavior (fetch &amp; merge)</Source>
+          <Value>預設拉取動作(獲取與合併)</Value>
+        </TranslationItem>
+      </translationItems>
+    </TranslationCategory>
+    <TranslationCategory Name="FormRenameBranch">
+      <translationItems>
+        <TranslationItem Name="$this" Property="Text">
+          <Source>Rename branch</Source>
+          <Value>重新命名分支</Value>
+        </TranslationItem>
+        <TranslationItem Name="Ok" Property="Text">
+          <Source>Rename</Source>
+          <Value>執行</Value>
+        </TranslationItem>
+        <TranslationItem Name="_branchRenameFailed" Property="Text">
+          <Source>Rename failed.</Source>
+          <Value>重新命名失敗</Value>
+        </TranslationItem>
+        <TranslationItem Name="label1" Property="Text">
+          <Source>New name</Source>
+          <Value>分支更名為</Value>
+        </TranslationItem>
+      </translationItems>
+    </TranslationCategory>
+    <TranslationCategory Name="FormResetChanges">
+      <translationItems>
+        <TranslationItem Name="$this" Property="Text">
+          <Source>Reset changes</Source>
+          <Value>回復修改</Value>
+        </TranslationItem>
+        <TranslationItem Name="btnCancel" Property="Text">
+          <Source>Cancel</Source>
+          <Value>取消</Value>
+        </TranslationItem>
+        <TranslationItem Name="btnReset" Property="Text" type="unfinished">
+          <Source>Reset</Source>
+          <Value />
+        </TranslationItem>
+        <TranslationItem Name="cbDeleteNewFilesAndDirectories" Property="Text" type="unfinished">
+          <Source>Also delete new files and/or directories</Source>
+          <Value />
+        </TranslationItem>
+        <TranslationItem Name="label1" Property="Text" type="unfinished">
+          <Source>Are you sure you want to reset your changes?</Source>
+          <Value />
+        </TranslationItem>
+        <TranslationItem Name="label2" Property="Text" type="unfinished">
+          <Source>This will delete any uncommitted work.</Source>
+          <Value />
+        </TranslationItem>
+      </translationItems>
+    </TranslationCategory>
+    <TranslationCategory Name="FormResetCurrentBranch">
+      <translationItems>
+        <TranslationItem Name="$this" Property="Text">
+          <Source>Reset current branch</Source>
+          <Value>重置當前分支</Value>
+        </TranslationItem>
+        <TranslationItem Name="Cancel" Property="Text">
+          <Source>Cancel</Source>
+          <Value>取消</Value>
+        </TranslationItem>
+        <TranslationItem Name="Hard" Property="Text" type="unfinished">
+          <Source>Hard: reset working dir and index
+(discard ALL local changes, even uncommitted changes)</Source>
+          <OldSource>Hard: reset working dir and index (discard ALL local changes, even uncommitted changes)</OldSource>
+          <Value>強迫模式：重置工作目錄和索引（放棄所有的本機修改，甚至未提交的修改）</Value>
+        </TranslationItem>
+        <TranslationItem Name="Mixed" Property="Text">
+          <Source>Mixed: leave working dir untouched, reset index</Source>
+          <Value>混合模式：不動工作目錄，只是重置索引</Value>
+        </TranslationItem>
+        <TranslationItem Name="Ok" Property="Text">
+          <Source>OK</Source>
+          <Value>確定</Value>
+        </TranslationItem>
+        <TranslationItem Name="Soft" Property="Text">
+          <Source>Soft: leave working dir and index untouched</Source>
+          <Value>軟模式：保持工作目錄和索引均不變</Value>
+        </TranslationItem>
+        <TranslationItem Name="branchInfo" Property="Text" type="unfinished">
+          <Source>Reset branch '{0}' to revision:</Source>
+          <OldSource>Reset {0} to:</OldSource>
+          <Value>重置{0}到：</Value>
+        </TranslationItem>
+        <TranslationItem Name="groupBox1" Property="Text">
+          <Source>Reset type</Source>
+          <Value>重置類型</Value>
+        </TranslationItem>
+        <TranslationItem Name="resetCaption" Property="Text">
+          <Source>Reset branch</Source>
+          <Value>重設分支</Value>
+        </TranslationItem>
+        <TranslationItem Name="resetHardWarning" Property="Text">
+          <Source>You are about to discard ALL local changes, are you sure?</Source>
+          <Value>您將要放棄所有的本機修改，你確定嗎？ </Value>
+        </TranslationItem>
+        <TranslationItem Name="authorInfo" Property="Text" type="obsolete">
+          <Source>Author: {0}</Source>
+          <Value>作者：{0}</Value>
+        </TranslationItem>
+        <TranslationItem Name="commitInfo" Property="Text" type="obsolete">
+          <Source>Commit: {0}</Source>
+          <Value>提交：{0}</Value>
+        </TranslationItem>
+        <TranslationItem Name="commitMessage" Property="Text" type="obsolete">
+          <Source>Message: {0}</Source>
+          <Value>訊息：{0}</Value>
+        </TranslationItem>
+        <TranslationItem Name="dateInfo" Property="Text" type="obsolete">
+          <Source>Commit date: {0}</Source>
+          <Value>提交日期：{0}</Value>
+        </TranslationItem>
+      </translationItems>
+    </TranslationCategory>
+    <TranslationCategory Name="FormResolveConflicts">
+      <translationItems>
+        <TranslationItem Name="$this" Property="Text">
+          <Source>Resolve merge conflicts</Source>
+          <Value>解決合併衝突</Value>
+        </TranslationItem>
+        <TranslationItem Name="ContextChooseBase" Property="Text">
+          <Source>Choose base</Source>
+          <Value>選擇基底</Value>
+        </TranslationItem>
+        <TranslationItem Name="ContextChooseLocal" Property="Text">
+          <Source>Choose local</Source>
+          <Value>選擇本機</Value>
+        </TranslationItem>
+        <TranslationItem Name="ContextChooseRemote" Property="Text">
+          <Source>Choose remote</Source>
+          <Value>選擇遠端</Value>
+        </TranslationItem>
+        <TranslationItem Name="ContextMarkAsSolved" Property="Text">
+          <Source>Mark conflict as solved</Source>
+          <Value>把衝突標記為已解決</Value>
+        </TranslationItem>
+        <TranslationItem Name="ContextOpenBaseWith" Property="Text">
+          <Source>Open base with</Source>
+          <Value>用工具開啟基底</Value>
+        </TranslationItem>
+        <TranslationItem Name="ContextOpenLocalWith" Property="Text">
+          <Source>Open local with</Source>
+          <Value>用工具開啟本機</Value>
+        </TranslationItem>
+        <TranslationItem Name="ContextOpenRemoteWith" Property="Text">
+          <Source>Open remote with</Source>
+          <Value>用工具開啟遠端</Value>
+        </TranslationItem>
+        <TranslationItem Name="ContextSaveBaseAs" Property="Text">
+          <Source>Save base as</Source>
+          <Value>儲存基為</Value>
+        </TranslationItem>
+        <TranslationItem Name="ContextSaveLocalAs" Property="Text">
+          <Source>Save local as</Source>
+          <Value>儲存本機為</Value>
+        </TranslationItem>
+        <TranslationItem Name="ContextSaveRemoteAs" Property="Text">
+          <Source>Save remote as</Source>
+          <Value>儲存遠端為</Value>
+        </TranslationItem>
+        <TranslationItem Name="FileName" Property="HeaderText" type="unfinished">
+          <Source>Filename</Source>
+          <Value />
+        </TranslationItem>
+        <TranslationItem Name="OpenMergetool" Property="Text">
+          <Source>Open in mergetool</Source>
+          <Value>用mergetool開啟</Value>
+        </TranslationItem>
+        <TranslationItem Name="Rescan" Property="Text">
+          <Source>Rescan mergeconflicts</Source>
+          <Value>重新掃描合併衝突</Value>
+        </TranslationItem>
+        <TranslationItem Name="Reset" Property="Text">
+          <Source>Abort</Source>
+          <Value>終止</Value>
+        </TranslationItem>
+        <TranslationItem Name="_abortCurrentOpperation" Property="Text" type="unfinished">
+          <Source>You can abort the current operation by resetting changes.
+All changes since the last commit will be deleted.
+
+Do you want to reset changes?</Source>
+          <Value />
+        </TranslationItem>
+        <TranslationItem Name="_abortCurrentOpperationCaption" Property="Text">
+          <Source>Abort</Source>
+          <Value>終止</Value>
+        </TranslationItem>
+        <TranslationItem Name="_allFilesFilter" Property="Text" type="unfinished">
+          <Source>All files (*.*)</Source>
+          <Value />
+        </TranslationItem>
+        <TranslationItem Name="_areYouSureYouWantDeleteFiles" Property="Text" type="unfinished">
+          <Source>Are you sure you want to DELETE all changes?
+
+This action cannot be made undone.</Source>
+          <Value />
+        </TranslationItem>
+        <TranslationItem Name="_areYouSureYouWantDeleteFilesCaption" Property="Text" type="unfinished">
+          <Source>WARNING!</Source>
+          <Value />
+        </TranslationItem>
+        <TranslationItem Name="_binaryFileWarningCaption" Property="Text" type="unfinished">
+          <Source>Warning</Source>
+          <Value />
+        </TranslationItem>
+        <TranslationItem Name="_button1Text" Property="Text" type="unfinished">
+          <Source>Open in</Source>
+          <Value />
+        </TranslationItem>
+        <TranslationItem Name="_chooseBaseFileFailedText" Property="Text" type="unfinished">
+          <Source>Choose base file failed.</Source>
+          <Value />
+        </TranslationItem>
+        <TranslationItem Name="_chooseLocalFileFailedText" Property="Text" type="unfinished">
+          <Source>Choose local file failed.</Source>
+          <Value />
+        </TranslationItem>
+        <TranslationItem Name="_chooseRemoteFileFailedText" Property="Text" type="unfinished">
+          <Source>Choose remote file failed.</Source>
+          <Value />
+        </TranslationItem>
+        <TranslationItem Name="_conflictedFilesContextMenuText" Property="Text" type="unfinished">
+          <Source>Solve</Source>
+          <Value />
+        </TranslationItem>
+        <TranslationItem Name="_contextChooseLocalMergeText" Property="Text" type="unfinished">
+          <Source>Choose local (ours)</Source>
+          <Value />
+        </TranslationItem>
+        <TranslationItem Name="_contextChooseLocalRebaseText" Property="Text" type="unfinished">
+          <Source>Choose local (theirs)</Source>
+          <Value />
+        </TranslationItem>
+        <TranslationItem Name="_contextChooseRemoteMergeText" Property="Text" type="unfinished">
+          <Source>Choose remote (theirs)</Source>
+          <Value />
+        </TranslationItem>
+        <TranslationItem Name="_contextChooseRemoteRebaseText" Property="Text" type="unfinished">
+          <Source>Choose remote (ours)</Source>
+          <Value />
+        </TranslationItem>
+        <TranslationItem Name="_currentFormatFilter" Property="Text" type="unfinished">
+          <Source>Current format (*.{0})</Source>
+          <Value />
+        </TranslationItem>
+        <TranslationItem Name="_failureWhileOpenFile" Property="Text" type="unfinished">
+          <Source>Open temporary file failed.</Source>
+          <Value />
+        </TranslationItem>
+        <TranslationItem Name="_failureWhileSaveFile" Property="Text" type="unfinished">
+          <Source>Save file failed.</Source>
+          <Value />
+        </TranslationItem>
+        <TranslationItem Name="_noBaseFileMergeCaption" Property="Text">
+          <Source>Merge</Source>
+          <Value>合併</Value>
+        </TranslationItem>
+        <TranslationItem Name="_openMergeToolItemText" Property="Text" type="unfinished">
+          <Source>Open in</Source>
+          <Value />
+        </TranslationItem>
+        <TranslationItem Name="_resetItemMergeText" Property="Text" type="unfinished">
+          <Source>Abort merge</Source>
+          <Value />
+        </TranslationItem>
+        <TranslationItem Name="_resetItemRebaseText" Property="Text" type="unfinished">
+          <Source>Abort rebase</Source>
+          <Value />
+        </TranslationItem>
+        <TranslationItem Name="allConflictsResolved" Property="Text">
+          <Source>All mergeconflicts are resolved, you can commit.
+Do you want to commit now?</Source>
+          <Value>所有合併衝突都解決了，你可以提交了。 
+你想現在提交嗎？ </Value>
+        </TranslationItem>
+        <TranslationItem Name="allConflictsResolvedCaption" Property="Text">
+          <Source>Commit</Source>
+          <Value>提交</Value>
+        </TranslationItem>
+        <TranslationItem Name="askMergeConflictSolved" Property="Text">
+          <Source>Is the mergeconflict solved?</Source>
+          <Value>合併衝突解決了嗎？ </Value>
+        </TranslationItem>
+        <TranslationItem Name="askMergeConflictSolvedAfterCustomMergeScript" Property="Text">
+          <Source>The merge conflict need to be solved and the result must be saved as:
+{0}
+
+Is the mergeconflict solved?</Source>
+          <Value>合併衝突需要解決，結果要儲存為:
+{0}
+
+解決合併衝突了？</Value>
+        </TranslationItem>
+        <TranslationItem Name="askMergeConflictSolvedCaption" Property="Text">
+          <Source>Conflict solved?</Source>
+          <Value>衝突解決了？ </Value>
+        </TranslationItem>
+        <TranslationItem Name="authorDataGridViewTextBoxColumn" Property="HeaderText">
+          <Source>Author</Source>
+          <Value>作者</Value>
+        </TranslationItem>
+        <TranslationItem Name="chooseLocalButtonText" Property="Text">
+          <Source>Choose local</Source>
+          <Value>選擇本機</Value>
+        </TranslationItem>
+        <TranslationItem Name="chooseRemoteButtonText" Property="Text">
+          <Source>Choose remote</Source>
+          <Value>選擇遠端</Value>
+        </TranslationItem>
+        <TranslationItem Name="commitGuidDataGridViewTextBoxColumn" Property="HeaderText" type="unfinished">
+          <Source>CommitGuid</Source>
+          <Value />
+        </TranslationItem>
+        <TranslationItem Name="conflictDescription" Property="Text">
+          <Source>Select file</Source>
+          <Value>選檔</Value>
+        </TranslationItem>
+        <TranslationItem Name="dateDataGridViewTextBoxColumn" Property="HeaderText">
+          <Source>Date</Source>
+          <Value>日期</Value>
+        </TranslationItem>
+        <TranslationItem Name="deleteFileButtonText" Property="Text">
+          <Source>Delete file</Source>
+          <Value>刪除檔案</Value>
+        </TranslationItem>
+        <TranslationItem Name="deleted" Property="Text">
+          <Source>deleted</Source>
+          <Value>刪除</Value>
+        </TranslationItem>
+        <TranslationItem Name="fileBinairyChooseLocalBaseRemote" Property="Text" type="unfinished">
+          <Source>File ({0}) appears to be a binary file.
+Choose to keep the local({1}), remote({2}) or base file.</Source>
+          <Value>{0}似乎是二進位檔案。
+是要保留本機檔案{1}還是遠端檔案{2}抑或是基底檔案？</Value>
+        </TranslationItem>
+        <TranslationItem Name="fileChangeLocallyAndRemotely" Property="Text">
+          <Source>The file has been changed both locally({0}) and remotely({1}). Merge the changes.</Source>
+          <Value>本機({0})與遠端({1})都有修改，合併修改。</Value>
+        </TranslationItem>
+        <TranslationItem Name="fileCreatedLocallyAndRemotely" Property="Text">
+          <Source>A file with the same name has been created locally({0}) and remotely({1}). Choose the file you want to keep or merge the files.</Source>
+          <Value>本機({0})與遠端({1})都有同名檔案，選擇你要留的檔案或是合併。</Value>
+        </TranslationItem>
+        <TranslationItem Name="fileCreatedLocallyAndRemotelyLong" Property="Text" type="unfinished">
+          <Source>File {0} does not have a base revision.
+A file with the same name has been created locally({1}) and remotely({2}) causing this conflict.
+
+Choose the file you want to keep, merge the files or delete the file?</Source>
+          <Value>{0}沒有基底版本
+本機({1})遠端({2})都建立相同檔案名稱，這造成衝突，
+
+請選擇保留一個檔案、合併檔案或是刪除檔案？</Value>
+        </TranslationItem>
+        <TranslationItem Name="fileDeletedLocallyAndModifiedRemotely" Property="Text">
+          <Source>The file has been deleted locally({0}) and modified remotely({1}). Choose to delete the file or keep the modified version.</Source>
+          <Value>本機({0})刪除此檔案，而遠端({1})有修改，請選擇刪除檔案或是保留修改的檔案？</Value>
+        </TranslationItem>
+        <TranslationItem Name="fileDeletedLocallyAndModifiedRemotelyLong" Property="Text" type="unfinished">
+          <Source>File {0} does not have a local revision.
+The file has been deleted locally({1}) but modified remotely({2}).
+
+Choose to delete the file or keep the modified version.</Source>
+          <Value>{0}沒有本機版本
+本機({1})刪除此檔案，而遠端({2})有修改
+
+請選擇要刪除此檔案或是保留修改的版本？</Value>
+        </TranslationItem>
+        <TranslationItem Name="fileHistoryToolStripMenuItem" Property="Text">
+          <Source>File history</Source>
+          <Value>歷史檔案</Value>
+        </TranslationItem>
+        <TranslationItem Name="fileIsBinary" Property="Text">
+          <Source>The selected file appears to be a binary file.
+Are you sure you want to open this file in {0}?</Source>
+          <Value>所選定的檔案似乎是一個二進位檔案。您確定要用{0}開啟這個文件嗎？ </Value>
+        </TranslationItem>
+        <TranslationItem Name="fileModifiedLocallyAndDelededRemotely" Property="Text">
+          <Source>The file has been modified locally({0}) and deleted remotely({1}). Choose to delete the file or keep the modified version.</Source>
+          <Value>本機({0})有修改，而遠端({1})已刪除，請選擇刪除此檔案或是保留修改的版本？</Value>
+        </TranslationItem>
+        <TranslationItem Name="fileModifiedLocallyAndDelededRemotelyLong" Property="Text" type="unfinished">
+          <Source>File {0} does not have a remote revision.
+The file has been modified locally({1}) but deleted remotely({2}).
+
+Choose to delete the file or keep the modified version.</Source>
+          <Value>{0}沒有遠端版本
+本機({1})修改此檔案，與端({2})刪除此檔案
+
+請選擇刪除此檔案或是保留修改的版本？</Value>
+        </TranslationItem>
+        <TranslationItem Name="fileNameDataGridViewTextBoxColumn" Property="HeaderText" type="unfinished">
+          <Source>FileName</Source>
+          <Value />
+        </TranslationItem>
+        <TranslationItem Name="fileUnchangedAfterMerge" Property="Text">
+          <Source>The file has not been modified by the merge. Usually this means that the file has been saved to the wrong location.
+
+The merge conflict will not be marked as solved. Please try again.</Source>
+          <Value>合併後檔案沒有變化，通常是因為檔案儲存到其它地方。
+
+合併衝突並沒有解決，請再試一次。</Value>
+        </TranslationItem>
+        <TranslationItem Name="guidDataGridViewTextBoxColumn" Property="HeaderText" type="unfinished">
+          <Source>Guid</Source>
+          <Value />
+        </TranslationItem>
+        <TranslationItem Name="itemTypeDataGridViewTextBoxColumn" Property="HeaderText" type="unfinished">
+          <Source>ItemType</Source>
+          <Value />
+        </TranslationItem>
+        <TranslationItem Name="keepBaseButtonText" Property="Text">
+          <Source>Keep base file</Source>
+          <Value>保留基底</Value>
+        </TranslationItem>
+        <TranslationItem Name="keepModifiedButtonText" Property="Text">
+          <Source>Keep modified</Source>
+          <Value>保留修改</Value>
+        </TranslationItem>
+        <TranslationItem Name="label1" Property="Text">
+          <Source>Unresolved merge conflicts</Source>
+          <Value>未解決的合併衝突</Value>
+        </TranslationItem>
+        <TranslationItem Name="label2" Property="Text">
+          <Source>Base</Source>
+          <Value>基底</Value>
+        </TranslationItem>
+        <TranslationItem Name="label5" Property="Text">
+          <Source>Remote</Source>
+          <Value>遠端</Value>
+        </TranslationItem>
+        <TranslationItem Name="label7" Property="Text">
+          <Source>Local</Source>
+          <Value>本機</Value>
+        </TranslationItem>
+        <TranslationItem Name="merge" Property="Text">
+          <Source>Merge</Source>
+          <Value>合併</Value>
+        </TranslationItem>
+        <TranslationItem Name="mergeConflictIsSubmodule" Property="Text" type="unfinished">
+          <Source>The selected mergeconflict is a submodule.
+Stage current submodule commit?</Source>
+          <OldSource>The selected mergeconflict is a submodule. Mark conflict as resolved?</OldSource>
+          <Value>所選定的合併衝突是一個子模組。把衝突標記成已解決嗎？ </Value>
+        </TranslationItem>
+        <TranslationItem Name="mergeConflictIsSubmoduleCaption" Property="Text">
+          <Source>Submodule</Source>
+          <Value>子模組</Value>
+        </TranslationItem>
+        <TranslationItem Name="modeDataGridViewTextBoxColumn" Property="HeaderText" type="unfinished">
+          <Source>Mode</Source>
+          <Value />
+        </TranslationItem>
+        <TranslationItem Name="nameDataGridViewTextBoxColumn" Property="HeaderText">
+          <Source>Name</Source>
+          <Value>名稱</Value>
+        </TranslationItem>
+        <TranslationItem Name="noBase" Property="Text">
+          <Source>no base</Source>
+          <Value>沒有基底</Value>
+        </TranslationItem>
+        <TranslationItem Name="noBaseRevision" Property="Text" type="unfinished">
+          <Source>There is no base revision for {0}.
+Fall back to 2-way merge?</Source>
+          <Value>{0}沒有基底版本，改用雙向合併？</Value>
+        </TranslationItem>
+        <TranslationItem Name="noMergeTool" Property="Text">
+          <Source>There is no mergetool configured. Please go to settings and set a mergetool!</Source>
+          <Value>沒有設定mergetool。請到設定選單設定mergetool！ </Value>
+        </TranslationItem>
+        <TranslationItem Name="openMergeToolBtn" Property="Text">
+          <Source>Open in mergetool</Source>
+          <Value>用mergetool開啟</Value>
+        </TranslationItem>
+        <TranslationItem Name="openToolStripMenuItem" Property="Text">
+          <Source>Open</Source>
+          <Value>開啟</Value>
+        </TranslationItem>
+        <TranslationItem Name="openWithToolStripMenuItem" Property="Text">
+          <Source>Open With</Source>
+          <Value>開啟方式</Value>
+        </TranslationItem>
+        <TranslationItem Name="ours" Property="Text">
+          <Source>ours</Source>
+          <Value>我們的</Value>
+        </TranslationItem>
+        <TranslationItem Name="stageFilename" Property="Text">
+          <Source>Stage {0}</Source>
+          <Value>載入{0}</Value>
+        </TranslationItem>
+        <TranslationItem Name="startMergetool" Property="Text">
+          <Source>Start mergetool</Source>
+          <Value>開始mergetool</Value>
+        </TranslationItem>
+        <TranslationItem Name="theirs" Property="Text">
+          <Source>theirs</Source>
+          <Value>他們的</Value>
+        </TranslationItem>
+        <TranslationItem Name="uskUseCustomMergeScript" Property="Text">
+          <Source>There is a custom merge script ({0}) for this file type.
+
+Do you want to use this custom merge script?</Source>
+          <Value>有專門針對此類型的合併腳本({0})
+
+你要用這個合併腳本嗎？</Value>
+        </TranslationItem>
+        <TranslationItem Name="uskUseCustomMergeScriptCaption" Property="Text">
+          <Source>Custom merge script</Source>
+          <Value>客製合併腳本</Value>
+        </TranslationItem>
+      </translationItems>
+    </TranslationCategory>
+    <TranslationCategory Name="FormRevertCommit">
+      <translationItems>
+        <TranslationItem Name="$this" Property="Text">
+          <Source>Revert commit</Source>
+          <Value>Revert 提交</Value>
+        </TranslationItem>
+        <TranslationItem Name="AutoCommit" Property="Text">
+          <Source>Automatically create a commit</Source>
+          <Value>當沒有任何合併衝突，自動建立提交。 </Value>
+        </TranslationItem>
+        <TranslationItem Name="BranchInfo" Property="Text">
+          <Source>Revert this commit:</Source>
+          <Value>回復提交：</Value>
+        </TranslationItem>
+        <TranslationItem Name="ParentsLabel" Property="Text">
+          <Source>This commit is a merge, select parent:</Source>
+          <Value>這提交是一個合併，選擇合併的上一層：</Value>
+        </TranslationItem>
+        <TranslationItem Name="Revert" Property="Text">
+          <Source>Revert this commit</Source>
+          <Value>回復提交</Value>
+        </TranslationItem>
+        <TranslationItem Name="_noneParentSelectedText" Property="Text" type="unfinished">
+          <Source>None parent is selected!</Source>
+          <Value />
+        </TranslationItem>
+        <TranslationItem Name="_noneParentSelectedTextCaption" Property="Text">
+          <Source>Error</Source>
+          <Value>錯誤</Value>
+        </TranslationItem>
+        <TranslationItem Name="columnHeader1" Property="Text">
+          <Source>No.</Source>
+          <Value>序號</Value>
+        </TranslationItem>
+        <TranslationItem Name="columnHeader2" Property="Text">
+          <Source>Message</Source>
+          <Value>訊息</Value>
+        </TranslationItem>
+        <TranslationItem Name="columnHeader3" Property="Text">
+          <Source>Author</Source>
+          <Value>作者</Value>
+        </TranslationItem>
+        <TranslationItem Name="columnHeader4" Property="Text">
+          <Source>Date</Source>
+          <Value>日期</Value>
+        </TranslationItem>
+      </translationItems>
+    </TranslationCategory>
+    <TranslationCategory Name="FormRevisionFilter">
+      <translationItems>
+        <TranslationItem Name="$this" Property="Text">
+          <Source>Filter</Source>
+          <Value>過濾器</Value>
+        </TranslationItem>
+        <TranslationItem Name="CurrentBranchOnlyCheck" Property="Text">
+          <Source>Show current branch only</Source>
+          <Value>只顯示目前分支</Value>
+        </TranslationItem>
+        <TranslationItem Name="Ok" Property="Text">
+          <Source>OK</Source>
+          <Value>確定</Value>
+        </TranslationItem>
+        <TranslationItem Name="label1" Property="Text">
+          <Source>Since</Source>
+          <Value>從</Value>
+        </TranslationItem>
+        <TranslationItem Name="label2" Property="Text">
+          <Source>Until</Source>
+          <Value>到</Value>
+        </TranslationItem>
+        <TranslationItem Name="label3" Property="Text">
+          <Source>Author</Source>
+          <Value>作者</Value>
+        </TranslationItem>
+        <TranslationItem Name="label4" Property="Text">
+          <Source>Committer</Source>
+          <Value>提交者</Value>
+        </TranslationItem>
+        <TranslationItem Name="label5" Property="Text">
+          <Source>Message</Source>
+          <Value>訊息</Value>
+        </TranslationItem>
+        <TranslationItem Name="label6" Property="Text">
+          <Source>Ignore case</Source>
+          <Value>忽略大小寫</Value>
+        </TranslationItem>
+        <TranslationItem Name="label7" Property="Text">
+          <Source>Limit</Source>
+          <Value>限制</Value>
+        </TranslationItem>
+        <TranslationItem Name="label8" Property="Text">
+          <Source>File filter</Source>
+          <Value>文件過濾器</Value>
+        </TranslationItem>
+        <TranslationItem Name="label9" Property="Text">
+          <Source>Branches</Source>
+          <Value>分支</Value>
+        </TranslationItem>
+      </translationItems>
+    </TranslationCategory>
+    <TranslationCategory Name="FormSelectMultipleBranches">
+      <translationItems>
+        <TranslationItem Name="$this" Property="Text" type="unfinished">
+          <Source>Select multiple branches</Source>
+          <Value />
+        </TranslationItem>
+        <TranslationItem Name="okButton" Property="Text" type="unfinished">
+          <Source>OK</Source>
+          <Value>確定</Value>
+        </TranslationItem>
+        <TranslationItem Name="selectBranchesLabel" Property="Text">
+          <Source>Select branches</Source>
+          <Value>選擇分支</Value>
+        </TranslationItem>
+      </translationItems>
+    </TranslationCategory>
+    <TranslationCategory Name="FormSettings">
+      <translationItems>
+        <TranslationItem Name="$this" Property="Text">
+          <Source>Settings</Source>
+          <Value>設定</Value>
+        </TranslationItem>
+        <TranslationItem Name="_cantFindGitMessage" Property="Text" type="unfinished">
+          <Source>The command to run git is not configured correct.
+You need to set the correct path to be able to use GitExtensions.
+
+Do you want to set the correct command now? If not Global and Local Settings will not be saved.</Source>
+          <Value />
+        </TranslationItem>
+        <TranslationItem Name="_cantFindGitMessageCaption" Property="Text" type="unfinished">
+          <Source>Incorrect path</Source>
+          <Value />
+        </TranslationItem>
+        <TranslationItem Name="_loadingSettingsFailed" Property="Text" type="unfinished">
+          <Source>Could not load settings.</Source>
+          <Value />
+        </TranslationItem>
+        <TranslationItem Name="buttonApply" Property="Text" type="unfinished">
+          <Source>Apply</Source>
+          <Value />
+        </TranslationItem>
+        <TranslationItem Name="buttonCancel" Property="Text">
+          <Source>Cancel</Source>
+          <Value>取消</Value>
+        </TranslationItem>
+        <TranslationItem Name="buttonDiscard" Property="Text" type="unfinished">
+          <Source>Discard</Source>
+          <Value />
+        </TranslationItem>
+        <TranslationItem Name="buttonOk" Property="Text">
+          <Source>OK</Source>
+          <Value>確定</Value>
+        </TranslationItem>
+        <TranslationItem Name="label10" Property="Text">
+          <Source>You need to set the correct path to 
+git.cmd before you can change
+any global setting.
+</Source>
+          <Value>您需要設定git.cmd正確的路徑，才能更改全體設定。 </Value>
+        </TranslationItem>
+        <TranslationItem Name="labelInstantSaveNotice" Property="Text" type="unfinished">
+          <Source>Changes on the selected page will be saved instantly. 
+Therefore the Cancel button does NOT revert any changes made.</Source>
+          <Value />
+        </TranslationItem>
+        <TranslationItem Name="labelSettingsPageTitle" Property="Text" type="unfinished">
+          <Source>...title...</Source>
+          <Value />
+        </TranslationItem>
+        <TranslationItem Name="chkCloseProcessDialog" Property="Text" type="obsolete">
+          <Source>Close process dialog automatically when process succeeds</Source>
+          <Value>對話框時自動關閉進程的過程是成功</Value>
+        </TranslationItem>
+        <TranslationItem Name="chkShowGitCommandLine" Property="Text" type="obsolete">
+          <Source>Show Git commandline dialog when executing process</Source>
+          <Value>Git的命令行對話框顯示在執行過程</Value>
+        </TranslationItem>
+        <TranslationItem Name="helpLabel" Property="Text" type="obsolete">
+          <Source>Press F1 to see available options</Source>
+          <Value>F1可以知道更多選項</Value>
+        </TranslationItem>
+        <TranslationItem Name="label12" Property="Text" type="obsolete">
+          <Source>Limit number of commits that will be loaded at startup.</Source>
+          <Value>限制將在啟動時加載的提交次數。 </Value>
+        </TranslationItem>
+        <TranslationItem Name="label22" Property="Text" type="obsolete">
+          <Source>Dictionary for spelling checker.</Source>
+          <Value>拼寫檢查所用的詞典。 </Value>
+        </TranslationItem>
+        <TranslationItem Name="tpGitExtensions" Property="Text" type="obsolete">
+          <Source>Git extensions</Source>
+          <Value>Git extensions</Value>
+        </TranslationItem>
+        <TranslationItem Name="tpSsh" Property="Text" type="obsolete">
+          <Source>Ssh</Source>
+          <Value>Ssh</Value>
+        </TranslationItem>
+      </translationItems>
+    </TranslationCategory>
+    <TranslationCategory Name="FormStash">
+      <translationItems>
+        <TranslationItem Name="$this" Property="Text">
+          <Source>Stash</Source>
+          <Value>緩衝區</Value>
+        </TranslationItem>
+        <TranslationItem Name="Apply" Property="Text">
+          <Source>Apply Selected</Source>
+          <Value>把所選緩衝區應用到工作目錄</Value>
+        </TranslationItem>
+        <TranslationItem Name="Clear" Property="Text">
+          <Source>Delete Selected</Source>
+          <Value>丟棄所選緩衝內容</Value>
+        </TranslationItem>
+        <TranslationItem Name="Stash" Property="Text">
+          <Source>Save Changes</Source>
+          <Value>暫存所有更改</Value>
+        </TranslationItem>
+        <TranslationItem Name="StashKeepIndex" Property="Text" type="unfinished">
+          <Source>Keep index</Source>
+          <Value />
+        </TranslationItem>
+        <TranslationItem Name="Stashes" Property="ToolTipText" type="unfinished">
+          <Source>Select a stash</Source>
+          <Value />
+        </TranslationItem>
+        <TranslationItem Name="areYouSure" Property="Text" type="unfinished">
+          <Source>Are you sure you want to drop the stash? This action cannot be undone.</Source>
+          <Value />
+        </TranslationItem>
+        <TranslationItem Name="cannotBeUndone" Property="Text" type="unfinished">
+          <Source>This action cannot be undone.</Source>
+          <Value />
+        </TranslationItem>
+        <TranslationItem Name="chkIncludeUntrackedFiles" Property="Text" type="unfinished">
+          <Source>Include untracked files</Source>
+          <Value />
+        </TranslationItem>
+        <TranslationItem Name="currentWorkingDirChanges" Property="Text">
+          <Source>Current working dir changes</Source>
+          <Value>目前工作目錄有修改</Value>
+        </TranslationItem>
+        <TranslationItem Name="dontShowAgain" Property="Text" type="unfinished">
+          <Source>Don't show me this message again.</Source>
+          <Value />
+        </TranslationItem>
+        <TranslationItem Name="noStashes" Property="Text">
+          <Source>There are no stashes.</Source>
+          <Value>沒有隱藏的</Value>
+        </TranslationItem>
+        <TranslationItem Name="stashDropConfirmTitle" Property="Text" type="unfinished">
+          <Source>Drop Stash Confirmation</Source>
+          <Value />
+        </TranslationItem>
+        <TranslationItem Name="stashUntrackedFilesNotSupported" Property="Text" type="unfinished">
+          <Source>Stash untracked files is not supported in the version of msysgit you are using. Please update msysgit to at least version 1.7.7 to use this option.</Source>
+          <Value />
+        </TranslationItem>
+        <TranslationItem Name="stashUntrackedFilesNotSupportedCaption" Property="Text" type="unfinished">
+          <Source>Stash untracked files</Source>
+          <Value />
+        </TranslationItem>
+        <TranslationItem Name="toolStripButton1" Property="Text">
+          <Source>Refresh</Source>
+          <Value>toolStripButton1</Value>
+        </TranslationItem>
+        <TranslationItem Name="toolStripButton_customMessage" Property="Text" type="unfinished">
+          <Source>Custom stash message</Source>
+          <Value />
+        </TranslationItem>
+        <TranslationItem Name="toolStripLabel1" Property="Text">
+          <Source>Show:</Source>
+          <Value>顯示:</Value>
+        </TranslationItem>
+      </translationItems>
+    </TranslationCategory>
+    <TranslationCategory Name="FormStatus">
+      <translationItems>
+        <TranslationItem Name="$this" Property="Text">
+          <Source>Process</Source>
+          <Value>進度</Value>
+        </TranslationItem>
+        <TranslationItem Name="Abort" Property="Text">
+          <Source>Abort</Source>
+          <Value>終止</Value>
+        </TranslationItem>
+        <TranslationItem Name="KeepDialogOpen" Property="Text">
+          <Source>Keep dialog open</Source>
+          <Value>保持對話方塊開啟</Value>
+        </TranslationItem>
+        <TranslationItem Name="Ok" Property="Text">
+          <Source>OK</Source>
+          <Value>確定</Value>
+        </TranslationItem>
+        <TranslationItem Name="_fingerprintNotRegistredText" Property="Text" type="unfinished">
+          <Source>The fingerprint of this host is not registered by PuTTY.
+This causes this process to hang, and that why it is automatically stopped.
+
+When the connection is opened detached from Git and GitExtensions, the host's fingerprint can be registered.
+You could also manually add the host's fingerprint or run Test Connection from the remotes dialog.
+
+Do you want to register the host's fingerprint and restart the process?</Source>
+          <Value />
+        </TranslationItem>
+        <TranslationItem Name="_fingerprintNotRegistredTextCaption" Property="Text" type="unfinished">
+          <Source>Host Fingerprint not registered</Source>
+          <Value />
+        </TranslationItem>
+        <TranslationItem Name="_serverHotkeyNotCachedText" Property="Text" type="unfinished">
+          <Source>The server's host key is not cached in the registry.
+
+Do you want to trust this host key and then try again?</Source>
+          <Value />
+        </TranslationItem>
+      </translationItems>
+    </TranslationCategory>
+    <TranslationCategory Name="FormSubmodules">
+      <translationItems>
+        <TranslationItem Name="$this" Property="Text">
+          <Source>Submodules</Source>
+          <Value>子模組</Value>
+        </TranslationItem>
+        <TranslationItem Name="AddSubmodule" Property="Text">
+          <Source>Add submodule</Source>
+          <Value>新增子模組</Value>
+        </TranslationItem>
+        <TranslationItem Name="RemoveSubmodule" Property="Text">
+          <Source>Remove</Source>
+          <Value>刪除</Value>
+        </TranslationItem>
+        <TranslationItem Name="Status" Property="HeaderText">
+          <Source>Status</Source>
+          <Value>狀態</Value>
+        </TranslationItem>
+        <TranslationItem Name="SynchronizeSubmodule" Property="Text">
+          <Source>Synchronize</Source>
+          <Value>同步</Value>
+        </TranslationItem>
+        <TranslationItem Name="UpdateSubmodule" Property="Text">
+          <Source>Update</Source>
+          <Value>更新</Value>
+        </TranslationItem>
+        <TranslationItem Name="_removeSelectedSubmodule" Property="Text" type="unfinished">
+          <Source>Are you sure you want remove the selected submodule?</Source>
+          <Value />
+        </TranslationItem>
+        <TranslationItem Name="_removeSelectedSubmoduleCaption" Property="Text">
+          <Source>Remove</Source>
+          <Value>刪除</Value>
+        </TranslationItem>
+        <TranslationItem Name="groupBox1" Property="Text">
+          <Source>Details</Source>
+          <Value>詳細資料</Value>
+        </TranslationItem>
+        <TranslationItem Name="label1" Property="Text">
+          <Source>Name</Source>
+          <Value>名稱</Value>
+        </TranslationItem>
+        <TranslationItem Name="label2" Property="Text">
+          <Source>Remote path</Source>
+          <Value>遠端路徑</Value>
+        </TranslationItem>
+        <TranslationItem Name="label3" Property="Text">
+          <Source>Local path</Source>
+          <Value>本機路徑</Value>
+        </TranslationItem>
+        <TranslationItem Name="label4" Property="Text">
+          <Source>Commit</Source>
+          <Value>提交</Value>
+        </TranslationItem>
+        <TranslationItem Name="label5" Property="Text">
+          <Source>Branch</Source>
+          <Value>分支</Value>
+        </TranslationItem>
+        <TranslationItem Name="label6" Property="Text">
+          <Source>Status</Source>
+          <Value>狀態</Value>
+        </TranslationItem>
+        <TranslationItem Name="nameDataGridViewTextBoxColumn" Property="HeaderText">
+          <Source>Name</Source>
+          <Value>名稱</Value>
+        </TranslationItem>
+      </translationItems>
+    </TranslationCategory>
+    <TranslationCategory Name="FormSvnClone">
+      <translationItems>
+        <TranslationItem Name="$this" Property="Text" type="unfinished">
+          <Source>Svn Clone</Source>
+          <Value />
+        </TranslationItem>
+        <TranslationItem Name="_questionContinueWithoutAuthors" Property="Text" type="unfinished">
+          <Source>Authors file "{0}" does not exists. Continue without authors file?</Source>
+          <Value />
+        </TranslationItem>
+        <TranslationItem Name="_questionContinueWithoutAuthorsCaption" Property="Text" type="unfinished">
+          <Source>Authors file</Source>
+          <Value />
+        </TranslationItem>
+        <TranslationItem Name="_questionOpenRepo" Property="Text" type="unfinished">
+          <Source>The repository has been cloned successfully.
+Do you want to open the new repository "{0}" now?</Source>
+          <Value />
+        </TranslationItem>
+        <TranslationItem Name="_questionOpenRepoCaption" Property="Text">
+          <Source>Open</Source>
+          <Value>開啟</Value>
+        </TranslationItem>
+        <TranslationItem Name="authorsFileBrowseButton" Property="Text">
+          <Source>Browse</Source>
+          <Value>瀏覽</Value>
+        </TranslationItem>
+        <TranslationItem Name="browseButton" Property="Text">
+          <Source>Browse</Source>
+          <Value>瀏覽</Value>
+        </TranslationItem>
+        <TranslationItem Name="cbBranches" Property="Text">
+          <Source>Branches:</Source>
+          <Value>分支：</Value>
+        </TranslationItem>
+        <TranslationItem Name="cbTags" Property="Text" type="unfinished">
+          <Source>Tags:</Source>
+          <Value />
+        </TranslationItem>
+        <TranslationItem Name="cbTrunk" Property="Text" type="unfinished">
+          <Source>Trunk:</Source>
+          <Value />
+        </TranslationItem>
+        <TranslationItem Name="groupBox1" Property="Text" type="unfinished">
+          <Source>Advanced settings</Source>
+          <Value />
+        </TranslationItem>
+        <TranslationItem Name="label1" Property="Text" type="unfinished">
+          <Source>Svn repository to clone</Source>
+          <Value />
+        </TranslationItem>
+        <TranslationItem Name="label2" Property="Text" type="unfinished">
+          <Source>Destination</Source>
+          <Value />
+        </TranslationItem>
+        <TranslationItem Name="label3" Property="Text" type="unfinished">
+          <Source>Subdirectory to create</Source>
+          <Value />
+        </TranslationItem>
+        <TranslationItem Name="label4" Property="Text" type="unfinished">
+          <Source>Authors file</Source>
+          <Value />
+        </TranslationItem>
+        <TranslationItem Name="label5" Property="Text" type="unfinished">
+          <Source>From:</Source>
+          <Value />
+        </TranslationItem>
+        <TranslationItem Name="label6" Property="Text" type="unfinished">
+          <Source>Username</Source>
+          <Value />
+        </TranslationItem>
+        <TranslationItem Name="okButton" Property="Text">
+          <Source>Clone</Source>
+          <Value>複製</Value>
+        </TranslationItem>
+      </translationItems>
+    </TranslationCategory>
+    <TranslationCategory Name="FormTranslate">
+      <translationItems>
+        <TranslationItem Name="$this" Property="Text">
+          <Source>Translate</Source>
+          <Value>翻譯</Value>
+        </TranslationItem>
+        <TranslationItem Name="allText" Property="Text">
+          <Source>All</Source>
+          <Value>所有</Value>
+        </TranslationItem>
+        <TranslationItem Name="categoryDataGridViewTextBoxColumn" Property="HeaderText" type="unfinished">
+          <Source>Category</Source>
+          <Value />
+        </TranslationItem>
+        <TranslationItem Name="editingCellPrefixText" Property="Text" type="unfinished">
+          <Source>[EDITING]</Source>
+          <Value />
+        </TranslationItem>
+        <TranslationItem Name="googleAll" Property="Text">
+          <Source>Google all empty</Source>
+          <Value>谷歌所有空項</Value>
+        </TranslationItem>
+        <TranslationItem Name="googleTranslate" Property="Text">
+          <Source>Google translate</Source>
+          <Value>谷歌翻譯</Value>
+        </TranslationItem>
+        <TranslationItem Name="nameDataGridViewTextBoxColumn" Property="HeaderText">
+          <Source>Name</Source>
+          <Value>名稱</Value>
+        </TranslationItem>
+        <TranslationItem Name="neutralValueDataGridViewTextBoxColumn" Property="HeaderText" type="unfinished">
+          <Source>NeutralValue</Source>
+          <Value />
+        </TranslationItem>
+        <TranslationItem Name="nextButton" Property="Text">
+          <Source>&amp;Next</Source>
+          <Value>下一頁</Value>
+        </TranslationItem>
+        <TranslationItem Name="noLanguageCodeSelected" Property="Text" type="unfinished">
+          <Source>There is no language code selected.
+Do you want to select a language code first?</Source>
+          <Value />
+        </TranslationItem>
+        <TranslationItem Name="noLanguageCodeSelectedCaption" Property="Text" type="unfinished">
+          <Source>Language code</Source>
+          <Value />
+        </TranslationItem>
+        <TranslationItem Name="previousButton" Property="Text">
+          <Source>&amp;Previous</Source>
+          <Value>上一頁</Value>
+        </TranslationItem>
+        <TranslationItem Name="propertyDataGridViewTextBoxColumn" Property="HeaderText" type="unfinished">
+          <Source>Property</Source>
+          <Value />
+        </TranslationItem>
+        <TranslationItem Name="saveAs" Property="ToolTipText">
+          <Source>Save translation</Source>
+          <Value>儲存翻譯</Value>
+        </TranslationItem>
+        <TranslationItem Name="saveAsText" Property="Text">
+          <Source>Save as</Source>
+          <Value>另存為</Value>
+        </TranslationItem>
+        <TranslationItem Name="saveAsTextFilter" Property="Text" type="unfinished">
+          <Source>Translation file (*.xml)</Source>
+          <Value />
+        </TranslationItem>
+        <TranslationItem Name="saveCurrentChangesCaption" Property="Text">
+          <Source>Save changes</Source>
+          <Value>儲存修改</Value>
+        </TranslationItem>
+        <TranslationItem Name="saveCurrentChangesText" Property="Text">
+          <Source>Do you want to save the current changes?</Source>
+          <Value>你想保存當前的修改？ </Value>
+        </TranslationItem>
+        <TranslationItem Name="selectLanguageCode" Property="Text" type="unfinished">
+          <Source>Select a language code first.</Source>
+          <Value />
+        </TranslationItem>
+        <TranslationItem Name="toolStripButtonNew" Property="Text">
+          <Source>New</Source>
+          <Value>新建</Value>
+        </TranslationItem>
+        <TranslationItem Name="toolStripTranslationLabel" Property="Text">
+          <Source>Current translation:</Source>
+          <Value>目前翻譯：</Value>
+        </TranslationItem>
+        <TranslationItem Name="toolStripTranslationLanguageCode" Property="Text">
+          <Source>Language code:</Source>
+          <Value>語言代碼：</Value>
+        </TranslationItem>
+        <TranslationItem Name="translateProgressText" Property="Text">
+          <Source>Translated {0} out of {1}</Source>
+          <Value>翻譯了{0}條，共{1}條</Value>
+        </TranslationItem>
+        <TranslationItem Name="translatedValueDataGridViewTextBoxColumn" Property="HeaderText" type="unfinished">
+          <Source>TranslatedValue</Source>
+          <Value />
+        </TranslationItem>
+        <TranslationItem Name="toolStripButtonNew" Property="ToolTipText" type="obsolete">
+          <Source>Create new translation</Source>
+          <Value>建立新的翻譯</Value>
+        </TranslationItem>
+      </translationItems>
+    </TranslationCategory>
+    <TranslationCategory Name="FormVerify">
+      <translationItems>
+        <TranslationItem Name="$this" Property="Text">
+          <Source>Verify database</Source>
+          <Value>檢查資料庫</Value>
+        </TranslationItem>
+        <TranslationItem Name="DeleteAllLostAndFoundTags" Property="Text">
+          <Source>Delete all LOST_AND_FOUND tags</Source>
+          <Value>刪除所有LOST_AND_FOUND標籤</Value>
+        </TranslationItem>
+        <TranslationItem Name="FullCheck" Property="Text">
+          <Source>Check not just objects in GIT_OBJECT_DIRECTORY ($GIT_DIR/objects), 
+but also the ones found in alternate object pools.
+</Source>
+          <Value>檢查不僅存在於在GIT_OBJECT_DIRECTORY($GIT_DIR/objects)目錄，
+而且還存在於替代目標池的目標。 </Value>
+        </TranslationItem>
+        <TranslationItem Name="NoReflogs" Property="Text">
+          <Source>Do not consider commits that are referenced only by an entry in a 
+reflog to be reachable.</Source>
+          <Value>不要認為在reflog中引用的提交是可取得的</Value>
+        </TranslationItem>
+        <TranslationItem Name="Remove" Property="Text">
+          <Source>Remove all dangling objects</Source>
+          <Value>刪除所有未決定的目標</Value>
+        </TranslationItem>
+        <TranslationItem Name="SaveObjects" Property="Text">
+          <Source>Save objects to .git/lost-found</Source>
+          <Value>儲存到.git/lost-found目錄</Value>
+        </TranslationItem>
+        <TranslationItem Name="ShowOnlyCommits" Property="Text">
+          <Source>Show only commits</Source>
+          <Value>只顯示提交</Value>
+        </TranslationItem>
+        <TranslationItem Name="Unreachable" Property="Text">
+          <Source>Print out objects that exist but that aren't readable from any of the reference 
+nodes.
+</Source>
+          <Value>輸出所有存在但是不可讀的目標</Value>
+        </TranslationItem>
+        <TranslationItem Name="_removeDanglingObjectsCaption" Property="Text">
+          <Source>Remove</Source>
+          <Value>移除</Value>
+        </TranslationItem>
+        <TranslationItem Name="_removeDanglingObjectsQuestion" Property="Text">
+          <Source>Are you sure you want to delete all dangling objects?</Source>
+          <Value>你確定要刪除所有不可讀目標？ </Value>
+        </TranslationItem>
+        <TranslationItem Name="_xTagsCreated" Property="Text">
+          <Source>{0} Tags created.
+
+Do not forget to delete these tags when finished.</Source>
+          <Value>{0}個標記已經建立。不要忘記在完成時刪除這些標記。 </Value>
+        </TranslationItem>
+        <TranslationItem Name="btnCloseDialog" Property="Text">
+          <Source>Cancel</Source>
+          <Value>取消</Value>
+        </TranslationItem>
+        <TranslationItem Name="btnRestoreSelectedObjects" Property="Text">
+          <Source>Recover selected objects</Source>
+          <Value>標記所有丟失的提交</Value>
+        </TranslationItem>
+        <TranslationItem Name="columnAuthor" Property="HeaderText">
+          <Source>Author</Source>
+          <Value>作者</Value>
+        </TranslationItem>
+        <TranslationItem Name="columnDate" Property="HeaderText">
+          <Source>Date</Source>
+          <Value>日期</Value>
+        </TranslationItem>
+        <TranslationItem Name="columnHash" Property="HeaderText" type="unfinished">
+          <Source>Hash</Source>
+          <Value />
+        </TranslationItem>
+        <TranslationItem Name="columnSubject" Property="HeaderText">
+          <Source>Subject</Source>
+          <Value>主旨</Value>
+        </TranslationItem>
+        <TranslationItem Name="columnType" Property="HeaderText">
+          <Source>Type</Source>
+          <Value>類型</Value>
+        </TranslationItem>
+        <TranslationItem Name="label1" Property="Text">
+          <Source>Double-click on a row for quick view</Source>
+          <Value>雙擊一列包含SHA1的來查看。 </Value>
+        </TranslationItem>
+        <TranslationItem Name="label2" Property="Text">
+          <Source>By default only unreferenced objects that are older than 
+2 weeks are removed when cleaning up the database. All
+other object are only deleted when you run "Remove all
+dangling objects"
+
+Check commits you want to recover and press Recover button
+Context menu for additional operations</Source>
+          <Value>預設情況下，在清理資料庫的時候， 
+兩週以上的未被引用的目標將會被刪除， 
+其他的目標只會在運行“刪除所有不可讀目標”的時候移除。 </Value>
+        </TranslationItem>
+        <TranslationItem Name="mnuLostObjectView" Property="Text">
+          <Source>View</Source>
+          <Value>查看所選目標</Value>
+        </TranslationItem>
+        <TranslationItem Name="mnuLostObjectsCreateBranch" Property="Text">
+          <Source>Create branch</Source>
+          <Value>建立分支</Value>
+        </TranslationItem>
+        <TranslationItem Name="mnuLostObjectsCreateTag" Property="Text">
+          <Source>Create tag</Source>
+          <Value>標記選定的目標</Value>
+        </TranslationItem>
+        <TranslationItem Name="selectLostObjectsToRestoreCaption" Property="Text" type="unfinished">
+          <Source>Restore lost objects</Source>
+          <Value />
+        </TranslationItem>
+        <TranslationItem Name="selectLostObjectsToRestoreMessage" Property="Text" type="unfinished">
+          <Source>Select objects to restore.</Source>
+          <Value />
+        </TranslationItem>
+      </translationItems>
+    </TranslationCategory>
+    <TranslationCategory Name="FormViewPatch">
+      <translationItems>
+        <TranslationItem Name="$this" Property="Text">
+          <Source>View patch file</Source>
+          <Value>查看補丁檔案</Value>
+        </TranslationItem>
+        <TranslationItem Name="BrowsePatch" Property="Text">
+          <Source>Browse</Source>
+          <Value>瀏覽</Value>
+        </TranslationItem>
+        <TranslationItem Name="File" Property="HeaderText">
+          <Source>Type</Source>
+          <Value>類型</Value>
+        </TranslationItem>
+        <TranslationItem Name="FileNameA" Property="HeaderText" type="unfinished">
+          <Source>Filename</Source>
+          <Value />
+        </TranslationItem>
+        <TranslationItem Name="_patchFileFilterString" Property="Text" type="unfinished">
+          <Source>Patch file (*.Patch)</Source>
+          <Value />
+        </TranslationItem>
+        <TranslationItem Name="_patchFileFilterTitle" Property="Text" type="unfinished">
+          <Source>Select patch file</Source>
+          <Value />
+        </TranslationItem>
+        <TranslationItem Name="labelPatch" Property="Text">
+          <Source>Patch</Source>
+          <Value>補丁</Value>
+        </TranslationItem>
+        <TranslationItem Name="typeDataGridViewTextBoxColumn" Property="HeaderText" type="unfinished">
+          <Source>Change</Source>
+          <Value />
+        </TranslationItem>
+      </translationItems>
+    </TranslationCategory>
+    <TranslationCategory Name="GerritPlugin">
+      <translationItems>
+        <TranslationItem Name="_downloadGerritChange" Property="Text" type="unfinished">
+          <Source>Download Gerrit Change</Source>
+          <Value />
+        </TranslationItem>
+        <TranslationItem Name="_editGitReview" Property="Text" type="unfinished">
+          <Source>Edit .gitreview</Source>
+          <Value />
+        </TranslationItem>
+        <TranslationItem Name="_installCommitMsgHook" Property="Text" type="unfinished">
+          <Source>Install Hook</Source>
+          <Value />
+        </TranslationItem>
+        <TranslationItem Name="_installCommitMsgHookFailed" Property="Text" type="unfinished">
+          <Source>Could not download the commit-msg file. Please install the commit-msg hook manually.</Source>
+          <Value />
+        </TranslationItem>
+        <TranslationItem Name="_installCommitMsgHookMessage" Property="Text" type="unfinished">
+          <Source>Gerrit requires a commit-msg hook to be installed. Do you want to install the commit-msg hook into your repository?</Source>
+          <Value />
+        </TranslationItem>
+        <TranslationItem Name="_installCommitMsgHookShortText" Property="Text" type="unfinished">
+          <Source>Install commit-msg hook</Source>
+          <Value />
+        </TranslationItem>
+        <TranslationItem Name="_pluginDescription" Property="Text" type="unfinished">
+          <Source>Gerrit Code Review</Source>
+          <Value />
+        </TranslationItem>
+        <TranslationItem Name="_publishGerritChange" Property="Text" type="unfinished">
+          <Source>Publish Gerrit Change</Source>
+          <Value />
+        </TranslationItem>
+      </translationItems>
+    </TranslationCategory>
+    <TranslationCategory Name="GerritSettings">
+      <translationItems>
+        <TranslationItem Name="_settingsError" Property="Text" type="unfinished">
+          <Source>Error loading .gitreview file.</Source>
+          <Value />
+        </TranslationItem>
+        <TranslationItem Name="_settingsErrorDefaultRemoteNotPresent" Property="Text" type="unfinished">
+          <Source>The remote "{0}" specified with the "defaultremote" setting in the .gitreview file does not refer to a configured remote. Either create this remote or change the setting in the .gitreview file.</Source>
+          <Value />
+        </TranslationItem>
+        <TranslationItem Name="_settingsErrorFileNotFound" Property="Text" type="unfinished">
+          <Source>Cannot find the ".gitreview" file in the working directory.</Source>
+          <Value />
+        </TranslationItem>
+        <TranslationItem Name="_settingsErrorHostNotEntered" Property="Text" type="unfinished">
+          <Source>The "host" setting in the .gitreview file is mandatory.</Source>
+          <Value />
+        </TranslationItem>
+        <TranslationItem Name="_settingsErrorPortNotNumeric" Property="Text" type="unfinished">
+          <Source>The "port" specified in the .gitreview file may only contain digits.</Source>
+          <Value />
+        </TranslationItem>
+        <TranslationItem Name="_settingsErrorProjectNotEntered" Property="Text" type="unfinished">
+          <Source>The "project" setting in the .gitreview file is mandatory.</Source>
+          <Value />
+        </TranslationItem>
+      </translationItems>
+    </TranslationCategory>
+    <TranslationCategory Name="GitExtensionsSettingsGroup">
+      <translationItems>
+        <TranslationItem Name="$this" Property="Title">
+          <Source>Git Extensions</Source>
+          <Value>Git Extensions</Value>
+        </TranslationItem>
+      </translationItems>
+    </TranslationCategory>
+    <TranslationCategory Name="GitExtensionsSettingsPage">
+      <translationItems>
+        <TranslationItem Name="$this" Property="Text">
+          <Source>Git Extensions</Source>
+          <Value>Git Extensions</Value>
+        </TranslationItem>
+        <TranslationItem Name="btnDefaultDestinationBrowse" Property="Text" type="unfinished">
+          <Source>Browse</Source>
+          <Value>瀏覽</Value>
+        </TranslationItem>
+        <TranslationItem Name="chkCheckForUncommittedChangesInCheckoutBranch" Property="Text" type="unfinished">
+          <Source>Check for uncommitted changes in checkout branch dialog</Source>
+          <Value />
+        </TranslationItem>
+        <TranslationItem Name="chkCloseProcessDialog" Property="Text" type="unfinished">
+          <Source>Close Process dialog when process succeeds</Source>
+          <Value />
+        </TranslationItem>
+        <TranslationItem Name="chkFollowRenamesInFileHistory" Property="Text">
+          <Source>Follow renames in file history (experimental)</Source>
+          <Value>按照文件的歷史重命名（實驗）</Value>
+        </TranslationItem>
+        <TranslationItem Name="chkPlaySpecialStartupSound" Property="Text" type="unfinished">
+          <Source>Play Special Startup Sound</Source>
+          <Value />
+        </TranslationItem>
+        <TranslationItem Name="chkShowCurrentChangesInRevisionGraph" Property="Text">
+          <Source>Show current working dir changes in revision graph (slow!)</Source>
+          <Value>在版本圖裡顯示工作目錄的改變（慢!）</Value>
+        </TranslationItem>
+        <TranslationItem Name="chkShowErrorsWhenStagingFiles" Property="Text">
+          <Source>Show errors when staging files</Source>
+          <Value>顯示增加提交檔案時的錯誤</Value>
+        </TranslationItem>
+        <TranslationItem Name="chkShowGitCommandLine" Property="Text" type="unfinished">
+          <Source>Show console window when executing git process</Source>
+          <Value />
+        </TranslationItem>
+        <TranslationItem Name="chkShowGitStatusInToolbar" Property="Text">
+          <Source>Show repository status in browse dialog (number of changes in toolbar, restart required)</Source>
+          <Value>在瀏覽對話框中顯示版本庫的狀態（在工具欄上會產生一些變化，需要重新啟動）</Value>
+        </TranslationItem>
+        <TranslationItem Name="chkShowStashCountInBrowseWindow" Property="Text">
+          <Source>Show stash count on status bar in browse window</Source>
+          <Value>在瀏覽窗口的狀態欄中顯示暫存緩衝區計數</Value>
+        </TranslationItem>
+        <TranslationItem Name="chkStartWithRecentWorkingDir" Property="Text" type="unfinished">
+          <Source>Open last working dir on startup</Source>
+          <Value />
+        </TranslationItem>
+        <TranslationItem Name="chkStashUntrackedFiles" Property="Text" type="unfinished">
+          <Source>Include untracked files in stash</Source>
+          <Value />
+        </TranslationItem>
+        <TranslationItem Name="chkUseFastChecks" Property="Text">
+          <Source>Use FileSystemWatcher to check if index is changed</Source>
+          <Value>使用FileSystemWatcher檢查索引是否改變了</Value>
+        </TranslationItem>
+        <TranslationItem Name="chkUsePatienceDiffAlgorithm" Property="Text" type="unfinished">
+          <Source>Use patience diff algorithm</Source>
+          <Value />
+        </TranslationItem>
+        <TranslationItem Name="chkUseSSL" Property="Text" type="unfinished">
+          <Source>Use SSL/TLS</Source>
+          <Value />
+        </TranslationItem>
+        <TranslationItem Name="chkWriteCommitMessageInCommitWindow" Property="Text" type="unfinished">
+          <Source>Compose commit messages in Commit dialog
+(otherwise the message will be requested during commit)</Source>
+          <Value />
+        </TranslationItem>
+        <TranslationItem Name="groupBox1" Property="Text" type="unfinished">
+          <Source>Email settings for sending patches</Source>
+          <Value />
+        </TranslationItem>
+        <TranslationItem Name="groupBox11" Property="Text" type="unfinished">
+          <Source>Performance</Source>
+          <Value />
+        </TranslationItem>
+        <TranslationItem Name="groupBox12" Property="Text" type="unfinished">
+          <Source>Behaviour</Source>
+          <Value />
+        </TranslationItem>
+        <TranslationItem Name="label1" Property="Text" type="unfinished">
+          <Source>Limit number of commits that will be loaded at startup</Source>
+          <Value />
+        </TranslationItem>
+        <TranslationItem Name="label12" Property="Text" type="unfinished">
+          <Source>Limit number of commits that will be loaded at startup</Source>
+          <Value />
+        </TranslationItem>
+        <TranslationItem Name="label2" Property="Text" type="unfinished">
+          <Source>Port</Source>
+          <Value />
+        </TranslationItem>
+        <TranslationItem Name="label23" Property="Text" type="unfinished">
+          <Source>SMTP server name</Source>
+          <OldSource>SMTP server for sending patches by email</OldSource>
+          <Value>發送補丁到電子郵件所用的SMTP伺服機</Value>
+        </TranslationItem>
+        <TranslationItem Name="label24" Property="Text">
+          <Source>Revision grid quick search timeout [ms]</Source>
+          <Value>版本網格快速搜尋逾時[毫秒]</Value>
+        </TranslationItem>
+        <TranslationItem Name="lblDefaultCloneDestination" Property="Text" type="unfinished">
+          <Source>Default clone destination</Source>
+          <Value />
+        </TranslationItem>
+      </translationItems>
+    </TranslationCategory>
+    <TranslationCategory Name="GitSettingsPage">
+      <translationItems>
+        <TranslationItem Name="$this" Property="Text">
+          <Source>Git</Source>
+          <Value>Git</Value>
+        </TranslationItem>
+        <TranslationItem Name="BrowseGitBinPath" Property="Text">
+          <Source>Browse</Source>
+          <Value>瀏覽</Value>
+        </TranslationItem>
+        <TranslationItem Name="BrowseGitPath" Property="Text">
+          <Source>Browse</Source>
+          <Value>瀏覽</Value>
+        </TranslationItem>
+        <TranslationItem Name="ChangeHomeButton" Property="Text" type="unfinished">
+          <Source>Change HOME</Source>
+          <Value />
+        </TranslationItem>
+        <TranslationItem Name="_homeIsSetToString" Property="Text" type="unfinished">
+          <Source>HOME is set to:</Source>
+          <Value />
+        </TranslationItem>
+        <TranslationItem Name="downloadMsysgit" Property="Text" type="unfinished">
+          <Source>Download msysgit</Source>
+          <Value />
+        </TranslationItem>
+        <TranslationItem Name="groupBox7" Property="Text">
+          <Source>Git</Source>
+          <Value>Git</Value>
+        </TranslationItem>
+        <TranslationItem Name="groupBox8" Property="Text">
+          <Source>Environment</Source>
+          <Value>環境</Value>
+        </TranslationItem>
+        <TranslationItem Name="homeIsSetToLabel" Property="Text" type="unfinished">
+          <Source>HOME is set to: {0}</Source>
+          <Value />
+        </TranslationItem>
+        <TranslationItem Name="label13" Property="Text">
+          <Source>Command used to run git (git.cmd or git.exe)</Source>
+          <Value>用於執行git的命令（git.cmd或git.exe）</Value>
+        </TranslationItem>
+        <TranslationItem Name="label14" Property="Text">
+          <Source>Path to linux tools (sh). Leave empty when it is in the path.</Source>
+          <Value>Linux工具（sh）的路徑。如果已在路徑中則留空。 </Value>
+        </TranslationItem>
+        <TranslationItem Name="label50" Property="Text">
+          <Source>Git Extensions can use msysgit or cygwin to access git repositories. Set the correct paths below.</Source>
+          <Value>Git Extensions可以使用msysgit或cygwin訪問git版本庫庫。在下面的設定它們正確的路徑。 </Value>
+        </TranslationItem>
+        <TranslationItem Name="label51" Property="Text">
+          <Source>The global config file located in the location stored environment variable %HOME%. By default %HOME% will be set 
+to %HOMEDRIVE%%HOMEPATH% if empty. Change the default behaviour only if you experience problems. </Source>
+          <Value>整體設定檔案位於%HOME%的位置。預設情形下，如果%HOME%為空，%HOME%將被設定為%HOMEDRIVE%%HOMEPATH%。 
+你應該只在遇到問題的時候才考慮改變預設設置。 </Value>
+        </TranslationItem>
+      </translationItems>
+    </TranslationCategory>
+    <TranslationCategory Name="GlobalSettingsSettingsPage">
+      <translationItems>
+        <TranslationItem Name="$this" Property="Text">
+          <Source>Global settings</Source>
+          <Value>全體設定</Value>
+        </TranslationItem>
+        <TranslationItem Name="BrowseCommitTemplate" Property="Text">
+          <Source>Browse</Source>
+          <Value>瀏覽</Value>
+        </TranslationItem>
+        <TranslationItem Name="BrowseDiffTool" Property="Text">
+          <Source>Browse</Source>
+          <Value>瀏覽</Value>
+        </TranslationItem>
+        <TranslationItem Name="BrowseMergeTool" Property="Text">
+          <Source>Browse</Source>
+          <Value>瀏覽</Value>
+        </TranslationItem>
+        <TranslationItem Name="DiffToolCmdSuggest" Property="Text">
+          <Source>Suggest command</Source>
+          <Value>建議命令</Value>
+        </TranslationItem>
+        <TranslationItem Name="MergeToolCmdSuggest" Property="Text">
+          <Source>Suggest command</Source>
+          <Value>建議命令</Value>
+        </TranslationItem>
+        <TranslationItem Name="PathToKDiff3" Property="Text">
+          <Source>Path to mergetool</Source>
+          <Value>mergetool路徑</Value>
+        </TranslationItem>
+        <TranslationItem Name="__diffToolSuggestCaption" Property="Text" type="unfinished">
+          <Source>Suggest difftool cmd</Source>
+          <Value />
+        </TranslationItem>
+        <TranslationItem Name="globalAutoCrlfFalse" Property="Text">
+          <Source>Checkout as-is, commit as-is ("core.autocrlf"  is set to "false")</Source>
+          <Value>簽出、提交均視為（"core.autocrlf"設定為"false"）</Value>
+        </TranslationItem>
+        <TranslationItem Name="globalAutoCrlfInput" Property="Text">
+          <Source>Checkout as-is, commit Unix-style line endings ("core.autocrlf"  is set to "input")</Source>
+          <Value>簽出視為，用Unix風格的換行符號提交（"core.autocrlf"設定為"input"）</Value>
+        </TranslationItem>
+        <TranslationItem Name="globalAutoCrlfTrue" Property="Text">
+          <Source>Checkout Windows-style, commit Unix-style line endings ("core.autocrlf"  is set to "true")</Source>
+          <Value>以windows風格簽出，用Unix風格的換行符號提交（"core.autocrlf"設定為"true"） 
+</Value>
+        </TranslationItem>
+        <TranslationItem Name="groupBox9" Property="Text">
+          <Source>Line endings</Source>
+          <Value>換行符號</Value>
+        </TranslationItem>
+        <TranslationItem Name="label19" Property="Text">
+          <Source>Mergetool command</Source>
+          <Value>Mergetool命令</Value>
+        </TranslationItem>
+        <TranslationItem Name="label28" Property="Text">
+          <Source>Keep backup (.orig) after merge</Source>
+          <Value>合併後保留備份（.orig）</Value>
+        </TranslationItem>
+        <TranslationItem Name="label3" Property="Text">
+          <Source>User name</Source>
+          <Value>用戶名</Value>
+        </TranslationItem>
+        <TranslationItem Name="label4" Property="Text">
+          <Source>User email</Source>
+          <Value>用戶電子郵件</Value>
+        </TranslationItem>
+        <TranslationItem Name="label41" Property="Text">
+          <Source>Difftool</Source>
+          <Value>Difftool</Value>
+        </TranslationItem>
+        <TranslationItem Name="label42" Property="Text">
+          <Source>Path to difftool</Source>
+          <Value>路徑difftool</Value>
+        </TranslationItem>
+        <TranslationItem Name="label48" Property="Text">
+          <Source>Difftool command</Source>
+          <Value>Difftool命令</Value>
+        </TranslationItem>
+        <TranslationItem Name="label57" Property="Text" type="unfinished">
+          <Source>Path to commit template</Source>
+          <Value />
+        </TranslationItem>
+        <TranslationItem Name="label6" Property="Text">
+          <Source>Editor</Source>
+          <Value>編輯</Value>
+        </TranslationItem>
+        <TranslationItem Name="label60" Property="Text" type="unfinished">
+          <Source>Files content encoding</Source>
+          <Value />
+        </TranslationItem>
+        <TranslationItem Name="label7" Property="Text">
+          <Source>Mergetool</Source>
+          <Value>合併工具</Value>
+        </TranslationItem>
+        <TranslationItem Name="label9" Property="Text">
+          <Source>You need to set the correct path to 
+git before you can change
+global settings.
+</Source>
+          <Value>您需要設定git正確的路徑，才能更改全體設定。 </Value>
+        </TranslationItem>
+      </translationItems>
+    </TranslationCategory>
+    <TranslationCategory Name="GotoUserManualControl">
+      <translationItems>
+        <TranslationItem Name="linkLabelHelp" Property="Text" type="unfinished">
+          <Source>Help</Source>
+          <Value>幫助</Value>
+        </TranslationItem>
+      </translationItems>
+    </TranslationCategory>
+    <TranslationCategory Name="GravatarControl">
+      <translationItems>
+        <TranslationItem Name="clearImagecacheToolStripMenuItem" Property="Text">
+          <Source>Clear image cache</Source>
+          <Value>清除圖片快取</Value>
+        </TranslationItem>
+        <TranslationItem Name="extraLargeToolStripMenuItem" Property="Text" type="unfinished">
+          <Source>Extra Large (320x320)</Source>
+          <Value />
+        </TranslationItem>
+        <TranslationItem Name="identiconToolStripMenuItem" Property="Text">
+          <Source>Identicon</Source>
+          <Value>同一識別</Value>
+        </TranslationItem>
+        <TranslationItem Name="imageSizeToolStripMenuItem" Property="Text">
+          <Source>Image size</Source>
+          <Value>圖片尺寸</Value>
+        </TranslationItem>
+        <TranslationItem Name="largeToolStripMenuItem" Property="Text" type="unfinished">
+          <Source>Large (240x240)</Source>
+          <Value />
+        </TranslationItem>
+        <TranslationItem Name="monsterIdToolStripMenuItem" Property="Text">
+          <Source>Monster Id</Source>
+          <Value>怪獸識別</Value>
+        </TranslationItem>
+        <TranslationItem Name="noImageGeneratorToolStripMenuItem" Property="Text">
+          <Source>No image service</Source>
+          <Value>沒有圖片服務</Value>
+        </TranslationItem>
+        <TranslationItem Name="noneToolStripMenuItem" Property="Text" type="unfinished">
+          <Source>None</Source>
+          <Value />
+        </TranslationItem>
+        <TranslationItem Name="normalToolStripMenuItem" Property="Text" type="unfinished">
+          <Source>Normal (160x160)</Source>
+          <Value />
+        </TranslationItem>
+        <TranslationItem Name="refreshToolStripMenuItem" Property="Text">
+          <Source>Refresh image</Source>
+          <Value>重新整理圖片</Value>
+        </TranslationItem>
+        <TranslationItem Name="registerAtGravatarcomToolStripMenuItem" Property="Text">
+          <Source>Register at gravatar.com</Source>
+          <Value>在gravatar.com註冊</Value>
+        </TranslationItem>
+        <TranslationItem Name="retroToolStripMenuItem" Property="Text" type="unfinished">
+          <Source>Retro</Source>
+          <Value />
+        </TranslationItem>
+        <TranslationItem Name="smallToolStripMenuItem" Property="Text" type="unfinished">
+          <Source>Small (80x80)</Source>
+          <Value />
+        </TranslationItem>
+        <TranslationItem Name="wavatarToolStripMenuItem" Property="Text">
+          <Source>Wavatar</Source>
+          <Value>頭像</Value>
+        </TranslationItem>
+      </translationItems>
+    </TranslationCategory>
+    <TranslationCategory Name="HelpImageDisplayUserControl">
+      <translationItems>
+        <TranslationItem Name="linkLabelHide" Property="Text" type="unfinished">
+          <Source>Hide help</Source>
+          <Value />
+        </TranslationItem>
+        <TranslationItem Name="linkLabelShowHelp" Property="Text" type="unfinished">
+          <Source>Show
+help</Source>
+          <Value />
+        </TranslationItem>
+      </translationItems>
+    </TranslationCategory>
+    <TranslationCategory Name="HotkeysSettingsPage">
+      <translationItems>
+        <TranslationItem Name="$this" Property="Text">
+          <Source>Hotkeys</Source>
+          <Value>快捷鍵</Value>
+        </TranslationItem>
+      </translationItems>
+    </TranslationCategory>
+    <TranslationCategory Name="LocalSettingsSettingsPage">
+      <translationItems>
+        <TranslationItem Name="$this" Property="Text">
+          <Source>Local settings</Source>
+          <Value>本機設定</Value>
+        </TranslationItem>
+        <TranslationItem Name="NoGitRepo" Property="Text">
+          <Source>Not in a git repository</Source>
+          <Value>不在一個git版本庫中</Value>
+        </TranslationItem>
+        <TranslationItem Name="groupBox10" Property="Text">
+          <Source>Line endings</Source>
+          <Value>換行符號</Value>
+        </TranslationItem>
+        <TranslationItem Name="label1" Property="Text">
+          <Source>User name</Source>
+          <Value>用戶名</Value>
+        </TranslationItem>
+        <TranslationItem Name="label2" Property="Text">
+          <Source>User email</Source>
+          <Value>用戶電子郵件</Value>
+        </TranslationItem>
+        <TranslationItem Name="label20" Property="Text">
+          <Source>You only need local settings
+if you want to override the 
+global settings for the current
+repository.</Source>
+          <Value>如果你想覆蓋本版本庫的全體設定， 
+你只需要做本機設定就夠了。 </Value>
+        </TranslationItem>
+        <TranslationItem Name="label21" Property="Text">
+          <Source>You need to set the correct path to 
+git before you can change
+local settings.
+</Source>
+          <Value>您需要設定git正確的路徑，才能更改本機設定。 </Value>
+        </TranslationItem>
+        <TranslationItem Name="label30" Property="Text">
+          <Source>Keep backup (.orig) after merge</Source>
+          <Value>合併後保留備份（.orig）</Value>
+        </TranslationItem>
+        <TranslationItem Name="label5" Property="Text">
+          <Source>Editor</Source>
+          <Value>編輯</Value>
+        </TranslationItem>
+        <TranslationItem Name="label61" Property="Text" type="unfinished">
+          <Source>Files content encoding</Source>
+          <Value />
+        </TranslationItem>
+        <TranslationItem Name="label8" Property="Text">
+          <Source>Mergetool</Source>
+          <Value>合併工具</Value>
+        </TranslationItem>
+        <TranslationItem Name="localAutoCrlfFalse" Property="Text">
+          <Source>Checkout as-is, commit as-is ("core.autocrlf"  is set to "false")</Source>
+          <Value>簽出與提交均視為（"core.autocrlf"設定為"false"）</Value>
+        </TranslationItem>
+        <TranslationItem Name="localAutoCrlfInput" Property="Text">
+          <Source>Checkout as-is, commit Unix-style line endings ("core.autocrlf"  is set to "input")</Source>
+          <Value>簽出視為用Unix風格的換行符號提交（"core.autocrlf"設定為"input"）</Value>
+        </TranslationItem>
+        <TranslationItem Name="localAutoCrlfTrue" Property="Text">
+          <Source>Checkout Windows-style, commit Unix-style line endings ("core.autocrlf"  is set to "true")</Source>
+          <Value>以windows風格簽出，用Unix風格的換行符號提交（"core.autocrlf"設定為"true"） 
+</Value>
+        </TranslationItem>
+      </translationItems>
+    </TranslationCategory>
+    <TranslationCategory Name="MessageBoxes">
+      <translationItems>
+        <TranslationItem Name="_error" Property="Text">
+          <Source>Error</Source>
+          <Value>錯誤</Value>
+        </TranslationItem>
+        <TranslationItem Name="_middleOfPatchApply" Property="Text" type="unfinished">
+          <Source>You are in the middle of a patch apply, continue patch apply?</Source>
+          <Value />
+        </TranslationItem>
+        <TranslationItem Name="_middleOfPatchApplyCaption" Property="Text" type="unfinished">
+          <Source>Patch apply</Source>
+          <Value />
+        </TranslationItem>
+        <TranslationItem Name="_middleOfRebase" Property="Text" type="unfinished">
+          <Source>You are in the middle of a rebase, continue rebase?</Source>
+          <Value />
+        </TranslationItem>
+        <TranslationItem Name="_middleOfRebaseCaption" Property="Text">
+          <Source>Rebase</Source>
+          <Value>衍合(Rebase)</Value>
+        </TranslationItem>
+        <TranslationItem Name="_notValidGitDirectory" Property="Text" type="unfinished">
+          <Source>The current directory is not a valid git repository.</Source>
+          <Value />
+        </TranslationItem>
+        <TranslationItem Name="_notValidGitSVNDirectory" Property="Text" type="unfinished">
+          <Source>The current directory is not a valid git-svn repository.</Source>
+          <Value />
+        </TranslationItem>
+        <TranslationItem Name="_pageantNotFound" Property="Text" type="unfinished">
+          <Source>Cannot load SSH key. PuTTY is not configured properly.</Source>
+          <Value>無法載入SSH密鑰。 PuTTY設定的不正確。 </Value>
+        </TranslationItem>
+        <TranslationItem Name="_unableGetSVNInformation" Property="Text" type="unfinished">
+          <Source>Unable to determine upstream SVN information.</Source>
+          <Value />
+        </TranslationItem>
+        <TranslationItem Name="_unresolvedMergeConflicts" Property="Text" type="unfinished">
+          <Source>There are unresolved merge conflicts, solve conflicts now?</Source>
+          <Value />
+        </TranslationItem>
+        <TranslationItem Name="_unresolvedMergeConflictsCaption" Property="Text">
+          <Source>Merge conflicts</Source>
+          <Value>合併衝突</Value>
+        </TranslationItem>
+      </translationItems>
+    </TranslationCategory>
+    <TranslationCategory Name="PatchGrid">
+      <translationItems>
+        <TranslationItem Name="FileName" Property="HeaderText">
+          <Source>Name</Source>
+          <Value>名稱</Value>
+        </TranslationItem>
+        <TranslationItem Name="Status" Property="HeaderText">
+          <Source>Status</Source>
+          <Value>狀態</Value>
+        </TranslationItem>
+        <TranslationItem Name="_unableToShowPatchDetails" Property="Text" type="unfinished">
+          <Source>Unable to show details of patch file.</Source>
+          <Value />
+        </TranslationItem>
+        <TranslationItem Name="authorDataGridViewTextBoxColumn" Property="HeaderText">
+          <Source>Author</Source>
+          <Value>作者</Value>
+        </TranslationItem>
+        <TranslationItem Name="dateDataGridViewTextBoxColumn" Property="HeaderText">
+          <Source>Date</Source>
+          <Value>日期</Value>
+        </TranslationItem>
+        <TranslationItem Name="subjectDataGridViewTextBoxColumn" Property="HeaderText">
+          <Source>Subject</Source>
+          <Value>主旨</Value>
+        </TranslationItem>
+      </translationItems>
+    </TranslationCategory>
+    <TranslationCategory Name="PluginSettingsPage">
+      <translationItems>
+        <TranslationItem Name="labelNoSettings" Property="Text" type="unfinished">
+          <Source>There are no settings available for this plugin.</Source>
+          <Value />
+        </TranslationItem>
+      </translationItems>
+    </TranslationCategory>
+    <TranslationCategory Name="PluginsSettingsGroup">
+      <translationItems>
+        <TranslationItem Name="$this" Property="Title">
+          <Source>Plugins</Source>
+          <Value>插件</Value>
+        </TranslationItem>
+      </translationItems>
+    </TranslationCategory>
+    <TranslationCategory Name="RevisionGrid">
+      <translationItems>
+        <TranslationItem Name="Author" Property="HeaderText">
+          <Source>Author</Source>
+          <Value>作者</Value>
+        </TranslationItem>
+        <TranslationItem Name="CloneRepository" Property="Text">
+          <Source>Clone repository</Source>
+          <Value>複製檔案庫</Value>
+        </TranslationItem>
+        <TranslationItem Name="Commit" Property="Text">
+          <Source>Commit</Source>
+          <Value>提交</Value>
+        </TranslationItem>
+        <TranslationItem Name="Date" Property="HeaderText">
+          <Source>Date</Source>
+          <Value>日期</Value>
+        </TranslationItem>
+        <TranslationItem Name="GitIgnore" Property="Text">
+          <Source>Edit .gitignore</Source>
+          <Value>編輯.gitignore</Value>
+        </TranslationItem>
+        <TranslationItem Name="GotoChildCommit" Property="Text" type="unfinished">
+          <Source>Go to child commit</Source>
+          <Value />
+        </TranslationItem>
+        <TranslationItem Name="GotoParentCommit" Property="Text" type="unfinished">
+          <Source>Go to parent commit</Source>
+          <Value />
+        </TranslationItem>
+        <TranslationItem Name="InitRepository" Property="Text">
+          <Source>Initialize repository</Source>
+          <Value>初始化版本庫</Value>
+        </TranslationItem>
+        <TranslationItem Name="Message" Property="HeaderText">
+          <Source>Message</Source>
+          <Value>訊息</Value>
+        </TranslationItem>
+        <TranslationItem Name="NextQuickSearch" Property="Text" type="unfinished">
+          <Source>Quick search next</Source>
+          <Value />
+        </TranslationItem>
+        <TranslationItem Name="PrevQuickSearch" Property="Text" type="unfinished">
+          <Source>Quick search previous</Source>
+          <Value />
+        </TranslationItem>
+        <TranslationItem Name="QuickSearch" Property="Text" type="unfinished">
+          <Source>Quick search</Source>
+          <Value />
+        </TranslationItem>
+        <TranslationItem Name="ShowAllBranches" Property="Text" type="unfinished">
+          <Source>Show all branches</Source>
+          <Value>顯示所有分支</Value>
+        </TranslationItem>
+        <TranslationItem Name="ShowCurrentBranchOnly" Property="Text" type="unfinished">
+          <Source>Show current branch only</Source>
+          <Value>只顯示目前分支</Value>
+        </TranslationItem>
+        <TranslationItem Name="ShowFilteredBranches" Property="Text" type="unfinished">
+          <Source>Show filtered branches</Source>
+          <Value>顯示過濾分支</Value>
+        </TranslationItem>
+        <TranslationItem Name="ShowRemoteBranches" Property="Text">
+          <Source>Show remote branches</Source>
+          <Value>顯示遠端分支</Value>
+        </TranslationItem>
+        <TranslationItem Name="ToggleHighlightSelectedBranch" Property="Text" type="unfinished">
+          <Source>Highlight selected branch (until refresh)</Source>
+          <Value />
+        </TranslationItem>
+        <TranslationItem Name="_cannotHighlightSelectedBranch" Property="Text" type="unfinished">
+          <Source>Cannot highlight selected branch when revision graph is loading.</Source>
+          <Value />
+        </TranslationItem>
+        <TranslationItem Name="_droppingFilesBlocked" Property="Text" type="unfinished">
+          <Source>For you own protection dropping more than 10 patch files at once is blocked!</Source>
+          <Value />
+        </TranslationItem>
+        <TranslationItem Name="_quickSearchQuickHelp" Property="Text" type="unfinished">
+          <Source>Start typing in revision grid to start quick search.</Source>
+          <Value />
+        </TranslationItem>
+        <TranslationItem Name="_revisionFilter" Property="Text">
+          <Source>Filter</Source>
+          <Value>過濾器</Value>
+        </TranslationItem>
+        <TranslationItem Name="archiveRevisionToolStripMenuItem" Property="Text">
+          <Source>Archive revision</Source>
+          <Value>存檔</Value>
+        </TranslationItem>
+        <TranslationItem Name="authorToolStripMenuItem" Property="Text">
+          <Source>Author</Source>
+          <Value>作者</Value>
+        </TranslationItem>
+        <TranslationItem Name="bisectSkipRevisionToolStripMenuItem" Property="Text" type="unfinished">
+          <Source>Skip revision</Source>
+          <Value />
+        </TranslationItem>
+        <TranslationItem Name="branchNameToolStripMenuItem" Property="Text">
+          <Source>Branch name</Source>
+          <Value>分支名稱</Value>
+        </TranslationItem>
+        <TranslationItem Name="checkoutBranchToolStripMenuItem" Property="Text">
+          <Source>Checkout branch</Source>
+          <Value>簽出分支</Value>
+        </TranslationItem>
+        <TranslationItem Name="checkoutRevisionToolStripMenuItem" Property="Text">
+          <Source>Checkout revision</Source>
+          <Value>簽出版本</Value>
+        </TranslationItem>
+        <TranslationItem Name="cherryPickCommitToolStripMenuItem" Property="Text">
+          <Source>Cherry pick commit</Source>
+          <Value>優選提交</Value>
+        </TranslationItem>
+        <TranslationItem Name="copyToClipboardToolStripMenuItem" Property="Text">
+          <Source>Copy to clipboard</Source>
+          <Value>複製到剪貼簿</Value>
+        </TranslationItem>
+        <TranslationItem Name="createNewBranchToolStripMenuItem" Property="Text">
+          <Source>Create new branch</Source>
+          <Value>建立新的分支</Value>
+        </TranslationItem>
+        <TranslationItem Name="createTagToolStripMenuItem" Property="Text">
+          <Source>Create new tag</Source>
+          <Value>建立新標籤</Value>
+        </TranslationItem>
+        <TranslationItem Name="dateToolStripMenuItem" Property="Text">
+          <Source>Date</Source>
+          <Value>日期</Value>
+        </TranslationItem>
+        <TranslationItem Name="deleteBranchToolStripMenuItem" Property="Text">
+          <Source>Delete branch</Source>
+          <Value>刪除分支</Value>
+        </TranslationItem>
+        <TranslationItem Name="deleteTagToolStripMenuItem" Property="Text">
+          <Source>Delete tag</Source>
+          <Value>刪除標籤</Value>
+        </TranslationItem>
+        <TranslationItem Name="drawNonrelativesGrayToolStripMenuItem" Property="Text">
+          <Source>Draw non relatives gray</Source>
+          <Value>淡化顯示非同系分支</Value>
+        </TranslationItem>
+        <TranslationItem Name="filterToolStripMenuItem" Property="Text">
+          <Source>Set advanced filter</Source>
+          <Value>建立高級過濾器</Value>
+        </TranslationItem>
+        <TranslationItem Name="fixupCommitToolStripMenuItem" Property="Text">
+          <Source>Fixup commit</Source>
+          <Value>Fixup 提交</Value>
+        </TranslationItem>
+        <TranslationItem Name="hashToolStripMenuItem" Property="Text">
+          <Source>Commit hash</Source>
+          <Value>提交Hash</Value>
+        </TranslationItem>
+        <TranslationItem Name="label1" Property="Text">
+          <Source>There are no commits made to this repository yet.
+
+If this is a normal repository, these steps are recommended:
+- Make sure you have a proper .gitignore file in your repository
+- Commit files using commit
+
+If this is a central repository (bare repository without a working dir):
+- Push changes from another repository</Source>
+          <Value>此版本庫中沒有任何提交。 
+如果此版本庫是一個常規版本庫，推薦以下步驟： 
+- 確認版本庫中.gitgnore文件正確 
+- 用提交命令來提交 
+
+如果此版本庫是一個中央版本庫（沒有工作路徑的裸版本庫）： 
+- 從其他版本庫中“推”出更改</Value>
+        </TranslationItem>
+        <TranslationItem Name="label2" Property="Text">
+          <Source>The current working dir is not a git repository.</Source>
+          <Value>當前的工作目錄不是一個git版本庫。 </Value>
+        </TranslationItem>
+        <TranslationItem Name="manipulateCommitToolStripMenuItem" Property="Text">
+          <Source>Advanced</Source>
+          <Value>對此提交進行...</Value>
+        </TranslationItem>
+        <TranslationItem Name="markRevisionAsBadToolStripMenuItem" Property="Text">
+          <Source>Mark revision as bad</Source>
+          <Value>標記版本為“壞”</Value>
+        </TranslationItem>
+        <TranslationItem Name="markRevisionAsGoodToolStripMenuItem" Property="Text">
+          <Source>Mark revision as good</Source>
+          <Value>標記版本為“好”</Value>
+        </TranslationItem>
+        <TranslationItem Name="mergeBranchToolStripMenuItem" Property="Text">
+          <Source>Merge into current branch</Source>
+          <Value>和分支合併</Value>
+        </TranslationItem>
+        <TranslationItem Name="messageToolStripMenuItem" Property="Text">
+          <Source>Message</Source>
+          <Value>訊息</Value>
+        </TranslationItem>
+        <TranslationItem Name="orderRevisionsByDateToolStripMenuItem" Property="Text">
+          <Source>Order revisions by date</Source>
+          <Value>按日期順序調整</Value>
+        </TranslationItem>
+        <TranslationItem Name="rebaseOnToolStripMenuItem" Property="Text">
+          <Source>Rebase current branch on</Source>
+          <Value>衍合在</Value>
+        </TranslationItem>
+        <TranslationItem Name="renameBranchToolStripMenuItem" Property="Text">
+          <Source>Rename branch</Source>
+          <Value>重新命名分支</Value>
+        </TranslationItem>
+        <TranslationItem Name="resetCurrentBranchToHereToolStripMenuItem" Property="Text">
+          <Source>Reset current branch to here</Source>
+          <Value>回復當前到這裡</Value>
+        </TranslationItem>
+        <TranslationItem Name="revertCommitToolStripMenuItem" Property="Text">
+          <Source>Revert commit</Source>
+          <Value>回復提交</Value>
+        </TranslationItem>
+        <TranslationItem Name="runScriptToolStripMenuItem" Property="Text">
+          <Source>Run script</Source>
+          <Value>執行腳本</Value>
+        </TranslationItem>
+        <TranslationItem Name="showAllBranchesToolStripMenuItem" Property="Text">
+          <Source>Show all branches</Source>
+          <Value>顯示所有分支</Value>
+        </TranslationItem>
+        <TranslationItem Name="showAuthorDateToolStripMenuItem" Property="Text">
+          <Source>Show author date</Source>
+          <Value>顯示作者日期</Value>
+        </TranslationItem>
+        <TranslationItem Name="showBranchesToolStripMenuItem" Property="Text">
+          <Source>Show branches</Source>
+          <Value>顯示分支</Value>
+        </TranslationItem>
+        <TranslationItem Name="showCurrentBranchOnlyToolStripMenuItem" Property="Text">
+          <Source>Show current branch only</Source>
+          <Value>只顯示當前分支</Value>
+        </TranslationItem>
+        <TranslationItem Name="showFilteredBranchesToolStripMenuItem" Property="Text">
+          <Source>Show filtered branches</Source>
+          <Value>顯示過濾分支</Value>
+        </TranslationItem>
+        <TranslationItem Name="showGitNotesToolStripMenuItem" Property="Text">
+          <Source>Show git notes</Source>
+          <Value>顯示git記事</Value>
+        </TranslationItem>
+        <TranslationItem Name="showRelativeDateToolStripMenuItem" Property="Text">
+          <Source>Show relative date</Source>
+          <Value>顯示相對日期</Value>
+        </TranslationItem>
+        <TranslationItem Name="showRevisionGraphToolStripMenuItem" Property="Text">
+          <Source>Show revision graph</Source>
+          <Value>顯示版本圖</Value>
+        </TranslationItem>
+        <TranslationItem Name="showTagsToolStripMenuItem" Property="Text" type="unfinished">
+          <Source>Show tags</Source>
+          <Value />
+        </TranslationItem>
+        <TranslationItem Name="squashCommitToolStripMenuItem" Property="Text">
+          <Source>Squash commit</Source>
+          <Value>Squash 提交</Value>
+        </TranslationItem>
+        <TranslationItem Name="stopBisectToolStripMenuItem" Property="Text">
+          <Source>Stop bisect</Source>
+          <Value>停止二分</Value>
+        </TranslationItem>
+        <TranslationItem Name="tagToolStripMenuItem" Property="Text">
+          <Source>Tag</Source>
+          <Value>標籤</Value>
+        </TranslationItem>
+        <TranslationItem Name="toolStripMenuItemView" Property="Text">
+          <Source>View</Source>
+          <Value>查看</Value>
+        </TranslationItem>
+        <TranslationItem Name="_areYouSureYouWantCheckout" Property="Text" type="obsolete">
+          <Source>Are you sure to checkout the selected revision?</Source>
+          <Value>確定要checkout選擇的修訂版次?</Value>
+        </TranslationItem>
+        <TranslationItem Name="_currentWorkingDirChanges" Property="Text" type="obsolete">
+          <Source>Current uncommitted changes</Source>
+          <Value>當前未提交的修改</Value>
+        </TranslationItem>
+      </translationItems>
+    </TranslationCategory>
+    <TranslationCategory Name="ScriptsSettingsPage">
+      <translationItems>
+        <TranslationItem Name="$this" Property="Text">
+          <Source>Scripts</Source>
+          <Value>腳本</Value>
+        </TranslationItem>
+        <TranslationItem Name="AskConfirmation" Property="HeaderText" type="unfinished">
+          <Source>Confirmation</Source>
+          <Value />
+        </TranslationItem>
+        <TranslationItem Name="EnabledColumn" Property="HeaderText">
+          <Source>Enabled</Source>
+          <Value>啟用</Value>
+        </TranslationItem>
+        <TranslationItem Name="OnEvent" Property="HeaderText" type="unfinished">
+          <Source>OnEvent</Source>
+          <Value />
+        </TranslationItem>
+        <TranslationItem Name="addScriptButton" Property="Text">
+          <Source>Add</Source>
+          <Value>增加</Value>
+        </TranslationItem>
+        <TranslationItem Name="argumentsLabel" Property="Text">
+          <Source>Arguments:</Source>
+          <Value>參數:</Value>
+        </TranslationItem>
+        <TranslationItem Name="browseScriptButton" Property="Text">
+          <Source>Browse</Source>
+          <Value>瀏覽</Value>
+        </TranslationItem>
+        <TranslationItem Name="buttonShowArgumentsHelp" Property="Text">
+          <Source>Help</Source>
+          <Value>幫助</Value>
+        </TranslationItem>
+        <TranslationItem Name="commandLabel" Property="Text">
+          <Source>Command:</Source>
+          <Value>命令:</Value>
+        </TranslationItem>
+        <TranslationItem Name="inMenuCheckBox" Property="Text">
+          <Source>Add to revision grid context menu</Source>
+          <Value>加入版本網格快捷選單</Value>
+        </TranslationItem>
+        <TranslationItem Name="labelOnEvent" Property="Text">
+          <Source>On event:</Source>
+          <Value>發生於:</Value>
+        </TranslationItem>
+        <TranslationItem Name="lbl_icon" Property="Text" type="unfinished">
+          <Source>Icon:</Source>
+          <Value />
+        </TranslationItem>
+        <TranslationItem Name="nameLabel" Property="Text">
+          <Source>Name:</Source>
+          <Value>名字:</Value>
+        </TranslationItem>
+        <TranslationItem Name="removeScriptButton" Property="Text">
+          <Source>Remove</Source>
+          <Value>移除</Value>
+        </TranslationItem>
+        <TranslationItem Name="sbtn_icon" Property="Text" type="unfinished">
+          <Source>Select icon</Source>
+          <Value />
+        </TranslationItem>
+        <TranslationItem Name="scriptEnabled" Property="Text">
+          <Source>Enabled</Source>
+          <Value>啟用</Value>
+        </TranslationItem>
+        <TranslationItem Name="scriptNeedsConfirmation" Property="Text">
+          <Source>Ask for confirmation</Source>
+          <Value>請確認</Value>
+        </TranslationItem>
+        <TranslationItem Name="scriptShowProgress" Property="Text" type="unfinished">
+          <Source>Show progress</Source>
+          <Value />
+        </TranslationItem>
+      </translationItems>
+    </TranslationCategory>
+    <TranslationCategory Name="ShellExtensionSettingsPage">
+      <translationItems>
+        <TranslationItem Name="$this" Property="Text" type="unfinished">
+          <Source>Shell extension</Source>
+          <Value />
+        </TranslationItem>
+        <TranslationItem Name="cbAlwaysShowAllCommands" Property="Text" type="unfinished">
+          <Source>Always show all commands</Source>
+          <Value />
+        </TranslationItem>
+        <TranslationItem Name="label1" Property="Text" type="unfinished">
+          <Source>Context menu preview
+when all items are shown:</Source>
+          <Value />
+        </TranslationItem>
+        <TranslationItem Name="lblMenuEntries" Property="Text" type="unfinished">
+          <Source>Select items to be shown in the cascaded context menu.
+(Unchecked items will be shown top level for direct access.)</Source>
+          <Value />
+        </TranslationItem>
+      </translationItems>
+    </TranslationCategory>
+    <TranslationCategory Name="SshSettingsPage">
+      <translationItems>
+        <TranslationItem Name="$this" Property="Text">
+          <Source>SSH</Source>
+          <Value>SSH</Value>
+        </TranslationItem>
+        <TranslationItem Name="AutostartPageant" Property="Text">
+          <Source>Automatically start authentication client when a private key is configured for a remote</Source>
+          <Value>當遠端配置了私鑰後，自動啟動認證客戶端</Value>
+        </TranslationItem>
+        <TranslationItem Name="OpenSSH" Property="Text">
+          <Source>OpenSSH</Source>
+          <Value>OpenSSH</Value>
+        </TranslationItem>
+        <TranslationItem Name="Other" Property="Text">
+          <Source>Other ssh client</Source>
+          <Value>其它的SSH客戶端</Value>
+        </TranslationItem>
+        <TranslationItem Name="OtherSshBrowse" Property="Text">
+          <Source>Browse</Source>
+          <Value>瀏覽</Value>
+        </TranslationItem>
+        <TranslationItem Name="PageantBrowse" Property="Text">
+          <Source>Browse</Source>
+          <Value>瀏覽</Value>
+        </TranslationItem>
+        <TranslationItem Name="PlinkBrowse" Property="Text">
+          <Source>Browse</Source>
+          <Value>瀏覽</Value>
+        </TranslationItem>
+        <TranslationItem Name="Putty" Property="Text">
+          <Source>PuTTY</Source>
+          <Value>PuTTY</Value>
+        </TranslationItem>
+        <TranslationItem Name="PuttygenBrowse" Property="Text">
+          <Source>Browse</Source>
+          <Value>瀏覽</Value>
+        </TranslationItem>
+        <TranslationItem Name="groupBox1" Property="Text">
+          <Source>Specify which ssh client to use</Source>
+          <Value>指定SSH客戶端</Value>
+        </TranslationItem>
+        <TranslationItem Name="groupBox2" Property="Text">
+          <Source>Configure PuTTY</Source>
+          <Value>設定PuTTY</Value>
+        </TranslationItem>
+        <TranslationItem Name="label15" Property="Text">
+          <Source>Path to plink.exe</Source>
+          <Value>plink.exe路徑</Value>
+        </TranslationItem>
+        <TranslationItem Name="label16" Property="Text">
+          <Source>Path to puttygen</Source>
+          <Value>puttygen路徑</Value>
+        </TranslationItem>
+        <TranslationItem Name="label17" Property="Text">
+          <Source>Path to pageant</Source>
+          <Value>pageant路徑</Value>
+        </TranslationItem>
+        <TranslationItem Name="label18" Property="Text">
+          <Source>OpenSSH is a commandline tool. PuTTY is more userfriendly to use for windows users, 
+but requires the PuTTY authentication client to run  in the background.
+When OpenSSH is used, command line dialogs are shown!
+</Source>
+          <Value>OpenSSH是一個命令行工具。 
+對於Windows用戶來說，PuTTY用起來更方便，但需要在後台運行PuTTY驗證客戶端。
+當使用OpenSSH時，會顯示命令行對話框！ </Value>
+        </TranslationItem>
+      </translationItems>
+    </TranslationCategory>
+    <TranslationCategory Name="StartPageSettingsPage">
+      <translationItems>
+        <TranslationItem Name="$this" Property="Text" type="unfinished">
+          <Source>Plugins Settings</Source>
+          <OldSource>Start Page</OldSource>
+          <Value>起始頁</Value>
+        </TranslationItem>
+        <TranslationItem Name="label1" Property="Text" type="unfinished">
+          <Source>Select one of the subnodes to view or edit the settings of a Git Extensions Plugin.</Source>
+          <Value />
+        </TranslationItem>
+      </translationItems>
+    </TranslationCategory>
+    <TranslationCategory Name="Strings">
+      <translationItems>
+        <TranslationItem Name="_LoadingData" Property="Text" type="unfinished">
+          <Source>Loading data...</Source>
+          <Value />
+        </TranslationItem>
+        <TranslationItem Name="_authorDateText" Property="Text">
+          <Source>Author date</Source>
+          <Value>作者日期</Value>
+        </TranslationItem>
+        <TranslationItem Name="_authorText" Property="Text">
+          <Source>Author</Source>
+          <Value>作者</Value>
+        </TranslationItem>
+        <TranslationItem Name="_childrenText" Property="Text" type="unfinished">
+          <Source>Children</Source>
+          <Value />
+        </TranslationItem>
+        <TranslationItem Name="_commitDateText" Property="Text">
+          <Source>Commit date</Source>
+          <Value>提交日期</Value>
+        </TranslationItem>
+        <TranslationItem Name="_commitHashText" Property="Text">
+          <Source>Commit hash</Source>
+          <Value>提交Hash</Value>
+        </TranslationItem>
+        <TranslationItem Name="_committerText" Property="Text">
+          <Source>Committer</Source>
+          <Value>提交者</Value>
+        </TranslationItem>
+        <TranslationItem Name="_currentIndex" Property="Text">
+          <Source>Commit index</Source>
+          <Value>提交索引</Value>
+        </TranslationItem>
+        <TranslationItem Name="_currentUnstagedChanges" Property="Text" type="unfinished">
+          <Source>Current unstaged changes</Source>
+          <Value />
+        </TranslationItem>
+        <TranslationItem Name="_dateText" Property="Text">
+          <Source>Date</Source>
+          <Value>日期</Value>
+        </TranslationItem>
+        <TranslationItem Name="_daysAgo" Property="Text">
+          <Source>{0} {1:day|days} ago</Source>
+          <Value>{0}天前</Value>
+        </TranslationItem>
+        <TranslationItem Name="_hoursAgo" Property="Text">
+          <Source>{0} {1:hour|hours} ago</Source>
+          <Value>{0}小時前</Value>
+        </TranslationItem>
+        <TranslationItem Name="_messageText" Property="Text">
+          <Source>Message</Source>
+          <Value>訊息</Value>
+        </TranslationItem>
+        <TranslationItem Name="_minutesAgo" Property="Text">
+          <Source>{0} {1:minute|minutes} ago</Source>
+          <Value>{0}分鐘前</Value>
+        </TranslationItem>
+        <TranslationItem Name="_monthsAgo" Property="Text">
+          <Source>{0} {1:month|months} ago</Source>
+          <Value>{0}月前</Value>
+        </TranslationItem>
+        <TranslationItem Name="_parentsText" Property="Text" type="unfinished">
+          <Source>Parent(s)</Source>
+          <Value />
+        </TranslationItem>
+        <TranslationItem Name="_secondsAgo" Property="Text">
+          <Source>{0} {1:second|seconds} ago</Source>
+          <Value>{0}秒前</Value>
+        </TranslationItem>
+        <TranslationItem Name="_weeksAgo" Property="Text" type="unfinished">
+          <Source>{0} {1:week|weeks} ago</Source>
+          <Value />
+        </TranslationItem>
+        <TranslationItem Name="_yearsAgo" Property="Text">
+          <Source>{0} {1:year|years} ago</Source>
+          <Value>{0}年前</Value>
+        </TranslationItem>
+        <TranslationItem Name="_pageantNotFound" Property="Text" type="obsolete">
+          <Source>Cannot load SSH key. PuTTY is not configured properly.</Source>
+          <Value>無法載入SSH密鑰。 PuTTY設定的不正確。 </Value>
+        </TranslationItem>
+      </translationItems>
+    </TranslationCategory>
+    <TranslationCategory Name="ViewPullRequestsForm">
+      <translationItems>
+        <TranslationItem Name="$this" Property="Text">
+          <Source>View Pull Requests</Source>
+          <Value>檢視拉取請求</Value>
+        </TranslationItem>
+        <TranslationItem Name="_addAndFetchBtn" Property="Text" type="unfinished">
+          <Source>Add remote and fetch</Source>
+          <Value />
+        </TranslationItem>
+        <TranslationItem Name="_chooseRepo" Property="Text">
+          <Source>Choose repository:</Source>
+          <Value>選擇版本庫:</Value>
+        </TranslationItem>
+        <TranslationItem Name="_closePullRequestBtn" Property="Text">
+          <Source>Close pull request</Source>
+          <Value>關閉拉取請求</Value>
+        </TranslationItem>
+        <TranslationItem Name="_fetchBtn" Property="Text">
+          <Source>Fetch to pr/ branch</Source>
+          <Value>擷取與評估</Value>
+        </TranslationItem>
+        <TranslationItem Name="_postComment" Property="Text">
+          <Source>Post comment</Source>
+          <Value>發表意見</Value>
+        </TranslationItem>
+        <TranslationItem Name="_refreshCommentsBtn" Property="Text">
+          <Source>Refresh</Source>
+          <Value>重新整理</Value>
+        </TranslationItem>
+        <TranslationItem Name="_strCouldNotAddRemote" Property="Text" type="unfinished">
+          <Source>Could not add remote with name {0} and URL {1}</Source>
+          <Value />
+        </TranslationItem>
+        <TranslationItem Name="_strCouldNotLoadDiscussion" Property="Text">
+          <Source>Could not load discussion!</Source>
+          <Value>無法載入討論</Value>
+        </TranslationItem>
+        <TranslationItem Name="_strError" Property="Text">
+          <Source>Error</Source>
+          <Value>錯誤</Value>
+        </TranslationItem>
+        <TranslationItem Name="_strFailedToClosePullRequest" Property="Text">
+          <Source>Failed to close pull request!</Source>
+          <Value>無法關閉拉取請求</Value>
+        </TranslationItem>
+        <TranslationItem Name="_strFailedToFetchPullData" Property="Text">
+          <Source>Failed to fetch pull data!</Source>
+          <Value>無法擷取拉取日期</Value>
+        </TranslationItem>
+        <TranslationItem Name="_strFailedToLoadDiffData" Property="Text">
+          <Source>Failed to load diff data!</Source>
+          <Value>無法載入差異資料</Value>
+        </TranslationItem>
+        <TranslationItem Name="_strFailedToLoadDiscussionItem" Property="Text">
+          <Source>Failed to post discussion item!</Source>
+          <Value>無法發表討論項目</Value>
+        </TranslationItem>
+        <TranslationItem Name="_strLoading" Property="Text">
+          <Source> : LOADING : </Source>
+          <Value>:載入:</Value>
+        </TranslationItem>
+        <TranslationItem Name="_strRemoteAlreadyExist" Property="Text" type="unfinished">
+          <Source>ERROR: Remote with name {0} already exists but it does not point to the same repository!
+Details: Is {1} expected {2}</Source>
+          <Value />
+        </TranslationItem>
+        <TranslationItem Name="_strUnableUnderstandPatch" Property="Text" type="unfinished">
+          <Source>Error: Unable to understand patch</Source>
+          <Value />
+        </TranslationItem>
+        <TranslationItem Name="columnHeader2" Property="Text">
+          <Source>Heading</Source>
+          <Value>Heading</Value>
+        </TranslationItem>
+        <TranslationItem Name="columnHeader3" Property="Text">
+          <Source>By</Source>
+          <Value>由</Value>
+        </TranslationItem>
+        <TranslationItem Name="columnHeader4" Property="Text">
+          <Source>Created</Source>
+          <Value>建立</Value>
+        </TranslationItem>
+      </translationItems>
+    </TranslationCategory>
+    <TranslationCategory Name="FormBranchSmall">
+      <translationItems>
+        <TranslationItem Name="_noRevisionSelected" Property="Text" type="obsolete">
+          <Source>Select 1 revision to create the branch on.</Source>
+          <Value>選擇一版本來建立分支</Value>
+        </TranslationItem>
+      </translationItems>
+    </TranslationCategory>
+    <TranslationCategory Name="FormRevert">
+      <translationItems>
+        <TranslationItem Name="$this" Property="Text" type="obsolete">
+          <Source>Revert file changes</Source>
+          <Value>回復檔案修改</Value>
+        </TranslationItem>
+        <TranslationItem Name="Revert" Property="Text" type="obsolete">
+          <Source>Revert changes</Source>
+          <Value>回復修改</Value>
+        </TranslationItem>
+      </translationItems>
+    </TranslationCategory>
+    <TranslationCategory Name="FormCherryPickCommitSmall">
+      <translationItems>
+        <TranslationItem Name="Author" Property="Text" type="obsolete">
+          <Source>Author:</Source>
+          <Value>作者：</Value>
+        </TranslationItem>
+        <TranslationItem Name="AutoCommit" Property="Text" type="obsolete">
+          <Source>Automatically creates a commit</Source>
+          <Value>自動建立一個提交</Value>
+        </TranslationItem>
+        <TranslationItem Name="Commit" Property="Text" type="obsolete">
+          <Source>Commit:</Source>
+          <Value>提交：</Value>
+        </TranslationItem>
+        <TranslationItem Name="Date" Property="Text" type="obsolete">
+          <Source>Commit date:</Source>
+          <Value>提交日期：</Value>
+        </TranslationItem>
+        <TranslationItem Name="Message" Property="Text" type="obsolete">
+          <Source>Message:</Source>
+          <Value>訊息：</Value>
+        </TranslationItem>
+        <TranslationItem Name="Pick" Property="Text" type="obsolete">
+          <Source>Pick this commit</Source>
+          <Value>挑選本提交</Value>
+        </TranslationItem>
+      </translationItems>
+    </TranslationCategory>
+    <TranslationCategory Name="FormPluginSettings">
+      <translationItems>
+        <TranslationItem Name="$this" Property="Text" type="obsolete">
+          <Source>Plugin settings</Source>
+          <Value>插件設定</Value>
+        </TranslationItem>
+      </translationItems>
+    </TranslationCategory>
+  </translationCategories>
+  <LanguageCode>zh</LanguageCode>
+</Translation>