--- conflicted
+++ resolved
@@ -75,11 +75,7 @@
             this.label1.AutoSize = true;
             this.label1.Location = new System.Drawing.Point(3, 9);
             this.label1.Name = "label1";
-<<<<<<< HEAD
-            this.label1.Size = new System.Drawing.Size(121, 180);
-=======
             this.label1.Size = new System.Drawing.Size(182, 225);
->>>>>>> dd4a0c84
             this.label1.TabIndex = 1;
             this.label1.Text = resources.GetString("label1.Text");
             // 
@@ -96,11 +92,7 @@
             // 
             // FormGitAttributes
             // 
-<<<<<<< HEAD
-            this.AutoScaleDimensions = new System.Drawing.SizeF(6F, 12F);
-=======
             this.AutoScaleDimensions = new System.Drawing.SizeF(7F, 15F);
->>>>>>> dd4a0c84
             this.AutoScaleMode = System.Windows.Forms.AutoScaleMode.Font;
             this.ClientSize = new System.Drawing.Size(634, 474);
             this.Controls.Add(this.splitContainer1);
