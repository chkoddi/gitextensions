--- conflicted
+++ resolved
@@ -1178,19 +1178,12 @@
                 }
             }
 
-<<<<<<< HEAD
-            if (filtredCurrentCheckout != null)
-=======
-            if(string.IsNullOrEmpty(filtredCurrentCheckout))
+            if (string.IsNullOrEmpty(filtredCurrentCheckout))
                 return;
 
             if (!Revisions.IsRevisionRelative(filtredCurrentCheckout))
->>>>>>> 2c581bc5
-            {
-                if (!Revisions.IsRevisionRelative(filtredCurrentCheckout))
-                {
-                    HighlightBranch(filtredCurrentCheckout);
-                }
+            {
+                HighlightBranch(filtredCurrentCheckout);
             }
         }
 
