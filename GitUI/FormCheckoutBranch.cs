--- conflicted
+++ resolved
@@ -44,18 +44,7 @@
                     Branches.SelectedIndex = 0;
             }
         }
-<<<<<<< HEAD
 
-
-        public FormCheckoutBranch(string branch, bool remote, string containRevison, bool force)
-            : this(branch, remote, containRevison)
-        {
-            Force.Checked = force;
-        }
-
-=======
-        
->>>>>>> 7f1a4aad
         private void Initialize()
         {
             Branches.DisplayMember = "Name";
@@ -104,11 +93,7 @@
             Settings.CheckoutBranchAction = (int)changes;
             if (Remotebranch.Checked)
             {
-<<<<<<< HEAD
-                using (var checkoutRemote = new FormCheckoutRemoteBranch(Branches.Text, Force.Checked))
-=======
                 using (var checkoutRemote = new FormCheckoutRemoteBranch(Branches.Text, changes))
->>>>>>> 7f1a4aad
                     checkoutRemote.ShowDialog(this);
             }
             else
