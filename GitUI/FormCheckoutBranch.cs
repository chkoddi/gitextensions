--- conflicted
+++ resolved
@@ -223,17 +223,12 @@
 
             IWin32Window _owner = Visible ? this : Owner;
 
-<<<<<<< HEAD
-            if (changes == Settings.LocalChanges.Stash && Module.IsDirtyDir())
-                UICommands.Stash(_owner);
-=======
             //Stash local changes, but only if the setting CheckForUncommittedChangesInCheckoutBranch is true
             if (Settings.CheckForUncommittedChangesInCheckoutBranch &&
-                changes == Settings.LocalChanges.Stash && GitModule.Current.IsDirtyDir())
-            {
-                GitUICommands.Instance.Stash(_owner);
-            }
->>>>>>> 400a3a2a
+                changes == Settings.LocalChanges.Stash && Module.IsDirtyDir())
+            {
+                UICommands.Stash(_owner);
+            }
 
             {
                 var successfullyCheckedOut = UICommands.StartCommandLineProcessDialog(cmd, _owner);
