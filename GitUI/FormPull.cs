﻿using System;
using System.Collections.Generic;
using System.ComponentModel;
using System.IO;
using System.Windows.Forms;
using GitCommands;
using GitCommands.Repository;
using GitUI.Properties;
using ResourceManager.Translation;
using Settings = GitCommands.Settings;
using GitUI.Script;

namespace GitUI
{
    public partial class FormPull : GitExtensionsForm
    {
        private const string PuttyCaption = "PuTTY";

        private readonly TranslationString _areYouSureYouWantToRebaseMerge =
            new TranslationString("The current commit is a merge." + Environment.NewLine +
                                  //"." + Environment.NewLine +
                                  "Are you sure you want to rebase this merge?");

        private readonly TranslationString _areYouSureYouWantToRebaseMergeCaption =
                        new TranslationString("Rebase merge commit?");

        private readonly TranslationString _allMergeConflictSolvedQuestion =
            new TranslationString("Are all merge conflicts solved? Do you want to commit?");

        private readonly TranslationString _allMergeConflictSolvedQuestionCaption =
            new TranslationString("Conflicts solved");

        private readonly TranslationString _applyShashedItemsAgain =
            new TranslationString("Apply stashed items to working dir again?");

        private readonly TranslationString _applyShashedItemsAgainCaption =
            new TranslationString("Auto stash");

        private readonly TranslationString _cannotLoadPutty =
            new TranslationString("Cannot load SSH key. PuTTY is not configured properly.");

        private readonly TranslationString _fetchAllBranchesCanOnlyWithFetch =
            new TranslationString("You can only fetch all remote branches (*) without merge or rebase." +
                                  Environment.NewLine + "If you want to fetch all remote branches, choose fetch." +
                                  Environment.NewLine +
                                  "If you want to fetch and merge a branch, choose a specific branch.");

        private readonly TranslationString _selectRemoteRepository =
            new TranslationString("Please select a remote repository");

        private readonly TranslationString _selectSourceDirectory =
            new TranslationString("Please select a source directory");

        private readonly TranslationString _questionInitSubmodules =
             new TranslationString("The pulled has submodules configured." + Environment.NewLine +
                                   "Do you want to initialize the submodules?" + Environment.NewLine +
                                   "This will initialize and update all submodules recursive.");

        private readonly TranslationString _questionInitSubmodulesCaption =
            new TranslationString("Submodules");

        private List<GitHead> _heads;
        public bool ErrorOccurred { get; private set; }
        private string branchRemote;
        private string branch;

        public FormPull()
        {
            InitializeComponent();
            Translate();
            
            UpdateRemotesList();

<<<<<<< HEAD
            string branch = Settings.Module.GetSelectedBranch();
            Remotes.Text = Settings.Module.GetSetting(string.Format("branch.{0}.remote", branch));
=======
            IList<string> remotes = new List<string>(GitCommandHelpers.GetRemotes());
            remotes.Insert(0, "[ All ]");
            Remotes.DataSource = remotes;

            branch = GitCommandHelpers.GetSelectedBranch();
            branchRemote = GitCommandHelpers.GetSetting(string.Format("branch.{0}.remote", branch));
            Remotes.Text = branchRemote;
>>>>>>> 3e6c1301
            _NO_TRANSLATE_localBranch.Text = branch;

            Merge.Checked = Settings.PullMerge == "merge";
            Rebase.Checked = Settings.PullMerge == "rebase";
            Fetch.Checked = Settings.PullMerge == "fetch";
            AutoStash.Checked = Settings.AutoStash;
            ErrorOccurred = false;
        }

        private void UpdateRemotesList()
        {
            IList<string> remotes = new List<string>(Settings.Module.GetRemotes());
            remotes.Insert(0, "[ All ]");
            Remotes.DataSource = remotes;
        }

        public DialogResult PullAndShowDialogWhenFailed()
        {
            if (PullChanges())
                return DialogResult.OK;
            else
                return ShowDialog();
        }

        private void BrowseSourceClick(object sender, EventArgs e)
        {
            var dialog = new FolderBrowserDialog { SelectedPath = PullSource.Text };
            if (dialog.ShowDialog(this) == DialogResult.OK)
                PullSource.Text = dialog.SelectedPath;
        }

        private void MergetoolClick(object sender, EventArgs e)
        {
            Settings.Module.RunGitRealCmd("mergetool");

            if (MessageBox.Show(this, _allMergeConflictSolvedQuestion.Text, _allMergeConflictSolvedQuestionCaption.Text,
                                MessageBoxButtons.YesNo) != DialogResult.Yes)
                return;
            new FormCommit().ShowDialog(this);
        }

        private void BranchesDropDown(object sender, EventArgs e)
        {
            if ((PullFromUrl.Checked && string.IsNullOrEmpty(PullSource.Text)) &&
                (PullFromRemote.Checked && string.IsNullOrEmpty(Remotes.Text)))
            {
                Branches.DataSource = null;
                return;
            }

            Cursor.Current = Cursors.WaitCursor;
            LoadPuttyKey();

            if (_heads == null)
            {
                if (PullFromUrl.Checked)
                {
                    _heads = Settings.Module.GetHeads(false, true);
                }
                else
                {
                    // The line below is the most reliable way to get a list containing
                    // all remote branches but it is also the slowest.
                    // Heads = GitCommands.GitCommands.GetRemoteHeads(Remotes.Text, false, true);

                    // The code below is a quick way to get a list contains all remote branches.
                    // It only returns the heads that are already known to the repository. This
                    // doesn't return heads that are new on the server. This can be updated using
                    // update branch info in the manage remotes dialog.
                    _heads = new List<GitHead>();
                    foreach (var head in Settings.Module.GetHeads(true, true))
                    {
                        if (!head.IsRemote ||
                            !head.Name.StartsWith(Remotes.Text, StringComparison.CurrentCultureIgnoreCase))
                            continue;

                        _heads.Insert(0, head);
                    }
                }
            }
            Branches.DisplayMember = "LocalName";

            //_heads.Insert(0, GitHead.AllHeads); --> disable this because it is only for expert users
            _heads.Insert(0, GitHead.NoHead);
            Branches.DataSource = _heads;


            Cursor.Current = Cursors.Default;
        }

        private void PullClick(object sender, EventArgs e)
        {
            if (PullChanges())
            {
                DialogResult = DialogResult.OK;
                Close();
            }
        }

        private bool AskIfSubmodulesShouldBeInitialized()
        {
            return MessageBox.Show(this, _questionInitSubmodules.Text, _questionInitSubmodulesCaption.Text,
                MessageBoxButtons.YesNo, MessageBoxIcon.Question) == DialogResult.Yes;
        }

        public bool PullChanges()
        {
            if (PullFromUrl.Checked && string.IsNullOrEmpty(PullSource.Text))
            {
                MessageBox.Show(this, _selectSourceDirectory.Text);
                return false;
            }
            if (PullFromRemote.Checked && string.IsNullOrEmpty(Remotes.Text) && !PullAll())
            {
                MessageBox.Show(this, _selectRemoteRepository.Text);
                return false;
            }

            if (!Fetch.Checked && Branches.Text == "*")
            {
                MessageBox.Show(this, _fetchAllBranchesCanOnlyWithFetch.Text);
                return false;
            }

            if (Merge.Checked)
                Settings.PullMerge = "merge";
            if (Rebase.Checked)
                Settings.PullMerge = "rebase";
            if (Fetch.Checked)
                Settings.PullMerge = "fetch";

            Settings.AutoStash = AutoStash.Checked;

<<<<<<< HEAD
            if (Rebase.Checked && Settings.Module.IsMergeCommit("HEAD"))
            {
                if (MessageBox.Show(this, _areYouSureYouWantToRebaseMerge.Text, _areYouSureYouWantToRebaseMergeCaption.Text, MessageBoxButtons.YesNoCancel) != DialogResult.Yes)
=======
            string remoteBranchName = branchRemote + "/" + branch;
            //ask only if exists commit not pushed to remote yet
            if (Rebase.Checked && GitCommandHelpers.ExistsMergeCommit(remoteBranchName, branch))
            {
                DialogResult dr = MessageBox.Show(_areYouSureYouWantToRebaseMerge.Text, _areYouSureYouWantToRebaseMergeCaption.Text, MessageBoxButtons.YesNoCancel);
                if (dr == DialogResult.Cancel) 
                {
                    Close();
                    return false;
                }
                else if (dr != DialogResult.Yes)
>>>>>>> 3e6c1301
                    return false;
            }

            Repositories.RepositoryHistory.AddMostRecentRepository(PullSource.Text);

            string source;

            if (PullFromUrl.Checked)
                source = PullSource.Text;
            else
            {
                LoadPuttyKey();
                source = PullAll() ? "--all" : Remotes.Text;
            }

            ScriptManager.RunEventScripts(ScriptEvent.BeforePull);

            var stashed = false;
            if (!Fetch.Checked && AutoStash.Checked && Settings.Module.GitStatus(false).Count > 0)
            {
                new FormProcess("stash save").ShowDialog(this);
                stashed = true;
            }

            FormProcess process = null;
            if (Fetch.Checked)
            {
                process = new FormRemoteProcess(Settings.Module.FetchCmd(source, Branches.Text, null));
            }
            else
            {
                string localBranch = Settings.Module.GetSelectedBranch();
                if (localBranch.Equals("(no branch)", StringComparison.OrdinalIgnoreCase) || string.IsNullOrEmpty(Branches.Text))
                    localBranch = null;

                if (Merge.Checked)
                    process = new FormRemoteProcess(Settings.Module.PullCmd(source, Branches.Text, localBranch, false));
                else if (Rebase.Checked)
                    process = new FormRemoteProcess(Settings.Module.PullCmd(source, Branches.Text, localBranch, true));
            }

            if (process != null)
            {
                if (!PullAll())
                    process.Remote = source;
                process.ShowDialog(this);
                ErrorOccurred = process.ErrorOccurred();
            }

            try
            {
                if (!Settings.Module.InTheMiddleOfConflictedMerge() &&
                    !Settings.Module.InTheMiddleOfRebase() &&
                    (process != null && !process.ErrorOccurred()))
                {
                    if (!Fetch.Checked && File.Exists(Settings.WorkingDir + ".gitmodules"))
                    {
                        if (!IsSubmodulesIntialized() && AskIfSubmodulesShouldBeInitialized())
                            GitUICommands.Instance.StartInitSubmodulesRecursiveDialog();
                    }

                    return true;
                }

                // Rebase failed -> special 'rebase' merge conflict
                if (Rebase.Checked && Settings.Module.InTheMiddleOfRebase())
                {
                    GitUICommands.Instance.StartRebaseDialog(null);
                    if (!Settings.Module.InTheMiddleOfConflictedMerge() &&
                        !Settings.Module.InTheMiddleOfRebase())
                    {
                        return true;
                    }
                }
                else
                {
                    MergeConflictHandler.HandleMergeConflicts();
                    if (!Settings.Module.InTheMiddleOfConflictedMerge() &&
                        !Settings.Module.InTheMiddleOfRebase())
                    {
                        return true;
                    }
                }

                if (!AutoStash.Checked || !stashed || Settings.Module.InTheMiddleOfConflictedMerge() ||
                    Settings.Module.InTheMiddleOfRebase())
                {
                    return true;
                }

            }
            finally
            {
                if (stashed && 
                    process != null && 
                    !process.ErrorOccurred() &&
                    !Settings.Module.InTheMiddleOfConflictedMerge() &&
                    !Settings.Module.InTheMiddleOfRebase() &&
                    MessageBox.Show(this, _applyShashedItemsAgain.Text, _applyShashedItemsAgainCaption.Text, MessageBoxButtons.YesNo) == DialogResult.Yes)
                {
                    new FormProcess("stash pop").ShowDialog(this);
                    MergeConflictHandler.HandleMergeConflicts();
                }               

                ScriptManager.RunEventScripts(ScriptEvent.AfterPull);
            }

            return false;
        }

        private bool IsSubmodulesIntialized()
        {
            // Fast submodules check
            var submodules = Settings.Module.GetSubmodulesNames();
            GitModule submodule = new GitModule();
            foreach (var submoduleName in submodules)
            {
                submodule.WorkingDir = Settings.Module.WorkingDir + submoduleName + Settings.PathSeparator;
                if (!submodule.ValidWorkingDir())
                    return false;
            }
            return true;
        }

        private void LoadPuttyKey()
        {
            if (!GitCommandHelpers.Plink())
                return;

            if (File.Exists(Settings.Pageant))
                Settings.Module.StartPageantForRemote(Remotes.Text);
            else
                MessageBox.Show(this, _cannotLoadPutty.Text, PuttyCaption);
        }

        private void FormPullLoad(object sender, EventArgs e)
        {
            Remotes.Select();

            Text = string.Format("Pull ({0})", Settings.WorkingDir);
        }

        protected override void OnShown(EventArgs e)
        {
            base.OnShown(e);
        }

        private void PullSourceDropDown(object sender, EventArgs e)
        {
            PullSource.DataSource = Repositories.RepositoryHistory.Repositories;
            PullSource.DisplayMember = "Path";
        }

        private void StashClick(object sender, EventArgs e)
        {
            GitUICommands.Instance.StartStashDialog();
        }

        private void PullFromRemoteCheckedChanged(object sender, EventArgs e)
        {
            if (!PullFromRemote.Checked)
                return;

            ResetRemoteHeads();
            PullSource.Enabled = false;
            BrowseSource.Enabled = false;
            Remotes.Enabled = true;
            AddRemote.Enabled = true;

            Merge.Enabled = !PullAll();
            Rebase.Enabled = !PullAll();
        }

        private bool PullAll()
        {
            return Remotes.Text.Equals("[ All ]", StringComparison.InvariantCultureIgnoreCase);
        }

        private void PullFromUrlCheckedChanged(object sender, EventArgs e)
        {
            if (!PullFromUrl.Checked)
                return;

            ResetRemoteHeads();
            PullSource.Enabled = true;
            BrowseSource.Enabled = true;
            Remotes.Enabled = false;
            AddRemote.Enabled = false;

            Merge.Enabled = true;
            Rebase.Enabled = true;
        }

        private bool bInternalUpdate = false;

        private void AddRemoteClick(object sender, EventArgs e)
        {
            GitUICommands.Instance.StartRemotesDialog();

            bInternalUpdate = true;
            string text = Remotes.Text;
            UpdateRemotesList();
            Remotes.Text = text;
            bInternalUpdate = false;
        }

        private void MergeCheckedChanged(object sender, EventArgs e)
        {
            PullImage.BackgroundImage = Resources.merge;
        }

        private void RebaseCheckedChanged(object sender, EventArgs e)
        {
            PullImage.BackgroundImage = Resources.Rebase;
        }

        private void FetchCheckedChanged(object sender, EventArgs e)
        {
            PullImage.BackgroundImage = Resources.fetch;
        }

        private void PullSourceValidating(object sender, CancelEventArgs e)
        {
            ResetRemoteHeads();
        }

        private void Remotes_TextChanged(object sender, EventArgs e)
        {
            if (!bInternalUpdate)
                RemotesValidating(null, null);
        }

        private void RemotesValidating(object sender, CancelEventArgs e)
        {
            ResetRemoteHeads();

            Merge.Enabled = !PullAll();
            Rebase.Enabled = !PullAll();
            if (PullAll())
                Fetch.Checked = true;

        }

        private void ResetRemoteHeads()
        {
            if (PullAll())
            {
            }

            Branches.DataSource = null;
            _heads = null;
        }
    }
}
<|MERGE_RESOLUTION|>--- conflicted
+++ resolved
@@ -1,489 +1,474 @@
-﻿using System;
-using System.Collections.Generic;
-using System.ComponentModel;
-using System.IO;
-using System.Windows.Forms;
-using GitCommands;
-using GitCommands.Repository;
-using GitUI.Properties;
-using ResourceManager.Translation;
-using Settings = GitCommands.Settings;
-using GitUI.Script;
-
-namespace GitUI
-{
-    public partial class FormPull : GitExtensionsForm
-    {
-        private const string PuttyCaption = "PuTTY";
-
-        private readonly TranslationString _areYouSureYouWantToRebaseMerge =
-            new TranslationString("The current commit is a merge." + Environment.NewLine +
-                                  //"." + Environment.NewLine +
-                                  "Are you sure you want to rebase this merge?");
-
-        private readonly TranslationString _areYouSureYouWantToRebaseMergeCaption =
-                        new TranslationString("Rebase merge commit?");
-
-        private readonly TranslationString _allMergeConflictSolvedQuestion =
-            new TranslationString("Are all merge conflicts solved? Do you want to commit?");
-
-        private readonly TranslationString _allMergeConflictSolvedQuestionCaption =
-            new TranslationString("Conflicts solved");
-
-        private readonly TranslationString _applyShashedItemsAgain =
-            new TranslationString("Apply stashed items to working dir again?");
-
-        private readonly TranslationString _applyShashedItemsAgainCaption =
-            new TranslationString("Auto stash");
-
-        private readonly TranslationString _cannotLoadPutty =
-            new TranslationString("Cannot load SSH key. PuTTY is not configured properly.");
-
-        private readonly TranslationString _fetchAllBranchesCanOnlyWithFetch =
-            new TranslationString("You can only fetch all remote branches (*) without merge or rebase." +
-                                  Environment.NewLine + "If you want to fetch all remote branches, choose fetch." +
-                                  Environment.NewLine +
-                                  "If you want to fetch and merge a branch, choose a specific branch.");
-
-        private readonly TranslationString _selectRemoteRepository =
-            new TranslationString("Please select a remote repository");
-
-        private readonly TranslationString _selectSourceDirectory =
-            new TranslationString("Please select a source directory");
-
-        private readonly TranslationString _questionInitSubmodules =
-             new TranslationString("The pulled has submodules configured." + Environment.NewLine +
-                                   "Do you want to initialize the submodules?" + Environment.NewLine +
-                                   "This will initialize and update all submodules recursive.");
-
-        private readonly TranslationString _questionInitSubmodulesCaption =
-            new TranslationString("Submodules");
-
-        private List<GitHead> _heads;
-        public bool ErrorOccurred { get; private set; }
-        private string branchRemote;
-        private string branch;
-
-        public FormPull()
-        {
-            InitializeComponent();
-            Translate();
-            
-            UpdateRemotesList();
-
-<<<<<<< HEAD
-            string branch = Settings.Module.GetSelectedBranch();
-            Remotes.Text = Settings.Module.GetSetting(string.Format("branch.{0}.remote", branch));
-=======
-            IList<string> remotes = new List<string>(GitCommandHelpers.GetRemotes());
-            remotes.Insert(0, "[ All ]");
-            Remotes.DataSource = remotes;
-
-            branch = GitCommandHelpers.GetSelectedBranch();
-            branchRemote = GitCommandHelpers.GetSetting(string.Format("branch.{0}.remote", branch));
-            Remotes.Text = branchRemote;
->>>>>>> 3e6c1301
-            _NO_TRANSLATE_localBranch.Text = branch;
-
-            Merge.Checked = Settings.PullMerge == "merge";
-            Rebase.Checked = Settings.PullMerge == "rebase";
-            Fetch.Checked = Settings.PullMerge == "fetch";
-            AutoStash.Checked = Settings.AutoStash;
-            ErrorOccurred = false;
-        }
-
-        private void UpdateRemotesList()
-        {
-            IList<string> remotes = new List<string>(Settings.Module.GetRemotes());
-            remotes.Insert(0, "[ All ]");
-            Remotes.DataSource = remotes;
-        }
-
-        public DialogResult PullAndShowDialogWhenFailed()
-        {
-            if (PullChanges())
-                return DialogResult.OK;
-            else
-                return ShowDialog();
-        }
-
-        private void BrowseSourceClick(object sender, EventArgs e)
-        {
-            var dialog = new FolderBrowserDialog { SelectedPath = PullSource.Text };
-            if (dialog.ShowDialog(this) == DialogResult.OK)
-                PullSource.Text = dialog.SelectedPath;
-        }
-
-        private void MergetoolClick(object sender, EventArgs e)
-        {
-            Settings.Module.RunGitRealCmd("mergetool");
-
-            if (MessageBox.Show(this, _allMergeConflictSolvedQuestion.Text, _allMergeConflictSolvedQuestionCaption.Text,
-                                MessageBoxButtons.YesNo) != DialogResult.Yes)
-                return;
-            new FormCommit().ShowDialog(this);
-        }
-
-        private void BranchesDropDown(object sender, EventArgs e)
-        {
-            if ((PullFromUrl.Checked && string.IsNullOrEmpty(PullSource.Text)) &&
-                (PullFromRemote.Checked && string.IsNullOrEmpty(Remotes.Text)))
-            {
-                Branches.DataSource = null;
-                return;
-            }
-
-            Cursor.Current = Cursors.WaitCursor;
-            LoadPuttyKey();
-
-            if (_heads == null)
-            {
-                if (PullFromUrl.Checked)
-                {
-                    _heads = Settings.Module.GetHeads(false, true);
-                }
-                else
-                {
-                    // The line below is the most reliable way to get a list containing
-                    // all remote branches but it is also the slowest.
-                    // Heads = GitCommands.GitCommands.GetRemoteHeads(Remotes.Text, false, true);
-
-                    // The code below is a quick way to get a list contains all remote branches.
-                    // It only returns the heads that are already known to the repository. This
-                    // doesn't return heads that are new on the server. This can be updated using
-                    // update branch info in the manage remotes dialog.
-                    _heads = new List<GitHead>();
-                    foreach (var head in Settings.Module.GetHeads(true, true))
-                    {
-                        if (!head.IsRemote ||
-                            !head.Name.StartsWith(Remotes.Text, StringComparison.CurrentCultureIgnoreCase))
-                            continue;
-
-                        _heads.Insert(0, head);
-                    }
-                }
-            }
-            Branches.DisplayMember = "LocalName";
-
-            //_heads.Insert(0, GitHead.AllHeads); --> disable this because it is only for expert users
-            _heads.Insert(0, GitHead.NoHead);
-            Branches.DataSource = _heads;
-
-
-            Cursor.Current = Cursors.Default;
-        }
-
-        private void PullClick(object sender, EventArgs e)
-        {
-            if (PullChanges())
-            {
-                DialogResult = DialogResult.OK;
-                Close();
-            }
-        }
-
-        private bool AskIfSubmodulesShouldBeInitialized()
-        {
-            return MessageBox.Show(this, _questionInitSubmodules.Text, _questionInitSubmodulesCaption.Text,
-                MessageBoxButtons.YesNo, MessageBoxIcon.Question) == DialogResult.Yes;
-        }
-
-        public bool PullChanges()
-        {
-            if (PullFromUrl.Checked && string.IsNullOrEmpty(PullSource.Text))
-            {
-                MessageBox.Show(this, _selectSourceDirectory.Text);
-                return false;
-            }
-            if (PullFromRemote.Checked && string.IsNullOrEmpty(Remotes.Text) && !PullAll())
-            {
-                MessageBox.Show(this, _selectRemoteRepository.Text);
-                return false;
-            }
-
-            if (!Fetch.Checked && Branches.Text == "*")
-            {
-                MessageBox.Show(this, _fetchAllBranchesCanOnlyWithFetch.Text);
-                return false;
-            }
-
-            if (Merge.Checked)
-                Settings.PullMerge = "merge";
-            if (Rebase.Checked)
-                Settings.PullMerge = "rebase";
-            if (Fetch.Checked)
-                Settings.PullMerge = "fetch";
-
-            Settings.AutoStash = AutoStash.Checked;
-
-<<<<<<< HEAD
-            if (Rebase.Checked && Settings.Module.IsMergeCommit("HEAD"))
-            {
-                if (MessageBox.Show(this, _areYouSureYouWantToRebaseMerge.Text, _areYouSureYouWantToRebaseMergeCaption.Text, MessageBoxButtons.YesNoCancel) != DialogResult.Yes)
-=======
-            string remoteBranchName = branchRemote + "/" + branch;
-            //ask only if exists commit not pushed to remote yet
-            if (Rebase.Checked && GitCommandHelpers.ExistsMergeCommit(remoteBranchName, branch))
-            {
-                DialogResult dr = MessageBox.Show(_areYouSureYouWantToRebaseMerge.Text, _areYouSureYouWantToRebaseMergeCaption.Text, MessageBoxButtons.YesNoCancel);
-                if (dr == DialogResult.Cancel) 
-                {
-                    Close();
-                    return false;
-                }
-                else if (dr != DialogResult.Yes)
->>>>>>> 3e6c1301
-                    return false;
-            }
-
-            Repositories.RepositoryHistory.AddMostRecentRepository(PullSource.Text);
-
-            string source;
-
-            if (PullFromUrl.Checked)
-                source = PullSource.Text;
-            else
-            {
-                LoadPuttyKey();
-                source = PullAll() ? "--all" : Remotes.Text;
-            }
-
-            ScriptManager.RunEventScripts(ScriptEvent.BeforePull);
-
-            var stashed = false;
-            if (!Fetch.Checked && AutoStash.Checked && Settings.Module.GitStatus(false).Count > 0)
-            {
-                new FormProcess("stash save").ShowDialog(this);
-                stashed = true;
-            }
-
-            FormProcess process = null;
-            if (Fetch.Checked)
-            {
-                process = new FormRemoteProcess(Settings.Module.FetchCmd(source, Branches.Text, null));
-            }
-            else
-            {
-                string localBranch = Settings.Module.GetSelectedBranch();
-                if (localBranch.Equals("(no branch)", StringComparison.OrdinalIgnoreCase) || string.IsNullOrEmpty(Branches.Text))
-                    localBranch = null;
-
-                if (Merge.Checked)
-                    process = new FormRemoteProcess(Settings.Module.PullCmd(source, Branches.Text, localBranch, false));
-                else if (Rebase.Checked)
-                    process = new FormRemoteProcess(Settings.Module.PullCmd(source, Branches.Text, localBranch, true));
-            }
-
-            if (process != null)
-            {
-                if (!PullAll())
-                    process.Remote = source;
-                process.ShowDialog(this);
-                ErrorOccurred = process.ErrorOccurred();
-            }
-
-            try
-            {
-                if (!Settings.Module.InTheMiddleOfConflictedMerge() &&
-                    !Settings.Module.InTheMiddleOfRebase() &&
-                    (process != null && !process.ErrorOccurred()))
-                {
-                    if (!Fetch.Checked && File.Exists(Settings.WorkingDir + ".gitmodules"))
-                    {
-                        if (!IsSubmodulesIntialized() && AskIfSubmodulesShouldBeInitialized())
-                            GitUICommands.Instance.StartInitSubmodulesRecursiveDialog();
-                    }
-
-                    return true;
-                }
-
-                // Rebase failed -> special 'rebase' merge conflict
-                if (Rebase.Checked && Settings.Module.InTheMiddleOfRebase())
-                {
-                    GitUICommands.Instance.StartRebaseDialog(null);
-                    if (!Settings.Module.InTheMiddleOfConflictedMerge() &&
-                        !Settings.Module.InTheMiddleOfRebase())
-                    {
-                        return true;
-                    }
-                }
-                else
-                {
-                    MergeConflictHandler.HandleMergeConflicts();
-                    if (!Settings.Module.InTheMiddleOfConflictedMerge() &&
-                        !Settings.Module.InTheMiddleOfRebase())
-                    {
-                        return true;
-                    }
-                }
-
-                if (!AutoStash.Checked || !stashed || Settings.Module.InTheMiddleOfConflictedMerge() ||
-                    Settings.Module.InTheMiddleOfRebase())
-                {
-                    return true;
-                }
-
-            }
-            finally
-            {
-                if (stashed && 
-                    process != null && 
-                    !process.ErrorOccurred() &&
-                    !Settings.Module.InTheMiddleOfConflictedMerge() &&
-                    !Settings.Module.InTheMiddleOfRebase() &&
-                    MessageBox.Show(this, _applyShashedItemsAgain.Text, _applyShashedItemsAgainCaption.Text, MessageBoxButtons.YesNo) == DialogResult.Yes)
-                {
-                    new FormProcess("stash pop").ShowDialog(this);
-                    MergeConflictHandler.HandleMergeConflicts();
-                }               
-
-                ScriptManager.RunEventScripts(ScriptEvent.AfterPull);
-            }
-
-            return false;
-        }
-
-        private bool IsSubmodulesIntialized()
-        {
-            // Fast submodules check
-            var submodules = Settings.Module.GetSubmodulesNames();
-            GitModule submodule = new GitModule();
-            foreach (var submoduleName in submodules)
-            {
-                submodule.WorkingDir = Settings.Module.WorkingDir + submoduleName + Settings.PathSeparator;
-                if (!submodule.ValidWorkingDir())
-                    return false;
-            }
-            return true;
-        }
-
-        private void LoadPuttyKey()
-        {
-            if (!GitCommandHelpers.Plink())
-                return;
-
-            if (File.Exists(Settings.Pageant))
-                Settings.Module.StartPageantForRemote(Remotes.Text);
-            else
-                MessageBox.Show(this, _cannotLoadPutty.Text, PuttyCaption);
-        }
-
-        private void FormPullLoad(object sender, EventArgs e)
-        {
-            Remotes.Select();
-
-            Text = string.Format("Pull ({0})", Settings.WorkingDir);
-        }
-
-        protected override void OnShown(EventArgs e)
-        {
-            base.OnShown(e);
-        }
-
-        private void PullSourceDropDown(object sender, EventArgs e)
-        {
-            PullSource.DataSource = Repositories.RepositoryHistory.Repositories;
-            PullSource.DisplayMember = "Path";
-        }
-
-        private void StashClick(object sender, EventArgs e)
-        {
-            GitUICommands.Instance.StartStashDialog();
-        }
-
-        private void PullFromRemoteCheckedChanged(object sender, EventArgs e)
-        {
-            if (!PullFromRemote.Checked)
-                return;
-
-            ResetRemoteHeads();
-            PullSource.Enabled = false;
-            BrowseSource.Enabled = false;
-            Remotes.Enabled = true;
-            AddRemote.Enabled = true;
-
-            Merge.Enabled = !PullAll();
-            Rebase.Enabled = !PullAll();
-        }
-
-        private bool PullAll()
-        {
-            return Remotes.Text.Equals("[ All ]", StringComparison.InvariantCultureIgnoreCase);
-        }
-
-        private void PullFromUrlCheckedChanged(object sender, EventArgs e)
-        {
-            if (!PullFromUrl.Checked)
-                return;
-
-            ResetRemoteHeads();
-            PullSource.Enabled = true;
-            BrowseSource.Enabled = true;
-            Remotes.Enabled = false;
-            AddRemote.Enabled = false;
-
-            Merge.Enabled = true;
-            Rebase.Enabled = true;
-        }
-
-        private bool bInternalUpdate = false;
-
-        private void AddRemoteClick(object sender, EventArgs e)
-        {
-            GitUICommands.Instance.StartRemotesDialog();
-
-            bInternalUpdate = true;
-            string text = Remotes.Text;
-            UpdateRemotesList();
-            Remotes.Text = text;
-            bInternalUpdate = false;
-        }
-
-        private void MergeCheckedChanged(object sender, EventArgs e)
-        {
-            PullImage.BackgroundImage = Resources.merge;
-        }
-
-        private void RebaseCheckedChanged(object sender, EventArgs e)
-        {
-            PullImage.BackgroundImage = Resources.Rebase;
-        }
-
-        private void FetchCheckedChanged(object sender, EventArgs e)
-        {
-            PullImage.BackgroundImage = Resources.fetch;
-        }
-
-        private void PullSourceValidating(object sender, CancelEventArgs e)
-        {
-            ResetRemoteHeads();
-        }
-
-        private void Remotes_TextChanged(object sender, EventArgs e)
-        {
-            if (!bInternalUpdate)
-                RemotesValidating(null, null);
-        }
-
-        private void RemotesValidating(object sender, CancelEventArgs e)
-        {
-            ResetRemoteHeads();
-
-            Merge.Enabled = !PullAll();
-            Rebase.Enabled = !PullAll();
-            if (PullAll())
-                Fetch.Checked = true;
-
-        }
-
-        private void ResetRemoteHeads()
-        {
-            if (PullAll())
-            {
-            }
-
-            Branches.DataSource = null;
-            _heads = null;
-        }
-    }
-}
+﻿using System;
+using System.Collections.Generic;
+using System.ComponentModel;
+using System.IO;
+using System.Windows.Forms;
+using GitCommands;
+using GitCommands.Repository;
+using GitUI.Properties;
+using ResourceManager.Translation;
+using Settings = GitCommands.Settings;
+using GitUI.Script;
+
+namespace GitUI
+{
+    public partial class FormPull : GitExtensionsForm
+    {
+        private const string PuttyCaption = "PuTTY";
+
+        private readonly TranslationString _areYouSureYouWantToRebaseMerge =
+            new TranslationString("The current commit is a merge." + Environment.NewLine +
+                                  //"." + Environment.NewLine +
+                                  "Are you sure you want to rebase this merge?");
+
+        private readonly TranslationString _areYouSureYouWantToRebaseMergeCaption =
+                        new TranslationString("Rebase merge commit?");
+
+        private readonly TranslationString _allMergeConflictSolvedQuestion =
+            new TranslationString("Are all merge conflicts solved? Do you want to commit?");
+
+        private readonly TranslationString _allMergeConflictSolvedQuestionCaption =
+            new TranslationString("Conflicts solved");
+
+        private readonly TranslationString _applyShashedItemsAgain =
+            new TranslationString("Apply stashed items to working dir again?");
+
+        private readonly TranslationString _applyShashedItemsAgainCaption =
+            new TranslationString("Auto stash");
+
+        private readonly TranslationString _cannotLoadPutty =
+            new TranslationString("Cannot load SSH key. PuTTY is not configured properly.");
+
+        private readonly TranslationString _fetchAllBranchesCanOnlyWithFetch =
+            new TranslationString("You can only fetch all remote branches (*) without merge or rebase." +
+                                  Environment.NewLine + "If you want to fetch all remote branches, choose fetch." +
+                                  Environment.NewLine +
+                                  "If you want to fetch and merge a branch, choose a specific branch.");
+
+        private readonly TranslationString _selectRemoteRepository =
+            new TranslationString("Please select a remote repository");
+
+        private readonly TranslationString _selectSourceDirectory =
+            new TranslationString("Please select a source directory");
+
+        private readonly TranslationString _questionInitSubmodules =
+             new TranslationString("The pulled has submodules configured." + Environment.NewLine +
+                                   "Do you want to initialize the submodules?" + Environment.NewLine +
+                                   "This will initialize and update all submodules recursive.");
+
+        private readonly TranslationString _questionInitSubmodulesCaption =
+            new TranslationString("Submodules");
+
+        private List<GitHead> _heads;
+        public bool ErrorOccurred { get; private set; }
+        private string branchRemote;
+        private string branch;
+
+        public FormPull()
+        {
+            InitializeComponent();
+            Translate();
+            
+            UpdateRemotesList();
+
+            branch = Settings.Module.GetSelectedBranch();
+            branchRemote = Settings.Module.GetSetting(string.Format("branch.{0}.remote", branch));
+            Remotes.Text = branchRemote;
+            _NO_TRANSLATE_localBranch.Text = branch;
+
+            Merge.Checked = Settings.PullMerge == "merge";
+            Rebase.Checked = Settings.PullMerge == "rebase";
+            Fetch.Checked = Settings.PullMerge == "fetch";
+            AutoStash.Checked = Settings.AutoStash;
+            ErrorOccurred = false;
+        }
+
+        private void UpdateRemotesList()
+        {
+            IList<string> remotes = new List<string>(Settings.Module.GetRemotes());
+            remotes.Insert(0, "[ All ]");
+            Remotes.DataSource = remotes;
+        }
+
+        public DialogResult PullAndShowDialogWhenFailed()
+        {
+            if (PullChanges())
+                return DialogResult.OK;
+            else
+                return ShowDialog();
+        }
+
+        private void BrowseSourceClick(object sender, EventArgs e)
+        {
+            var dialog = new FolderBrowserDialog { SelectedPath = PullSource.Text };
+            if (dialog.ShowDialog(this) == DialogResult.OK)
+                PullSource.Text = dialog.SelectedPath;
+        }
+
+        private void MergetoolClick(object sender, EventArgs e)
+        {
+            Settings.Module.RunGitRealCmd("mergetool");
+
+            if (MessageBox.Show(this, _allMergeConflictSolvedQuestion.Text, _allMergeConflictSolvedQuestionCaption.Text,
+                                MessageBoxButtons.YesNo) != DialogResult.Yes)
+                return;
+            new FormCommit().ShowDialog(this);
+        }
+
+        private void BranchesDropDown(object sender, EventArgs e)
+        {
+            if ((PullFromUrl.Checked && string.IsNullOrEmpty(PullSource.Text)) &&
+                (PullFromRemote.Checked && string.IsNullOrEmpty(Remotes.Text)))
+            {
+                Branches.DataSource = null;
+                return;
+            }
+
+            Cursor.Current = Cursors.WaitCursor;
+            LoadPuttyKey();
+
+            if (_heads == null)
+            {
+                if (PullFromUrl.Checked)
+                {
+                    _heads = Settings.Module.GetHeads(false, true);
+                }
+                else
+                {
+                    // The line below is the most reliable way to get a list containing
+                    // all remote branches but it is also the slowest.
+                    // Heads = GitCommands.GitCommands.GetRemoteHeads(Remotes.Text, false, true);
+
+                    // The code below is a quick way to get a list contains all remote branches.
+                    // It only returns the heads that are already known to the repository. This
+                    // doesn't return heads that are new on the server. This can be updated using
+                    // update branch info in the manage remotes dialog.
+                    _heads = new List<GitHead>();
+                    foreach (var head in Settings.Module.GetHeads(true, true))
+                    {
+                        if (!head.IsRemote ||
+                            !head.Name.StartsWith(Remotes.Text, StringComparison.CurrentCultureIgnoreCase))
+                            continue;
+
+                        _heads.Insert(0, head);
+                    }
+                }
+            }
+            Branches.DisplayMember = "LocalName";
+
+            //_heads.Insert(0, GitHead.AllHeads); --> disable this because it is only for expert users
+            _heads.Insert(0, GitHead.NoHead);
+            Branches.DataSource = _heads;
+
+
+            Cursor.Current = Cursors.Default;
+        }
+
+        private void PullClick(object sender, EventArgs e)
+        {
+            if (PullChanges())
+            {
+                DialogResult = DialogResult.OK;
+                Close();
+            }
+        }
+
+        private bool AskIfSubmodulesShouldBeInitialized()
+        {
+            return MessageBox.Show(this, _questionInitSubmodules.Text, _questionInitSubmodulesCaption.Text,
+                MessageBoxButtons.YesNo, MessageBoxIcon.Question) == DialogResult.Yes;
+        }
+
+        public bool PullChanges()
+        {
+            if (PullFromUrl.Checked && string.IsNullOrEmpty(PullSource.Text))
+            {
+                MessageBox.Show(this, _selectSourceDirectory.Text);
+                return false;
+            }
+            if (PullFromRemote.Checked && string.IsNullOrEmpty(Remotes.Text) && !PullAll())
+            {
+                MessageBox.Show(this, _selectRemoteRepository.Text);
+                return false;
+            }
+
+            if (!Fetch.Checked && Branches.Text == "*")
+            {
+                MessageBox.Show(this, _fetchAllBranchesCanOnlyWithFetch.Text);
+                return false;
+            }
+
+            if (Merge.Checked)
+                Settings.PullMerge = "merge";
+            if (Rebase.Checked)
+                Settings.PullMerge = "rebase";
+            if (Fetch.Checked)
+                Settings.PullMerge = "fetch";
+
+            Settings.AutoStash = AutoStash.Checked;
+
+            string remoteBranchName = branchRemote + "/" + branch;
+            //ask only if exists commit not pushed to remote yet
+            if (Rebase.Checked && Settings.Module.ExistsMergeCommit(remoteBranchName, branch))
+            {
+                DialogResult dr = MessageBox.Show(this, _areYouSureYouWantToRebaseMerge.Text, _areYouSureYouWantToRebaseMergeCaption.Text, MessageBoxButtons.YesNoCancel);
+                if (dr == DialogResult.Cancel) 
+                {
+                    Close();
+                    return false;
+                }
+                else if (dr != DialogResult.Yes)
+                    return false;
+            }
+
+            Repositories.RepositoryHistory.AddMostRecentRepository(PullSource.Text);
+
+            string source;
+
+            if (PullFromUrl.Checked)
+                source = PullSource.Text;
+            else
+            {
+                LoadPuttyKey();
+                source = PullAll() ? "--all" : Remotes.Text;
+            }
+
+            ScriptManager.RunEventScripts(ScriptEvent.BeforePull);
+
+            var stashed = false;
+            if (!Fetch.Checked && AutoStash.Checked && Settings.Module.GitStatus(false).Count > 0)
+            {
+                new FormProcess("stash save").ShowDialog(this);
+                stashed = true;
+            }
+
+            FormProcess process = null;
+            if (Fetch.Checked)
+            {
+                process = new FormRemoteProcess(Settings.Module.FetchCmd(source, Branches.Text, null));
+            }
+            else
+            {
+                string localBranch = Settings.Module.GetSelectedBranch();
+                if (localBranch.Equals("(no branch)", StringComparison.OrdinalIgnoreCase) || string.IsNullOrEmpty(Branches.Text))
+                    localBranch = null;
+
+                if (Merge.Checked)
+                    process = new FormRemoteProcess(Settings.Module.PullCmd(source, Branches.Text, localBranch, false));
+                else if (Rebase.Checked)
+                    process = new FormRemoteProcess(Settings.Module.PullCmd(source, Branches.Text, localBranch, true));
+            }
+
+            if (process != null)
+            {
+                if (!PullAll())
+                    process.Remote = source;
+                process.ShowDialog(this);
+                ErrorOccurred = process.ErrorOccurred();
+            }
+
+            try
+            {
+                if (!Settings.Module.InTheMiddleOfConflictedMerge() &&
+                    !Settings.Module.InTheMiddleOfRebase() &&
+                    (process != null && !process.ErrorOccurred()))
+                {
+                    if (!Fetch.Checked && File.Exists(Settings.WorkingDir + ".gitmodules"))
+                    {
+                        if (!IsSubmodulesIntialized() && AskIfSubmodulesShouldBeInitialized())
+                            GitUICommands.Instance.StartInitSubmodulesRecursiveDialog();
+                    }
+
+                    return true;
+                }
+
+                // Rebase failed -> special 'rebase' merge conflict
+                if (Rebase.Checked && Settings.Module.InTheMiddleOfRebase())
+                {
+                    GitUICommands.Instance.StartRebaseDialog(null);
+                    if (!Settings.Module.InTheMiddleOfConflictedMerge() &&
+                        !Settings.Module.InTheMiddleOfRebase())
+                    {
+                        return true;
+                    }
+                }
+                else
+                {
+                    MergeConflictHandler.HandleMergeConflicts();
+                    if (!Settings.Module.InTheMiddleOfConflictedMerge() &&
+                        !Settings.Module.InTheMiddleOfRebase())
+                    {
+                        return true;
+                    }
+                }
+
+                if (!AutoStash.Checked || !stashed || Settings.Module.InTheMiddleOfConflictedMerge() ||
+                    Settings.Module.InTheMiddleOfRebase())
+                {
+                    return true;
+                }
+
+            }
+            finally
+            {
+                if (stashed && 
+                    process != null && 
+                    !process.ErrorOccurred() &&
+                    !Settings.Module.InTheMiddleOfConflictedMerge() &&
+                    !Settings.Module.InTheMiddleOfRebase() &&
+                    MessageBox.Show(this, _applyShashedItemsAgain.Text, _applyShashedItemsAgainCaption.Text, MessageBoxButtons.YesNo) == DialogResult.Yes)
+                {
+                    new FormProcess("stash pop").ShowDialog(this);
+                    MergeConflictHandler.HandleMergeConflicts();
+                }               
+
+                ScriptManager.RunEventScripts(ScriptEvent.AfterPull);
+            }
+
+            return false;
+        }
+
+        private bool IsSubmodulesIntialized()
+        {
+            // Fast submodules check
+            var submodules = Settings.Module.GetSubmodulesNames();
+            GitModule submodule = new GitModule();
+            foreach (var submoduleName in submodules)
+            {
+                submodule.WorkingDir = Settings.Module.WorkingDir + submoduleName + Settings.PathSeparator;
+                if (!submodule.ValidWorkingDir())
+                    return false;
+            }
+            return true;
+        }
+
+        private void LoadPuttyKey()
+        {
+            if (!GitCommandHelpers.Plink())
+                return;
+
+            if (File.Exists(Settings.Pageant))
+                Settings.Module.StartPageantForRemote(Remotes.Text);
+            else
+                MessageBox.Show(this, _cannotLoadPutty.Text, PuttyCaption);
+        }
+
+        private void FormPullLoad(object sender, EventArgs e)
+        {
+            Remotes.Select();
+
+            Text = string.Format("Pull ({0})", Settings.WorkingDir);
+        }
+
+        protected override void OnShown(EventArgs e)
+        {
+            base.OnShown(e);
+        }
+
+        private void PullSourceDropDown(object sender, EventArgs e)
+        {
+            PullSource.DataSource = Repositories.RepositoryHistory.Repositories;
+            PullSource.DisplayMember = "Path";
+        }
+
+        private void StashClick(object sender, EventArgs e)
+        {
+            GitUICommands.Instance.StartStashDialog();
+        }
+
+        private void PullFromRemoteCheckedChanged(object sender, EventArgs e)
+        {
+            if (!PullFromRemote.Checked)
+                return;
+
+            ResetRemoteHeads();
+            PullSource.Enabled = false;
+            BrowseSource.Enabled = false;
+            Remotes.Enabled = true;
+            AddRemote.Enabled = true;
+
+            Merge.Enabled = !PullAll();
+            Rebase.Enabled = !PullAll();
+        }
+
+        private bool PullAll()
+        {
+            return Remotes.Text.Equals("[ All ]", StringComparison.InvariantCultureIgnoreCase);
+        }
+
+        private void PullFromUrlCheckedChanged(object sender, EventArgs e)
+        {
+            if (!PullFromUrl.Checked)
+                return;
+
+            ResetRemoteHeads();
+            PullSource.Enabled = true;
+            BrowseSource.Enabled = true;
+            Remotes.Enabled = false;
+            AddRemote.Enabled = false;
+
+            Merge.Enabled = true;
+            Rebase.Enabled = true;
+        }
+
+        private bool bInternalUpdate = false;
+
+        private void AddRemoteClick(object sender, EventArgs e)
+        {
+            GitUICommands.Instance.StartRemotesDialog();
+
+            bInternalUpdate = true;
+            string text = Remotes.Text;
+            UpdateRemotesList();
+            Remotes.Text = text;
+            bInternalUpdate = false;
+        }
+
+        private void MergeCheckedChanged(object sender, EventArgs e)
+        {
+            PullImage.BackgroundImage = Resources.merge;
+        }
+
+        private void RebaseCheckedChanged(object sender, EventArgs e)
+        {
+            PullImage.BackgroundImage = Resources.Rebase;
+        }
+
+        private void FetchCheckedChanged(object sender, EventArgs e)
+        {
+            PullImage.BackgroundImage = Resources.fetch;
+        }
+
+        private void PullSourceValidating(object sender, CancelEventArgs e)
+        {
+            ResetRemoteHeads();
+        }
+
+        private void Remotes_TextChanged(object sender, EventArgs e)
+        {
+            if (!bInternalUpdate)
+                RemotesValidating(null, null);
+        }
+
+        private void RemotesValidating(object sender, CancelEventArgs e)
+        {
+            ResetRemoteHeads();
+
+            Merge.Enabled = !PullAll();
+            Rebase.Enabled = !PullAll();
+            if (PullAll())
+                Fetch.Checked = true;
+
+        }
+
+        private void ResetRemoteHeads()
+        {
+            if (PullAll())
+            {
+            }
+
+            Branches.DataSource = null;
+            _heads = null;
+        }
+    }
+}