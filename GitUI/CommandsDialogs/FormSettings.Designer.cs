using System.Windows.Forms;
using GitUI.CommandsDialogs.SettingsDialog;

namespace GitUI.CommandsDialogs
{
    partial class FormSettings
    {
        /// <summary>
        /// Required designer variable.
        /// </summary>
        private System.ComponentModel.IContainer components = null;

        /// <summary>
        /// Clean up any resources being used.
        /// </summary>
        /// <param name="disposing">true if managed resources should be disposed; otherwise, false.</param>
        protected override void Dispose(bool disposing)
        {
            if (disposing && (components != null))
            {
                components.Dispose();
            }
            base.Dispose(disposing);
        }

        #region Windows Form Designer generated code

        /// <summary>
        /// Required method for Designer support - do not modify
        /// the contents of this method with the code editor.
        /// </summary>
        private void InitializeComponent()
        {
            this.components = new System.ComponentModel.Container();
            this.directorySearcher1 = new System.DirectoryServices.DirectorySearcher();
            this.directorySearcher2 = new System.DirectoryServices.DirectorySearcher();
            this.label10 = new System.Windows.Forms.Label();
            this.pictureBox2 = new System.Windows.Forms.PictureBox();
            this.repositoryBindingSource = new System.Windows.Forms.BindingSource(this.components);
            this.helpProvider1 = new System.Windows.Forms.HelpProvider();
            this.scriptInfoBindingSource = new System.Windows.Forms.BindingSource(this.components);
            this.buttonOk = new System.Windows.Forms.Button();
            this.tableLayoutPanel3 = new System.Windows.Forms.TableLayoutPanel();
            this.settingsTreeView = new GitUI.CommandsDialogs.SettingsDialog.SettingsTreeViewUserControl();
            this.panelCurrentSettingsPage = new System.Windows.Forms.Panel();
            this.flowLayoutPanel4 = new System.Windows.Forms.FlowLayoutPanel();
            this.buttonApply = new System.Windows.Forms.Button();
            this.buttonDiscard = new System.Windows.Forms.Button();
            this.buttonCancel = new System.Windows.Forms.Button();
            this.labelInstantSaveNotice = new System.Windows.Forms.Label();
            ((System.ComponentModel.ISupportInitialize)(this.pictureBox2)).BeginInit();
            ((System.ComponentModel.ISupportInitialize)(this.repositoryBindingSource)).BeginInit();
            ((System.ComponentModel.ISupportInitialize)(this.scriptInfoBindingSource)).BeginInit();
            this.tableLayoutPanel3.SuspendLayout();
            this.flowLayoutPanel4.SuspendLayout();
            this.SuspendLayout();
            // 
            // directorySearcher1
            // 
            this.directorySearcher1.ClientTimeout = System.TimeSpan.Parse("-00:00:01");
            this.directorySearcher1.ServerPageTimeLimit = System.TimeSpan.Parse("-00:00:01");
            this.directorySearcher1.ServerTimeLimit = System.TimeSpan.Parse("-00:00:01");
            // 
            // directorySearcher2
            // 
            this.directorySearcher2.ClientTimeout = System.TimeSpan.Parse("-00:00:01");
            this.directorySearcher2.ServerPageTimeLimit = System.TimeSpan.Parse("-00:00:01");
            this.directorySearcher2.ServerTimeLimit = System.TimeSpan.Parse("-00:00:01");
            // 
            // label10
            // 
            this.label10.AutoSize = true;
            this.label10.Location = new System.Drawing.Point(63, 9);
            this.label10.Name = "label10";
            this.label10.Size = new System.Drawing.Size(175, 39);
            this.label10.TabIndex = 19;
            this.label10.Text = "You need to set the correct path to \r\ngit.cmd before you can change\r\nany global s" +
    "etting.\r\n";
            // 
            // pictureBox2
            // 
            this.pictureBox2.Image = global::GitUI.Properties.Resources.error;
            this.pictureBox2.Location = new System.Drawing.Point(3, 4);
            this.pictureBox2.Name = "pictureBox2";
            this.pictureBox2.Size = new System.Drawing.Size(54, 50);
            this.pictureBox2.TabIndex = 18;
            this.pictureBox2.TabStop = false;
            // 
            // repositoryBindingSource
            // 
            this.repositoryBindingSource.DataSource = typeof(GitCommands.Repository.Repository);
            // 
            // scriptInfoBindingSource
            // 
            this.scriptInfoBindingSource.DataSource = typeof(GitUI.Script.ScriptInfo);
            // 
            // buttonOk
            // 
<<<<<<< HEAD
            this.buttonOk.Location = new System.Drawing.Point(351, 3);
=======
            this.buttonOk.Anchor = ((System.Windows.Forms.AnchorStyles)((System.Windows.Forms.AnchorStyles.Bottom | System.Windows.Forms.AnchorStyles.Left)));
            this.buttonOk.Location = new System.Drawing.Point(351, 4);
>>>>>>> 7b88d06f
            this.buttonOk.Name = "buttonOk";
            this.buttonOk.Size = new System.Drawing.Size(88, 25);
            this.buttonOk.TabIndex = 0;
            this.buttonOk.Text = "OK";
            this.buttonOk.UseVisualStyleBackColor = true;
            this.buttonOk.Click += new System.EventHandler(this.Ok_Click);
            // 
            // tableLayoutPanel3
            // 
            this.tableLayoutPanel3.ColumnCount = 3;
            this.tableLayoutPanel3.ColumnStyles.Add(new System.Windows.Forms.ColumnStyle(System.Windows.Forms.SizeType.Absolute, 200F));
            this.tableLayoutPanel3.ColumnStyles.Add(new System.Windows.Forms.ColumnStyle(System.Windows.Forms.SizeType.Percent, 100F));
            this.tableLayoutPanel3.ColumnStyles.Add(new System.Windows.Forms.ColumnStyle(System.Windows.Forms.SizeType.Absolute, 20F));
            this.tableLayoutPanel3.Controls.Add(this.settingsTreeView, 0, 0);
            this.tableLayoutPanel3.Controls.Add(this.panelCurrentSettingsPage, 1, 0);
            this.tableLayoutPanel3.Controls.Add(this.flowLayoutPanel4, 1, 2);
            this.tableLayoutPanel3.Dock = System.Windows.Forms.DockStyle.Fill;
            this.tableLayoutPanel3.Location = new System.Drawing.Point(0, 0);
            this.tableLayoutPanel3.Name = "tableLayoutPanel3";
            this.tableLayoutPanel3.RowCount = 4;
            this.tableLayoutPanel3.RowStyles.Add(new System.Windows.Forms.RowStyle(System.Windows.Forms.SizeType.Absolute, 40F));
            this.tableLayoutPanel3.RowStyles.Add(new System.Windows.Forms.RowStyle(System.Windows.Forms.SizeType.Percent, 100F));
            this.tableLayoutPanel3.RowStyles.Add(new System.Windows.Forms.RowStyle());
            this.tableLayoutPanel3.RowStyles.Add(new System.Windows.Forms.RowStyle());
            this.tableLayoutPanel3.Size = new System.Drawing.Size(950, 602);
            this.tableLayoutPanel3.TabIndex = 2;
            // 
            // settingsTreeView
            // 
            this.settingsTreeView.Dock = System.Windows.Forms.DockStyle.Fill;
            this.settingsTreeView.Font = new System.Drawing.Font("Segoe UI", 9F);
            this.settingsTreeView.Location = new System.Drawing.Point(3, 3);
            this.settingsTreeView.MinimumSize = new System.Drawing.Size(100, 220);
            this.settingsTreeView.Name = "settingsTreeView";
            this.tableLayoutPanel3.SetRowSpan(this.settingsTreeView, 2);
            this.settingsTreeView.Size = new System.Drawing.Size(194, 558);
            this.settingsTreeView.TabIndex = 1;
            this.settingsTreeView.SettingsPageSelected += new System.EventHandler<GitUI.CommandsDialogs.SettingsDialog.SettingsPageSelectedEventArgs>(this.settingsTreeViewUserControl1_SettingsPageSelected);
            // 
            // panelCurrentSettingsPage
            // 
            this.panelCurrentSettingsPage.Dock = System.Windows.Forms.DockStyle.Fill;
            this.panelCurrentSettingsPage.Location = new System.Drawing.Point(203, 3);
            this.panelCurrentSettingsPage.Name = "panelCurrentSettingsPage";
<<<<<<< HEAD
            this.tableLayoutPanel3.SetRowSpan(this.panelCurrentSettingsPage, 2);
            this.panelCurrentSettingsPage.Size = new System.Drawing.Size(724, 554);
            this.panelCurrentSettingsPage.TabIndex = 5;
            // 
=======
            this.panelCurrentSettingsPage.Size = new System.Drawing.Size(724, 518);
            this.panelCurrentSettingsPage.TabIndex = 5;
            // 
            // panel2
            // 
            this.panel2.Controls.Add(this.labelSettingsPageTitle);
            this.panel2.Dock = System.Windows.Forms.DockStyle.Fill;
            this.panel2.Location = new System.Drawing.Point(203, 3);
            this.panel2.Name = "panel2";
            this.panel2.Size = new System.Drawing.Size(724, 34);
            this.panel2.TabIndex = 4;
            // 
            // labelSettingsPageTitle
            // 
            this.labelSettingsPageTitle.Anchor = ((System.Windows.Forms.AnchorStyles)(((System.Windows.Forms.AnchorStyles.Top | System.Windows.Forms.AnchorStyles.Bottom) 
            | System.Windows.Forms.AnchorStyles.Left)));
            this.labelSettingsPageTitle.AutoSize = true;
            this.labelSettingsPageTitle.BackColor = System.Drawing.SystemColors.Control;
            this.labelSettingsPageTitle.Font = new System.Drawing.Font("Segoe UI", 11.25F, System.Drawing.FontStyle.Bold, System.Drawing.GraphicsUnit.Point, ((byte)(0)));
            this.labelSettingsPageTitle.Location = new System.Drawing.Point(6, 5);
            this.labelSettingsPageTitle.Margin = new System.Windows.Forms.Padding(0);
            this.labelSettingsPageTitle.Name = "labelSettingsPageTitle";
            this.labelSettingsPageTitle.Padding = new System.Windows.Forms.Padding(20, 2, 20, 2);
            this.labelSettingsPageTitle.Size = new System.Drawing.Size(101, 24);
            this.labelSettingsPageTitle.TabIndex = 2;
            this.labelSettingsPageTitle.Text = "...title...";
            this.labelSettingsPageTitle.TextAlign = System.Drawing.ContentAlignment.MiddleLeft;
            // 
>>>>>>> 7b88d06f
            // flowLayoutPanel4
            // 
            this.flowLayoutPanel4.AutoSize = true;
            this.flowLayoutPanel4.Controls.Add(this.buttonApply);
            this.flowLayoutPanel4.Controls.Add(this.buttonDiscard);
            this.flowLayoutPanel4.Controls.Add(this.buttonCancel);
            this.flowLayoutPanel4.Controls.Add(this.buttonOk);
            this.flowLayoutPanel4.Controls.Add(this.labelInstantSaveNotice);
            this.flowLayoutPanel4.Dock = System.Windows.Forms.DockStyle.Right;
            this.flowLayoutPanel4.FlowDirection = System.Windows.Forms.FlowDirection.RightToLeft;
<<<<<<< HEAD
            this.flowLayoutPanel4.Location = new System.Drawing.Point(203, 563);
            this.flowLayoutPanel4.Name = "flowLayoutPanel4";
            this.flowLayoutPanel4.Size = new System.Drawing.Size(724, 36);
=======
            this.flowLayoutPanel4.Location = new System.Drawing.Point(203, 567);
            this.flowLayoutPanel4.Name = "flowLayoutPanel4";
            this.flowLayoutPanel4.Size = new System.Drawing.Size(724, 32);
>>>>>>> 7b88d06f
            this.flowLayoutPanel4.TabIndex = 3;
            this.flowLayoutPanel4.WrapContents = false;
            // 
            // buttonApply
            // 
<<<<<<< HEAD
            this.buttonApply.Location = new System.Drawing.Point(633, 3);
=======
            this.buttonApply.Anchor = ((System.Windows.Forms.AnchorStyles)((System.Windows.Forms.AnchorStyles.Bottom | System.Windows.Forms.AnchorStyles.Left)));
            this.buttonApply.Location = new System.Drawing.Point(633, 4);
>>>>>>> 7b88d06f
            this.buttonApply.Name = "buttonApply";
            this.buttonApply.Size = new System.Drawing.Size(88, 25);
            this.buttonApply.TabIndex = 3;
            this.buttonApply.Text = "Apply";
            this.buttonApply.UseVisualStyleBackColor = true;
            this.buttonApply.Click += new System.EventHandler(this.buttonApply_Click);
            // 
            // buttonDiscard
            // 
<<<<<<< HEAD
            this.buttonDiscard.Location = new System.Drawing.Point(539, 3);
=======
            this.buttonDiscard.Anchor = ((System.Windows.Forms.AnchorStyles)((System.Windows.Forms.AnchorStyles.Bottom | System.Windows.Forms.AnchorStyles.Left)));
            this.buttonDiscard.Location = new System.Drawing.Point(539, 4);
>>>>>>> 7b88d06f
            this.buttonDiscard.Name = "buttonDiscard";
            this.buttonDiscard.Size = new System.Drawing.Size(88, 25);
            this.buttonDiscard.TabIndex = 2;
            this.buttonDiscard.Text = "Discard";
            this.buttonDiscard.UseVisualStyleBackColor = true;
            this.buttonDiscard.Visible = false;
            this.buttonDiscard.Click += new System.EventHandler(this.buttonDiscard_Click);
            // 
            // buttonCancel
            // 
<<<<<<< HEAD
            this.buttonCancel.Location = new System.Drawing.Point(445, 3);
=======
            this.buttonCancel.Anchor = ((System.Windows.Forms.AnchorStyles)((System.Windows.Forms.AnchorStyles.Bottom | System.Windows.Forms.AnchorStyles.Left)));
            this.buttonCancel.Location = new System.Drawing.Point(445, 4);
>>>>>>> 7b88d06f
            this.buttonCancel.Name = "buttonCancel";
            this.buttonCancel.Size = new System.Drawing.Size(88, 25);
            this.buttonCancel.TabIndex = 1;
            this.buttonCancel.Text = "Cancel";
            this.buttonCancel.UseVisualStyleBackColor = true;
            this.buttonCancel.Click += new System.EventHandler(this.buttonCancel_Click);
            // 
            // labelInstantSaveNotice
            // 
            this.labelInstantSaveNotice.Anchor = ((System.Windows.Forms.AnchorStyles)((System.Windows.Forms.AnchorStyles.Bottom | System.Windows.Forms.AnchorStyles.Left)));
            this.labelInstantSaveNotice.AutoSize = true;
<<<<<<< HEAD
            this.labelInstantSaveNotice.Dock = System.Windows.Forms.DockStyle.Fill;
            this.labelInstantSaveNotice.Location = new System.Drawing.Point(-60, 2);
=======
            this.labelInstantSaveNotice.Location = new System.Drawing.Point(-5, 2);
>>>>>>> 7b88d06f
            this.labelInstantSaveNotice.Margin = new System.Windows.Forms.Padding(3, 2, 3, 0);
            this.labelInstantSaveNotice.Name = "labelInstantSaveNotice";
            this.labelInstantSaveNotice.Size = new System.Drawing.Size(350, 30);
            this.labelInstantSaveNotice.TabIndex = 4;
            this.labelInstantSaveNotice.Text = "Changes on the selected page will be saved instantly. \r\nTherefore the Cancel butt" +
    "on does NOT revert any changes made.";
            this.labelInstantSaveNotice.TextAlign = System.Drawing.ContentAlignment.MiddleRight;
            // 
            // FormSettings
            // 
            this.AutoScaleDimensions = new System.Drawing.SizeF(96F, 96F);
            this.AutoScaleMode = System.Windows.Forms.AutoScaleMode.Dpi;
            this.ClientSize = new System.Drawing.Size(950, 602);
            this.Controls.Add(this.tableLayoutPanel3);
            this.MaximizeBox = false;
            this.MinimizeBox = false;
            this.MinimumSize = new System.Drawing.Size(966, 640);
            this.Name = "FormSettings";
            this.SizeGripStyle = System.Windows.Forms.SizeGripStyle.Show;
            this.StartPosition = System.Windows.Forms.FormStartPosition.CenterParent;
            this.Text = "Settings";
            this.FormClosing += new System.Windows.Forms.FormClosingEventHandler(this.FormSettings_FormClosing);
            this.Load += new System.EventHandler(this.FormSettings_Load);
            this.Shown += new System.EventHandler(this.FormSettings_Shown);
            ((System.ComponentModel.ISupportInitialize)(this.pictureBox2)).EndInit();
            ((System.ComponentModel.ISupportInitialize)(this.repositoryBindingSource)).EndInit();
            ((System.ComponentModel.ISupportInitialize)(this.scriptInfoBindingSource)).EndInit();
            this.tableLayoutPanel3.ResumeLayout(false);
            this.tableLayoutPanel3.PerformLayout();
            this.flowLayoutPanel4.ResumeLayout(false);
            this.flowLayoutPanel4.PerformLayout();
            this.ResumeLayout(false);

        }

        #endregion

        private System.Windows.Forms.Button buttonOk;
        private System.DirectoryServices.DirectorySearcher directorySearcher1;
        private System.DirectoryServices.DirectorySearcher directorySearcher2;
        private System.Windows.Forms.Label label10;
        private System.Windows.Forms.PictureBox pictureBox2;
        private System.Windows.Forms.BindingSource repositoryBindingSource;
        private System.Windows.Forms.HelpProvider helpProvider1;
        private BindingSource scriptInfoBindingSource;
        private TableLayoutPanel tableLayoutPanel3;
        private SettingsDialog.SettingsTreeViewUserControl settingsTreeView;
        private FlowLayoutPanel flowLayoutPanel4;
        private Button buttonApply;
        private Button buttonCancel;
        private Panel panelCurrentSettingsPage;
        private Label labelInstantSaveNotice;
        private Button buttonDiscard;

    }
}<|MERGE_RESOLUTION|>--- conflicted
+++ resolved
@@ -96,12 +96,8 @@
             // 
             // buttonOk
             // 
-<<<<<<< HEAD
-            this.buttonOk.Location = new System.Drawing.Point(351, 3);
-=======
             this.buttonOk.Anchor = ((System.Windows.Forms.AnchorStyles)((System.Windows.Forms.AnchorStyles.Bottom | System.Windows.Forms.AnchorStyles.Left)));
             this.buttonOk.Location = new System.Drawing.Point(351, 4);
->>>>>>> 7b88d06f
             this.buttonOk.Name = "buttonOk";
             this.buttonOk.Size = new System.Drawing.Size(88, 25);
             this.buttonOk.TabIndex = 0;
@@ -146,41 +142,10 @@
             this.panelCurrentSettingsPage.Dock = System.Windows.Forms.DockStyle.Fill;
             this.panelCurrentSettingsPage.Location = new System.Drawing.Point(203, 3);
             this.panelCurrentSettingsPage.Name = "panelCurrentSettingsPage";
-<<<<<<< HEAD
             this.tableLayoutPanel3.SetRowSpan(this.panelCurrentSettingsPage, 2);
             this.panelCurrentSettingsPage.Size = new System.Drawing.Size(724, 554);
             this.panelCurrentSettingsPage.TabIndex = 5;
             // 
-=======
-            this.panelCurrentSettingsPage.Size = new System.Drawing.Size(724, 518);
-            this.panelCurrentSettingsPage.TabIndex = 5;
-            // 
-            // panel2
-            // 
-            this.panel2.Controls.Add(this.labelSettingsPageTitle);
-            this.panel2.Dock = System.Windows.Forms.DockStyle.Fill;
-            this.panel2.Location = new System.Drawing.Point(203, 3);
-            this.panel2.Name = "panel2";
-            this.panel2.Size = new System.Drawing.Size(724, 34);
-            this.panel2.TabIndex = 4;
-            // 
-            // labelSettingsPageTitle
-            // 
-            this.labelSettingsPageTitle.Anchor = ((System.Windows.Forms.AnchorStyles)(((System.Windows.Forms.AnchorStyles.Top | System.Windows.Forms.AnchorStyles.Bottom) 
-            | System.Windows.Forms.AnchorStyles.Left)));
-            this.labelSettingsPageTitle.AutoSize = true;
-            this.labelSettingsPageTitle.BackColor = System.Drawing.SystemColors.Control;
-            this.labelSettingsPageTitle.Font = new System.Drawing.Font("Segoe UI", 11.25F, System.Drawing.FontStyle.Bold, System.Drawing.GraphicsUnit.Point, ((byte)(0)));
-            this.labelSettingsPageTitle.Location = new System.Drawing.Point(6, 5);
-            this.labelSettingsPageTitle.Margin = new System.Windows.Forms.Padding(0);
-            this.labelSettingsPageTitle.Name = "labelSettingsPageTitle";
-            this.labelSettingsPageTitle.Padding = new System.Windows.Forms.Padding(20, 2, 20, 2);
-            this.labelSettingsPageTitle.Size = new System.Drawing.Size(101, 24);
-            this.labelSettingsPageTitle.TabIndex = 2;
-            this.labelSettingsPageTitle.Text = "...title...";
-            this.labelSettingsPageTitle.TextAlign = System.Drawing.ContentAlignment.MiddleLeft;
-            // 
->>>>>>> 7b88d06f
             // flowLayoutPanel4
             // 
             this.flowLayoutPanel4.AutoSize = true;
@@ -191,26 +156,16 @@
             this.flowLayoutPanel4.Controls.Add(this.labelInstantSaveNotice);
             this.flowLayoutPanel4.Dock = System.Windows.Forms.DockStyle.Right;
             this.flowLayoutPanel4.FlowDirection = System.Windows.Forms.FlowDirection.RightToLeft;
-<<<<<<< HEAD
-            this.flowLayoutPanel4.Location = new System.Drawing.Point(203, 563);
-            this.flowLayoutPanel4.Name = "flowLayoutPanel4";
-            this.flowLayoutPanel4.Size = new System.Drawing.Size(724, 36);
-=======
             this.flowLayoutPanel4.Location = new System.Drawing.Point(203, 567);
             this.flowLayoutPanel4.Name = "flowLayoutPanel4";
             this.flowLayoutPanel4.Size = new System.Drawing.Size(724, 32);
->>>>>>> 7b88d06f
             this.flowLayoutPanel4.TabIndex = 3;
             this.flowLayoutPanel4.WrapContents = false;
             // 
             // buttonApply
             // 
-<<<<<<< HEAD
-            this.buttonApply.Location = new System.Drawing.Point(633, 3);
-=======
             this.buttonApply.Anchor = ((System.Windows.Forms.AnchorStyles)((System.Windows.Forms.AnchorStyles.Bottom | System.Windows.Forms.AnchorStyles.Left)));
             this.buttonApply.Location = new System.Drawing.Point(633, 4);
->>>>>>> 7b88d06f
             this.buttonApply.Name = "buttonApply";
             this.buttonApply.Size = new System.Drawing.Size(88, 25);
             this.buttonApply.TabIndex = 3;
@@ -220,12 +175,8 @@
             // 
             // buttonDiscard
             // 
-<<<<<<< HEAD
-            this.buttonDiscard.Location = new System.Drawing.Point(539, 3);
-=======
             this.buttonDiscard.Anchor = ((System.Windows.Forms.AnchorStyles)((System.Windows.Forms.AnchorStyles.Bottom | System.Windows.Forms.AnchorStyles.Left)));
             this.buttonDiscard.Location = new System.Drawing.Point(539, 4);
->>>>>>> 7b88d06f
             this.buttonDiscard.Name = "buttonDiscard";
             this.buttonDiscard.Size = new System.Drawing.Size(88, 25);
             this.buttonDiscard.TabIndex = 2;
@@ -236,12 +187,8 @@
             // 
             // buttonCancel
             // 
-<<<<<<< HEAD
-            this.buttonCancel.Location = new System.Drawing.Point(445, 3);
-=======
             this.buttonCancel.Anchor = ((System.Windows.Forms.AnchorStyles)((System.Windows.Forms.AnchorStyles.Bottom | System.Windows.Forms.AnchorStyles.Left)));
             this.buttonCancel.Location = new System.Drawing.Point(445, 4);
->>>>>>> 7b88d06f
             this.buttonCancel.Name = "buttonCancel";
             this.buttonCancel.Size = new System.Drawing.Size(88, 25);
             this.buttonCancel.TabIndex = 1;
@@ -253,12 +200,7 @@
             // 
             this.labelInstantSaveNotice.Anchor = ((System.Windows.Forms.AnchorStyles)((System.Windows.Forms.AnchorStyles.Bottom | System.Windows.Forms.AnchorStyles.Left)));
             this.labelInstantSaveNotice.AutoSize = true;
-<<<<<<< HEAD
-            this.labelInstantSaveNotice.Dock = System.Windows.Forms.DockStyle.Fill;
-            this.labelInstantSaveNotice.Location = new System.Drawing.Point(-60, 2);
-=======
             this.labelInstantSaveNotice.Location = new System.Drawing.Point(-5, 2);
->>>>>>> 7b88d06f
             this.labelInstantSaveNotice.Margin = new System.Windows.Forms.Padding(3, 2, 3, 0);
             this.labelInstantSaveNotice.Name = "labelInstantSaveNotice";
             this.labelInstantSaveNotice.Size = new System.Drawing.Size(350, 30);
