﻿using System;
using System.Collections.Generic;
using System.IO;
using System.Linq;
using System.Windows.Forms;
using GitCommands;
using GitCommands.Settings;
using GitCommands.Utils;
using Microsoft.Win32;
using ResourceManager;

namespace GitUI.CommandsDialogs.SettingsDialog
{
    public class CheckSettingsLogic : Translate
    {
        public readonly TranslationString ToolSuggestPathText =
            new TranslationString("Please enter the path to {0} and press suggest.");

        public readonly TranslationString MergeToolSuggestCaption = new TranslationString("Suggest mergetool cmd");

        public readonly CommonLogic CommonLogic;
        private GitModule Module { get { return CommonLogic.Module; } }
        private ConfigFileSettings GlobalConfigFileSettings { get { return CommonLogic.ConfigFileSettingsSet.GlobalSettings; } }

        public CheckSettingsLogic(CommonLogic commonLogic)
        {
            CommonLogic = commonLogic;
        }

        public bool AutoSolveAllSettings()
        {
            if (!EnvUtils.RunningOnWindows())
                return SolveGitCommand();

            bool valid = true;
            valid = SolveGitCommand() && valid;
            valid = SolveLinuxToolsDir() && valid;
            valid = SolveMergeToolForKDiff() && valid;
            valid = SolveDiffToolForKDiff() && valid;
            valid = SolveGitExtensionsDir() && valid;
            valid = SolveEditor() && valid;
            valid = SolveGitCredentialStore() && valid;

            CommonLogic.ConfigFileSettingsSet.EffectiveSettings.Save();
            CommonLogic.RepoDistSettingsSet.EffectiveSettings.Save();

            return valid;
        }

        private bool SolveEditor()
        {
            string editor = CommonLogic.GetGlobalEditor();
            if (string.IsNullOrEmpty(editor))
            {
                GlobalConfigFileSettings.SetPathValue("core.editor", "\"" + AppSettings.GetGitExtensionsFullPath() + "\" fileeditor");
            }

            return true;
        }

        public bool SolveGitCredentialStore()
        {
            if (!CheckGitCredentialStore())
            {
                string gcsFileName = Path.Combine(AppSettings.GetInstallDir(), @"GitCredentialWinStore\git-credential-winstore.exe");
                if (File.Exists(gcsFileName))
                {
                    var config = GlobalConfigFileSettings;
                    if (EnvUtils.RunningOnWindows())
                        config.SetPathValue("credential.helper", "!\"" + gcsFileName + "\"");
                    else if (EnvUtils.RunningOnMacOSX())
                        config.SetValue("credential.helper", "osxkeychain");
                    else
                        config.SetValue("credential.helper", "cache --timeout=300"); // 5 min
                    
                    return true;
                }
                return false;
            }
            return true;
        }

        public bool CheckGitCredentialStore()
        {
            string value = GlobalConfigFileSettings.GetValue("credential.helper");
            bool isValid;
            if (EnvUtils.RunningOnWindows())
                isValid = value.Contains("git-credential-winstore.exe");
            else
                isValid = !string.IsNullOrEmpty(value);

            return isValid;
        }

        public bool SolveLinuxToolsDir(string possibleNewPath = null)
        {
            if (!EnvUtils.RunningOnWindows())
            {
                AppSettings.GitBinDir = "";
                return true;
            }

<<<<<<< HEAD
            string gitpath = AppSettings.GitCommandValue
                .Replace(@"\cmd\git.exe", @"\bin\")
=======
            string gitpath = Settings.GitCommandValue;
            if (!String.IsNullOrWhiteSpace(possibleNewPath))
            {
                gitpath = possibleNewPath.Trim();
            }

            gitpath = gitpath.Replace(@"\cmd\git.exe", @"\bin\")
>>>>>>> 95ce5926
                .Replace(@"\cmd\git.cmd", @"\bin\")
                .Replace(@"\bin\git.exe", @"\bin\");

            if (Directory.Exists(gitpath))
            {
                if (File.Exists(gitpath + "sh.exe") || File.Exists(gitpath + "sh"))
                {
                    AppSettings.GitBinDir = gitpath;
                    return true;
                }
            }

            if (CheckIfFileIsInPath("sh.exe") || CheckIfFileIsInPath("sh"))
            {
                AppSettings.GitBinDir = "";
                return true;
            }

            foreach (var path in GetGitLocations())
            {
                if (Directory.Exists(path + @"bin\"))
                {
                    if (File.Exists(path + @"bin\sh.exe") || File.Exists(path + @"bin\sh"))
                    {
                        AppSettings.GitBinDir = path + @"bin\";
                        return true;
                    }
                }
            }
            return false;
        }

        private IEnumerable<string> GetGitLocations()
        {
            yield return
                CommonLogic.GetRegistryValue(Registry.LocalMachine,
                                 "SOFTWARE\\Microsoft\\Windows\\CurrentVersion\\Uninstall\\Git_is1", "InstallLocation");
            string programFiles = Environment.GetEnvironmentVariable("ProgramFiles");
            string programFilesX86 = null;
            if (8 == IntPtr.Size
                || !String.IsNullOrEmpty(Environment.GetEnvironmentVariable("PROCESSOR_ARCHITEW6432")))
                programFilesX86 = Environment.GetEnvironmentVariable("ProgramFiles(x86)");
            if (programFilesX86 != null)
                yield return programFilesX86 + @"\Git\";
            yield return programFiles + @"\Git\";
            if (programFilesX86 != null)
                yield return programFilesX86 + @"\msysgit\";
            yield return programFiles + @"\msysgit\";
            yield return @"C:\msysgit\";
            // cygwin has old git version on windows and bash has a lot of bugs
            yield return @"C:\cygwin\";
        }

        private IEnumerable<string> GetWindowsCommandLocations(string possibleNewPath = null)
        {
<<<<<<< HEAD
            if (!string.IsNullOrEmpty(AppSettings.GitCommandValue) && File.Exists(AppSettings.GitCommandValue))
                yield return AppSettings.GitCommandValue;
=======
            if (!string.IsNullOrEmpty(possibleNewPath) && File.Exists(possibleNewPath))
                yield return possibleNewPath;
            if (!string.IsNullOrEmpty(Settings.GitCommandValue) && File.Exists(Settings.GitCommandValue))
                yield return Settings.GitCommandValue;
>>>>>>> 95ce5926
            foreach (var path in GetGitLocations())
            {
                if (Directory.Exists(path + @"bin\"))
                    yield return path + @"bin\git.exe";
            }
            foreach (var path in GetGitLocations())
            {
                if (Directory.Exists(path + @"cmd\"))
                {
                    yield return path + @"cmd\git.exe";
                    yield return path + @"cmd\git.cmd";
                }
            }
            yield return "git";
            yield return "git.cmd";
        }

        public bool SolveGitExtensionsDir()
        {
            string fileName = AppSettings.GetGitExtensionsDirectory();

            if (Directory.Exists(fileName))
            {
                AppSettings.SetInstallDir(fileName);
                return true;
            }

            return false;
        }

        public bool SolveGitCommand(string possibleNewPath = null)
        {
            if (EnvUtils.RunningOnWindows())
            {
<<<<<<< HEAD
                var command = (from cmd in GetWindowsCommandLocations()
                               let output = Module.RunCmd(cmd, string.Empty)
=======
                var command = (from cmd in GetWindowsCommandLocations(possibleNewPath)
                               let output = _gitModule.RunCmd(cmd, string.Empty)
>>>>>>> 95ce5926
                               where !string.IsNullOrEmpty(output)
                               select cmd).FirstOrDefault();

                if (command != null)
                {
                    AppSettings.GitCommandValue = command;
                    return true;
                }
                return false;
            }
            AppSettings.GitCommandValue = "git";
            return !string.IsNullOrEmpty(Module.RunGitCmd(""));
        }

        public static bool CheckIfFileIsInPath(string fileName)
        {
            string path = string.Concat(Environment.GetEnvironmentVariable("path", EnvironmentVariableTarget.User), ";",
                                        Environment.GetEnvironmentVariable("path", EnvironmentVariableTarget.Machine));

            return path.Split(';').Any(dir => File.Exists(dir + " \\" + fileName) || File.Exists(Path.Combine(dir, fileName)));
        }

        public bool SolveMergeToolForKDiff()
        {
            string mergeTool = CommonLogic.GetGlobalMergeTool();
            if (string.IsNullOrEmpty(mergeTool))
            {
                mergeTool = "kdiff3";
                GlobalConfigFileSettings.SetValue("merge.tool", mergeTool);
            }

            if (mergeTool.Equals("kdiff3", StringComparison.CurrentCultureIgnoreCase))
                return SolveMergeToolPathForKDiff();

            return true;
        }

        public bool SolveDiffToolForKDiff()
        {
            string diffTool = GetDiffToolFromConfig(GlobalConfigFileSettings);
            if (string.IsNullOrEmpty(diffTool))
            {
                diffTool = "kdiff3";
                SetDiffToolToConfig(GlobalConfigFileSettings, diffTool);
            }

            if (diffTool.Equals("kdiff3", StringComparison.CurrentCultureIgnoreCase))
                return SolveDiffToolPathForKDiff();

            return true;
        }

        public static string GetDiffToolFromConfig(ConfigFileSettings settings)
        {
            return settings.GetValue("diff.guitool");
        }

        public static void SetDiffToolToConfig(ConfigFileSettings settings, string diffTool)
        {
            settings.SetValue("diff.guitool", diffTool);
        }

        public bool SolveDiffToolPathForKDiff()
        {
            string kdiff3path = MergeToolsHelper.FindPathForKDiff(GlobalConfigFileSettings.GetValue("difftool.kdiff3.path"));
            if (string.IsNullOrEmpty(kdiff3path))
                return false;

            GlobalConfigFileSettings.SetPathValue("difftool.kdiff3.path", kdiff3path);
            return true;
        }

        public bool SolveMergeToolPathForKDiff()
        {
            string kdiff3path = MergeToolsHelper.FindPathForKDiff(GlobalConfigFileSettings.GetValue("mergetool.kdiff3.path"));
            if (string.IsNullOrEmpty(kdiff3path))
                return false;

            GlobalConfigFileSettings.SetPathValue("mergetool.kdiff3.path", kdiff3path);
            return true;
        }

        public bool CanFindGitCmd()
        {
            return !string.IsNullOrEmpty(Module.RunGitCmd(""));
        }

        public void AutoConfigMergeToolCmd(bool silent)
        {
            string exeName;
            string exeFile = MergeToolsHelper.FindMergeToolFullPath(CommonLogic.ConfigFileSettingsSet, GetGlobalMergeToolText(), out exeName);
            if (String.IsNullOrEmpty(exeFile))
            {
                SetMergetoolPathText("");
                SetMergeToolCmdText("");
                if (!silent)
                    MessageBox.Show(/*this, */String.Format(ToolSuggestPathText.Text, exeName),
                        MergeToolSuggestCaption.Text);
                return;
            }

            SetMergetoolPathText(exeFile);
            SetMergeToolCmdText(MergeToolsHelper.AutoConfigMergeToolCmd(GetGlobalMergeToolText(), exeFile));
        }

        private void SetMergetoolPathText(string text)
        {
            GlobalConfigFileSettings.SetPathValue(string.Format("mergetool.{0}.path", GetGlobalMergeToolText()), text);
            // orig (TODO: remove comment and rename method):
            //// MergetoolPath.Text = ...
        }

        private void SetMergeToolCmdText(string text)
        {
            GlobalConfigFileSettings.SetPathValue(string.Format("mergetool.{0}.cmd", GetGlobalMergeToolText()), text);
            // orig (TODO: remove comment and rename method):
            //// MergeToolCmd.Text = ...
        }

        private string GetGlobalMergeToolText()
        {
            return GlobalConfigFileSettings.GetValue("merge.tool");
            // orig (TODO: remove comment and rename method):
            //// GlobalMergeTool.Text;
        }

        public string GetMergeToolCmdText()
        {
            return GlobalConfigFileSettings.GetValue(string.Format("mergetool.{0}.cmd", GetGlobalMergeToolText()));
            // orig (TODO: remove comment and rename method):
            //// MergeToolCmd.Text
        }
    }
}<|MERGE_RESOLUTION|>--- conflicted
+++ resolved
@@ -2,22 +2,15 @@
 using System.Collections.Generic;
 using System.IO;
 using System.Linq;
-using System.Windows.Forms;
 using GitCommands;
 using GitCommands.Settings;
 using GitCommands.Utils;
 using Microsoft.Win32;
-using ResourceManager;
 
 namespace GitUI.CommandsDialogs.SettingsDialog
 {
-    public class CheckSettingsLogic : Translate
+    public class CheckSettingsLogic
     {
-        public readonly TranslationString ToolSuggestPathText =
-            new TranslationString("Please enter the path to {0} and press suggest.");
-
-        public readonly TranslationString MergeToolSuggestCaption = new TranslationString("Suggest mergetool cmd");
-
         public readonly CommonLogic CommonLogic;
         private GitModule Module { get { return CommonLogic.Module; } }
         private ConfigFileSettings GlobalConfigFileSettings { get { return CommonLogic.ConfigFileSettingsSet.GlobalSettings; } }
@@ -32,8 +25,7 @@
             if (!EnvUtils.RunningOnWindows())
                 return SolveGitCommand();
 
-            bool valid = true;
-            valid = SolveGitCommand() && valid;
+            bool valid = SolveGitCommand();
             valid = SolveLinuxToolsDir() && valid;
             valid = SolveMergeToolForKDiff() && valid;
             valid = SolveDiffToolForKDiff() && valid;
@@ -100,18 +92,13 @@
                 return true;
             }
 
-<<<<<<< HEAD
-            string gitpath = AppSettings.GitCommandValue
-                .Replace(@"\cmd\git.exe", @"\bin\")
-=======
-            string gitpath = Settings.GitCommandValue;
+            string gitpath = AppSettings.GitCommandValue;
             if (!String.IsNullOrWhiteSpace(possibleNewPath))
             {
                 gitpath = possibleNewPath.Trim();
             }
 
             gitpath = gitpath.Replace(@"\cmd\git.exe", @"\bin\")
->>>>>>> 95ce5926
                 .Replace(@"\cmd\git.cmd", @"\bin\")
                 .Replace(@"\bin\git.exe", @"\bin\");
 
@@ -167,15 +154,10 @@
 
         private IEnumerable<string> GetWindowsCommandLocations(string possibleNewPath = null)
         {
-<<<<<<< HEAD
+            if (!string.IsNullOrEmpty(possibleNewPath) && File.Exists(possibleNewPath))
+                yield return possibleNewPath;
             if (!string.IsNullOrEmpty(AppSettings.GitCommandValue) && File.Exists(AppSettings.GitCommandValue))
                 yield return AppSettings.GitCommandValue;
-=======
-            if (!string.IsNullOrEmpty(possibleNewPath) && File.Exists(possibleNewPath))
-                yield return possibleNewPath;
-            if (!string.IsNullOrEmpty(Settings.GitCommandValue) && File.Exists(Settings.GitCommandValue))
-                yield return Settings.GitCommandValue;
->>>>>>> 95ce5926
             foreach (var path in GetGitLocations())
             {
                 if (Directory.Exists(path + @"bin\"))
@@ -210,13 +192,8 @@
         {
             if (EnvUtils.RunningOnWindows())
             {
-<<<<<<< HEAD
-                var command = (from cmd in GetWindowsCommandLocations()
+                var command = (from cmd in GetWindowsCommandLocations(possibleNewPath)
                                let output = Module.RunCmd(cmd, string.Empty)
-=======
-                var command = (from cmd in GetWindowsCommandLocations(possibleNewPath)
-                               let output = _gitModule.RunCmd(cmd, string.Empty)
->>>>>>> 95ce5926
                                where !string.IsNullOrEmpty(output)
                                select cmd).FirstOrDefault();
 
@@ -304,7 +281,7 @@
             return !string.IsNullOrEmpty(Module.RunGitCmd(""));
         }
 
-        public void AutoConfigMergeToolCmd(bool silent)
+        public void AutoConfigMergeToolCmd()
         {
             string exeName;
             string exeFile = MergeToolsHelper.FindMergeToolFullPath(CommonLogic.ConfigFileSettingsSet, GetGlobalMergeToolText(), out exeName);
@@ -312,10 +289,6 @@
             {
                 SetMergetoolPathText("");
                 SetMergeToolCmdText("");
-                if (!silent)
-                    MessageBox.Show(/*this, */String.Format(ToolSuggestPathText.Text, exeName),
-                        MergeToolSuggestCaption.Text);
-                return;
             }
 
             SetMergetoolPathText(exeFile);
