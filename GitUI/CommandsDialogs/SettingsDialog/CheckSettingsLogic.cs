--- conflicted
+++ resolved
@@ -100,11 +100,7 @@
                 return true;
             }
 
-<<<<<<< HEAD
-            string gitpath = AppSettings.GitCommand
-=======
-            string gitpath = Settings.GitCommandValue
->>>>>>> 2fcb2e05
+            string gitpath = AppSettings.GitCommandValue
                 .Replace(@"\cmd\git.exe", @"\bin\")
                 .Replace(@"\cmd\git.cmd", @"\bin\")
                 .Replace(@"\bin\git.exe", @"\bin\");
@@ -160,13 +156,8 @@
 
         private IEnumerable<string> GetWindowsCommandLocations()
         {
-<<<<<<< HEAD
-            if (!string.IsNullOrEmpty(AppSettings.GitCommand) && File.Exists(AppSettings.GitCommand))
-                yield return AppSettings.GitCommand;
-=======
-            if (!string.IsNullOrEmpty(Settings.GitCommandValue) && File.Exists(Settings.GitCommandValue))
-                yield return Settings.GitCommandValue;
->>>>>>> 2fcb2e05
+            if (!string.IsNullOrEmpty(AppSettings.GitCommandValue) && File.Exists(AppSettings.GitCommandValue))
+                yield return AppSettings.GitCommandValue;
             foreach (var path in GetGitLocations())
             {
                 if (Directory.Exists(path + @"bin\"))
@@ -208,22 +199,13 @@
 
                 if (command != null)
                 {
-<<<<<<< HEAD
-                    AppSettings.GitCommand = command;
-=======
-                    Settings.GitCommandValue = command;
->>>>>>> 2fcb2e05
+                    AppSettings.GitCommandValue = command;
                     return true;
                 }
                 return false;
             }
-<<<<<<< HEAD
-            AppSettings.GitCommand = "git";
+            AppSettings.GitCommandValue = "git";
             return !string.IsNullOrEmpty(Module.RunGitCmd(""));
-=======
-            Settings.GitCommandValue = "git";
-            return !string.IsNullOrEmpty(_gitModule.RunGitCmd(""));
->>>>>>> 2fcb2e05
         }
 
         public static bool CheckIfFileIsInPath(string fileName)
