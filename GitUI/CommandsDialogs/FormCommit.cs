﻿using System;
using System.Collections.Generic;
using System.Diagnostics;
using System.Diagnostics.CodeAnalysis;
using System.Drawing;
using System.IO;
using System.Linq;
using System.Reactive.Linq;
using System.Reactive.Subjects;
using System.Runtime.InteropServices;
using System.Text;
using System.Text.RegularExpressions;
using System.Threading;
using System.Threading.Tasks;
using System.Windows.Forms;
using GitCommands;
using GitCommands.Config;
using GitCommands.Git;
using GitCommands.Git.Commands;
using GitExtUtils;
using GitExtUtils.GitUI;
using GitExtUtils.GitUI.Theming;
using GitUI.AutoCompletion;
using GitUI.CommandsDialogs.CommitDialog;
using GitUI.Editor;
using GitUI.HelperDialogs;
using GitUI.Hotkey;
using GitUI.Properties;
using GitUI.Script;
using GitUI.SpellChecker;
using GitUI.Theming;
using GitUI.UserControls;
using GitUIPluginInterfaces;
using Microsoft;
using Microsoft.VisualStudio.Threading;
using Microsoft.WindowsAPICodePack.Dialogs;
using ResourceManager;

namespace GitUI.CommandsDialogs
{
    public sealed partial class FormCommit : GitModuleForm
    {
        private const string fixupPrefix = "fixup!";
        private const string squashPrefix = "squash!";

        #region Translation

        private readonly TranslationString _amendCommit =
            new TranslationString("You are about to rewrite history." + Environment.NewLine +
                                  "Only use amend if the commit is not published yet!" + Environment.NewLine +
                                  Environment.NewLine + "Do you want to continue?");

        private readonly TranslationString _amendCommitCaption = new("Amend commit");

        private readonly TranslationString _deleteFailed = new("Delete file failed");

        private readonly TranslationString _deleteSelectedFiles =
            new TranslationString("Are you sure you want to delete the selected file(s)?");

        private readonly TranslationString _deleteSelectedFilesCaption = new("Delete");

        private readonly TranslationString _deleteUntrackedFiles =
            new TranslationString("Are you sure you want to delete all untracked files?");

        private readonly TranslationString _deleteUntrackedFilesCaption =
            new TranslationString("Delete untracked files.");

        private readonly TranslationString _enterCommitMessage = new("Please enter commit message");
        private readonly TranslationString _enterCommitMessageCaption = new("Commit message");
        private readonly TranslationString _commitMessageDisabled = new("Commit Message is requested during commit");

        private readonly TranslationString _enterCommitMessageHint = new("Enter commit message");

        private readonly TranslationString _mergeConflicts =
            new TranslationString("There are unresolved merge conflicts, solve merge conflicts before committing.");

        private readonly TranslationString _mergeConflictsCaption = new("Merge conflicts");

        private readonly TranslationString _noFilesStagedAndNothingToCommit =
            new TranslationString("There are no files staged for this commit.");
        private readonly TranslationString _noFilesStagedButSuggestToCommitAllUnstaged =
            new TranslationString("There are no files staged for this commit. Stage and commit all unstaged files?");
        private readonly TranslationString _noFilesStagedButSuggestToCommitAllFilteredUnstaged =
            new TranslationString("There are no files staged for this commit. Stage and commit the unstaged files that match your filter?");
        private readonly TranslationString _noFilesStagedAndConfirmAnEmptyMergeCommit =
            new TranslationString("There are no files staged for this commit.\nAre you sure you want to commit?");

        private readonly TranslationString _noStagedChanges = new("There are no staged changes");
        private readonly TranslationString _noUnstagedChanges = new("There are no unstaged changes");

        private readonly TranslationString _notOnBranch =
            new TranslationString("This commit will be unreferenced when switching to another branch and can be lost." +
                                  Environment.NewLine + Environment.NewLine + "Do you want to continue?");

        private readonly TranslationString _onlyStageChunkOfSingleFileError =
            new TranslationString("You can only use this option when selecting a single file");

        private readonly TranslationString _resetSelectedChangesText =
            new TranslationString("Are you sure you want to reset all selected files?");

        private readonly TranslationString _resetStageChunkOfFileCaption = new("Unstage chunk of file");
        private readonly TranslationString _stageDetails = new("Stage Details");
        private readonly TranslationString _stageFiles = new("Stage {0} files");
        private readonly TranslationString _selectOnlyOneFile = new("You must have only one file selected.");

        private readonly TranslationString _stageAll = new("Stage all");
        private readonly TranslationString _stageFiltered = new("Stage filtered");
        private readonly TranslationString _unstageAll = new("Unstage all");
        private readonly TranslationString _unstageFiltered = new("Unstage filtered");

        private readonly TranslationString _addSelectionToCommitMessage = new("Add selection to commit message");
        private readonly TranslationString _formTitle = new("Commit to {0} ({1})");

        private readonly TranslationString _selectionFilterToolTip = new("Enter a regular expression to select unstaged files.");
        private readonly TranslationString _selectionFilterErrorToolTip = new("Error {0}");

        private readonly TranslationString _commitMsgFirstLineInvalid = new("First line of commit message contains too many characters."
            + Environment.NewLine + "Do you want to continue?");

        private readonly TranslationString _commitMsgLineInvalid = new("The following line of commit message contains too many characters:"
            + Environment.NewLine + Environment.NewLine + "{0}" + Environment.NewLine + Environment.NewLine + "Do you want to continue?");

        private readonly TranslationString _commitMsgSecondLineNotEmpty = new("Second line of commit message is not empty." + Environment.NewLine + "Do you want to continue?");

        private readonly TranslationString _commitMsgRegExNotMatched = new("Commit message does not match RegEx." + Environment.NewLine + "Do you want to continue?");

        private readonly TranslationString _commitValidationCaption = new("Commit validation");

        private readonly TranslationString _commitMessageSettings = new("Edit commit message templates and settings...");

        private readonly TranslationString _commitAuthorInfo = new("Author");
        private readonly TranslationString _commitCommitterInfo = new("Committer");
        private readonly TranslationString _commitCommitterToolTip = new("Click to change committer information.");

        private readonly TranslationString _modifyCommitMessageButtonToolTip
            = new TranslationString("If you change the first line of the commit message, git will treat this commit as an ordinary commit," + Environment.NewLine
                                    + "i.e. it may no longer be a fixup or an autosquash commit.");

        private readonly TranslationString _templateNotFoundCaption = new("Template Error");
        private readonly TranslationString _templateNotFound = new($"Template not found: {{0}}.{Environment.NewLine}{Environment.NewLine}You can set your template:{Environment.NewLine}\t$ git config commit.template ./.git_commit_msg.txt{Environment.NewLine}You can unset the template:{Environment.NewLine}\t$ git config --unset commit.template");
        private readonly TranslationString _templateLoadErrorCaption = new("Template could not be loaded");

        private readonly TranslationString _skipWorktreeToolTip = new("Hide already tracked files that will change but that you don\'t want to commit."
            + Environment.NewLine + "Suitable for some config files modified locally.");
        private readonly TranslationString _assumeUnchangedToolTip = new("Tell git to not check the status of this file for performance benefits."
            + Environment.NewLine + "Use this feature when a file is big and never change."
            + Environment.NewLine + "Git will never check if the file has changed that will improve status check performance.");
        private readonly TranslationString _stopTrackingFail = new("Fail to stop tracking the file '{0}'.");

        private readonly TranslationString _statusBarBranchWithoutRemote = new("(remote not configured)");
        private readonly TranslationString _untrackedRemote = new("(untracked)");
        #endregion

        private event Action? OnStageAreaLoaded;

        private readonly ICommitTemplateManager _commitTemplateManager;
        private readonly GitRevision? _editedCommit;
        private readonly ToolStripMenuItem _addSelectionToCommitMessageToolStripMenuItem;
        private readonly AsyncLoader _unstagedLoader = new();
        private readonly bool _useFormCommitMessage = AppSettings.UseFormCommitMessage;
        private readonly CancellationTokenSequence _interactiveAddSequence = new();
        private readonly SplitterManager _splitterManager = new(new AppSettingsPath("CommitDialog"));
        private readonly Subject<string> _selectionFilterSubject = new Subject<string>();
        private readonly IFullPathResolver _fullPathResolver;
        private readonly List<string> _formattedLines = new List<string>();

        private CommitKind _commitKind;
        private FileStatusList? _currentFilesList;
        private bool _skipUpdate;
        private FileStatusItem? _currentItem;
        private bool _currentItemStaged;
        private readonly ICommitMessageManager _commitMessageManager;
        private string? _commitTemplate;
        private bool _isMergeCommit;
        private bool _shouldRescanChanges = true;
        private bool _shouldReloadCommitTemplates = true;
        private bool _bypassActivatedEventHandler;
        private bool _loadUnstagedOutputFirstTime = true;
        private bool _initialized;
        private IReadOnlyList<GitItemStatus>? _currentSelection;
        private int _alreadyLoadedTemplatesCount = -1;
        private EventHandler? _branchNameLabelOnClick;

        private CommitKind CommitKind
        {
            get => _commitKind;
            set
            {
                _commitKind = value;

                modifyCommitMessageButton.Visible = _useFormCommitMessage && CommitKind != CommitKind.Normal;
                bool messageCanBeChanged = _useFormCommitMessage && CommitKind == CommitKind.Normal;
                Message.Enabled = messageCanBeChanged;
                commitMessageToolStripMenuItem.Enabled = messageCanBeChanged;
                commitTemplatesToolStripMenuItem.Enabled = messageCanBeChanged;
            }
        }

        [Obsolete("For VS designer and translation test only. Do not remove.")]
#pragma warning disable CS8618 // Non-nullable field must contain a non-null value when exiting constructor. Consider declaring as nullable.
        private FormCommit()
#pragma warning restore CS8618 // Non-nullable field must contain a non-null value when exiting constructor. Consider declaring as nullable.
        {
            InitializeComponent();
        }

        public FormCommit(GitUICommands commands, CommitKind commitKind = CommitKind.Normal, GitRevision? editedCommit = null, string? commitMessage = null)
            : base(commands)
        {
            ThreadHelper.ThrowIfNotOnUIThread();

            _editedCommit = editedCommit;

            InitializeComponent();

            splitRight.Panel2MinSize = DpiUtil.Scale(100);

            _commitMessageManager = new CommitMessageManager(Module.WorkingDirGitDir, Module.CommitEncoding, commitMessage);

            Message.TextChanged += Message_TextChanged;
            Message.TextAssigned += Message_TextAssigned;
            Message.AddAutoCompleteProvider(new CommitAutoCompleteProvider(() => Module));
            _commitTemplateManager = new CommitTemplateManager(() => Module);

            SolveMergeconflicts.Font = new Font(SolveMergeconflicts.Font, FontStyle.Bold);

            StageInSuperproject.Visible = Module.SuperprojectModule is not null;
            StageInSuperproject.Checked = AppSettings.StageInSuperprojectAfterCommit;
            closeDialogAfterEachCommitToolStripMenuItem.Checked = AppSettings.CloseCommitDialogAfterCommit;
            closeDialogAfterAllFilesCommittedToolStripMenuItem.Checked = AppSettings.CloseCommitDialogAfterLastCommit;
            refreshDialogOnFormFocusToolStripMenuItem.Checked = AppSettings.RefreshArtificialCommitOnApplicationActivated;
            ShowOnlyMyMessagesToolStripMenuItem.Checked = AppSettings.CommitDialogShowOnlyMyMessages;

            Unstaged.SetNoFilesText(_noUnstagedChanges.Text);
            Unstaged.DisableSubmoduleMenuItemBold = true;
            Unstaged.FilterChanged += Unstaged_FilterChanged;
            Staged.FilterChanged += Staged_FilterChanged;
            Staged.SetNoFilesText(_noStagedChanges.Text);
            Staged.DisableSubmoduleMenuItemBold = true;

            ConfigureMessageBox();

            HotkeysEnabled = true;
            Hotkeys = HotkeySettingsManager.LoadHotkeys(HotkeySettingsName);

            stageToolStripMenuItem.ShortcutKeyDisplayString = GetShortcutKeyDisplayString(Command.StageSelectedFile);
            openToolStripMenuItem.ShortcutKeyDisplayString = GetShortcutKeyDisplayString(Command.OpenFile);
            openWithToolStripMenuItem.ShortcutKeyDisplayString = GetShortcutKeyDisplayString(Command.OpenFileWith);
            editFileToolStripMenuItem.ShortcutKeyDisplayString = GetShortcutKeyDisplayString(Command.EditFile);
            openWithDifftoolToolStripMenuItem.ShortcutKeyDisplayString = GetShortcutKeyDisplayString(Command.OpenWithDifftool);
            stagedOpenDifftoolToolStripMenuItem9.ShortcutKeyDisplayString = GetShortcutKeyDisplayString(Command.OpenWithDifftool);

            stageSubmoduleToolStripMenuItem.ShortcutKeyDisplayString = GetShortcutKeyDisplayString(Command.StageSelectedFile);

            stagedUnstageToolStripMenuItem.ShortcutKeyDisplayString = GetShortcutKeyDisplayString(Command.UnStageSelectedFile);
            stagedOpenToolStripMenuItem7.ShortcutKeyDisplayString = GetShortcutKeyDisplayString(Command.OpenFile);
            stagedOpenWithToolStripMenuItem8.ShortcutKeyDisplayString = GetShortcutKeyDisplayString(Command.OpenFileWith);
            stagedEditFileToolStripMenuItem11.ShortcutKeyDisplayString = GetShortcutKeyDisplayString(Command.EditFile);

            SelectedDiff.AddContextMenuSeparator();
            _addSelectionToCommitMessageToolStripMenuItem = SelectedDiff.AddContextMenuEntry(_addSelectionToCommitMessage.Text, (s, e) => AddSelectionToCommitMessage());
            _addSelectionToCommitMessageToolStripMenuItem.ShortcutKeyDisplayString = GetShortcutKeyDisplayString(Command.AddSelectionToCommitMessage);
            resetChanges.ShortcutKeyDisplayString = GetShortcutKeyDisplayString(Command.ResetSelectedFiles);
            stagedResetChanges.ShortcutKeyDisplayString = GetShortcutKeyDisplayString(Command.ResetSelectedFiles);
            deleteFileToolStripMenuItem.ShortcutKeyDisplayString = GetShortcutKeyDisplayString(Command.DeleteSelectedFiles);
            viewFileHistoryToolStripItem.ShortcutKeyDisplayString = GetShortcutKeyDisplayString(Command.ShowHistory);
            stagedFileHistoryToolStripMenuItem6.ShortcutKeyDisplayString = GetShortcutKeyDisplayString(Command.ShowHistory);
            fileTooltip.SetToolTip(modifyCommitMessageButton, _modifyCommitMessageButtonToolTip.Text);
            commitAuthorStatus.ToolTipText = _commitCommitterToolTip.Text;
            skipWorktreeToolStripMenuItem.ToolTipText = _skipWorktreeToolTip.Text;
            assumeUnchangedToolStripMenuItem.ToolTipText = _assumeUnchangedToolTip.Text;
            toolStageAllItem.ToolTipText = _stageAll.Text;
            toolUnstageAllItem.ToolTipText = _unstageAll.Text;
            stageToolStripMenuItem.Text = toolStageItem.Text;
            stageSubmoduleToolStripMenuItem.Text = toolStageItem.Text;
            stagedUnstageToolStripMenuItem.Text = toolUnstageItem.Text;

            toolAuthor.Control.PreviewKeyDown += (_, e) =>
            {
                if (e.Alt)
                {
                    e.IsInputKey = true;
                }
            };
            _fullPathResolver = new FullPathResolver(() => Module.WorkingDir);

            /* If not changed, by default show "no sign commit" */
            if (gpgSignCommitToolStripComboBox.SelectedIndex == -1)
            {
                gpgSignCommitToolStripComboBox.SelectedIndex = 0;
            }

            ((ToolStripDropDownMenu)commitTemplatesToolStripMenuItem.DropDown).ShowImageMargin = true;
            ((ToolStripDropDownMenu)commitTemplatesToolStripMenuItem.DropDown).ShowCheckMargin = false;

            ((ToolStripDropDownMenu)commitMessageToolStripMenuItem.DropDown).ShowImageMargin = false;
            ((ToolStripDropDownMenu)commitMessageToolStripMenuItem.DropDown).ShowCheckMargin = true;

            selectionFilter.Size = DpiUtil.Scale(selectionFilter.Size);
            toolStripStatusBranchIcon.Width = DpiUtil.Scale(toolStripStatusBranchIcon.Width);

            _splitterManager.AddSplitter(splitMain, "splitMain");
            _splitterManager.AddSplitter(splitRight, "splitRight");
            _splitterManager.AddSplitter(splitLeft, "splitLeft");
            _splitterManager.RestoreSplitters();

            SetVisibilityOfSelectionFilter(AppSettings.CommitDialogSelectionFilter);
            Reset.Visible = AppSettings.ShowResetAllChanges;
            ResetUnStaged.Visible = AppSettings.ShowResetWorkTreeChanges;
            CommitAndPush.Visible = AppSettings.ShowCommitAndPush;
            splitRight.Panel2MinSize = Math.Max(splitRight.Panel2MinSize, flowCommitButtons.PreferredSize.Height);
            splitRight.SplitterDistance = Math.Min(splitRight.SplitterDistance, splitRight.Height - splitRight.Panel2MinSize);

            SelectedDiff.EscapePressed += () => DialogResult = DialogResult.Cancel;
            SelectedDiff.TopScrollReached += FileViewer_TopScrollReached;
            SelectedDiff.BottomScrollReached += FileViewer_BottomScrollReached;
            SelectedDiff.LinePatchingBlocksUntilReload = true;

            SolveMergeconflicts.BackColor = AppColor.Branch.GetThemeColor();
            SolveMergeconflicts.SetForeColorForBackColor();

            toolStripStatusBranchIcon.AdaptImageLightness();

            InitializeComplete();

            // By calling this in the constructor, we prevent flickering caused by resizing the
            // form, for example when it is restored to maximised, but first drawn as a smaller window.
            RestorePosition();

            // TODO this code is very similar to code in FileStatusList
            _selectionFilterSubject
                .Throttle(TimeSpan.FromMilliseconds(250))
                .ObserveOn(SynchronizationContext.Current)
                .Subscribe(
                    filterText =>
                    {
                        ThreadHelper.AssertOnUIThread();

                        var matchCount = 0;
                        try
                        {
                            matchCount = Unstaged.SetSelectionFilter(filterText);
                            selectionFilter.ToolTipText = _selectionFilterToolTip.Text;
                        }
                        catch (ArgumentException ae)
                        {
                            selectionFilter.ToolTipText = string.Format(_selectionFilterErrorToolTip.Text, ae.Message);
                        }

                        if (matchCount > 0)
                        {
                            AddToSelectionFilter();
                        }

                        void AddToSelectionFilter()
                        {
                            if (selectionFilter.Items.Cast<string>().Any(s => s == filterText))
                            {
                                // Item is already in the list
                                return;
                            }

                            const int SelectionFilterMaxLength = 10;

                            while (selectionFilter.Items.Count >= SelectionFilterMaxLength)
                            {
                                // Remove the last item
                                selectionFilter.Items.RemoveAt(SelectionFilterMaxLength - 1);
                            }

                            // Insert the next term at the start of the filter control
                            selectionFilter.Items.Insert(0, filterText);
                        }
                    });

            return;

            void ConfigureMessageBox()
            {
                CommitKind = commitKind;

                Message.WatermarkText = _useFormCommitMessage
                    ? _enterCommitMessageHint.Text
                    : _commitMessageDisabled.Text;
            }
        }

        protected override void Dispose(bool disposing)
        {
            if (disposing)
            {
                _unstagedLoader.Dispose();
                _interactiveAddSequence.Dispose();
                components?.Dispose();
            }

            base.Dispose(disposing);
        }

        protected override void OnHandleCreated(EventArgs e)
        {
            const int TVM_SETEXTENDEDSTYLE = 0x1100 + 44;
            const int TVS_EX_DOUBLEBUFFER = 0x0004;

            SendMessage(Handle, TVM_SETEXTENDEDSTYLE, (IntPtr)TVS_EX_DOUBLEBUFFER, (IntPtr)TVS_EX_DOUBLEBUFFER);
            base.OnHandleCreated(e);
        }

        [DllImport("user32.dll")]
        private static extern IntPtr SendMessage(IntPtr hwnd, int msg, IntPtr wp, IntPtr lp);

        protected override void OnApplicationActivated()
        {
            if (!_bypassActivatedEventHandler && AppSettings.RefreshArtificialCommitOnApplicationActivated)
            {
                RescanChanges();
            }

            base.OnApplicationActivated();
        }

        protected override void OnActivated(EventArgs e)
        {
            if (!_bypassActivatedEventHandler)
            {
                UpdateAuthorInfo();
            }

            base.OnActivated(e);
        }

        protected override void OnFormClosed(FormClosedEventArgs e)
        {
            // Do not attempt to store again if the form has already been closed. Unfortunately, OnFormClosed is always called by Close.
            if (Visible)
            {
                // Do not remember commit message of fixup or squash commits, since they have
                // a special meaning, and can be dangerous if used inappropriately.
                if (CommitKind == CommitKind.Normal)
                {
                    _commitMessageManager.MergeOrCommitMessage = Message.Text;
                    _commitMessageManager.AmendState = Amend.Checked;
                }

                _splitterManager.SaveSplitters();
            }

            base.OnFormClosed(e);
        }

        protected override void OnLoad(EventArgs e)
        {
            showUntrackedFilesToolStripMenuItem.Checked = Module.EffectiveConfigFile.GetValue("status.showUntrackedFiles") != "no";
            MinimizeBox = Owner is null;
            LoadCustomDifftools();
            base.OnLoad(e);
        }

        protected override void OnShown(EventArgs e)
        {
            if (!_initialized)
            {
                Initialize();
            }

            UpdateAuthorInfo();

            string message;

            switch (CommitKind)
            {
                case CommitKind.Fixup:
                    Assumes.NotNull(_editedCommit);
                    message = TryAddPrefix(fixupPrefix, _editedCommit.Subject);
                    break;
                case CommitKind.Squash:
                    Assumes.NotNull(_editedCommit);
                    message = TryAddPrefix(squashPrefix, _editedCommit.Subject);
                    break;
                default:
                    message = _commitMessageManager.MergeOrCommitMessage;
                    Amend.Checked = !_commitMessageManager.IsMergeCommit && _commitMessageManager.AmendState;
                    break;
            }

            if (_useFormCommitMessage && !string.IsNullOrEmpty(message))
            {
                Message.Text = message; // initial assignment
            }
            else
            {
                AssignCommitMessageFromTemplate();
            }

            base.OnShown(e);

            return;

            string TryAddPrefix(string prefix, string suffix)
            {
                return suffix.StartsWith(prefix) ? suffix : $"{prefix} {suffix}";
            }

            void AssignCommitMessageFromTemplate()
            {
                var text = "";
                try
                {
                    text = _commitTemplateManager.LoadGitCommitTemplate() ?? "";
                }
                catch (FileNotFoundException ex)
                {
                    MessageBox.Show(this, string.Format(_templateNotFound.Text, ex.FileName),
                        _templateNotFoundCaption.Text, MessageBoxButtons.OK, MessageBoxIcon.Error);
                }
                catch (Exception ex)
                {
                    MessageBox.Show(this, ex.Message,
                        _templateLoadErrorCaption.Text, MessageBoxButtons.OK, MessageBoxIcon.Error);
                }

                Message.Text = text; // initial assignment
                _commitTemplate = text;
            }
        }

        protected override void OnKeyUp(KeyEventArgs e)
        {
            switch (e.KeyData)
            {
                case Keys.Control | Keys.Enter when !Message.ContainsFocus:
                    {
                        FocusCommitMessage();
                        e.Handled = true;
                        break;
                    }

                case Keys.Control | Keys.P:
                case Keys.Alt | Keys.Up:
                case Keys.Alt | Keys.Left:
                    {
                        MoveSelection(-1);
                        e.Handled = true;
                        break;
                    }

                case Keys.Control | Keys.N:
                case Keys.Alt | Keys.Down:
                case Keys.Alt | Keys.Right:
                    {
                        MoveSelection(+1);
                        e.Handled = true;
                        break;
                    }
            }

            base.OnKeyUp(e);

            return;

            void MoveSelection(int direction)
            {
                var list = Message.Focused ? Staged : _currentFilesList;
                if (list is null)
                {
                    // If a user is keyboard-happy, we may receive KeyUp event before we have selected a file list control.
                    return;
                }

                _currentFilesList = list;
                var itemsCount = list.AllItemsCount;
                if (itemsCount != 0)
                {
                    list.SelectedIndex = (list.SelectedIndex + direction + itemsCount) % itemsCount;
                }
            }
        }

        protected override bool ProcessCmdKey(ref Message msg, Keys keyData)
        {
            if (keyData == Keys.F5)
            {
                RescanChanges();
            }

            return base.ProcessCmdKey(ref msg, keyData);
        }

        public void LoadCustomDifftools()
        {
            List<CustomDiffMergeTool> menus = new()
            {
                new(openWithDifftoolToolStripMenuItem, openWithDifftoolToolStripMenuItem_Click),
                new(stagedOpenDifftoolToolStripMenuItem9, stagedOpenDifftoolToolStripMenuItem9_Click),
            };

            new CustomDiffMergeToolProvider().LoadCustomDiffMergeTools(Module, menus, components, isDiff: true);
        }

        private void FileViewer_TopScrollReached(object sender, EventArgs e)
        {
            var fileStatus = _currentItemStaged ? Staged : Unstaged;
            fileStatus.SelectPreviousVisibleItem();
            SelectedDiff.ScrollToBottom();
        }

        private void FileViewer_BottomScrollReached(object sender, EventArgs e)
        {
            var fileStatus = _currentItemStaged ? Staged : Unstaged;
            fileStatus.SelectNextVisibleItem();
            SelectedDiff.ScrollToTop();
        }

        #region Hotkey commands

        public static readonly string HotkeySettingsName = "Commit";

        internal enum Command
        {
            AddToGitIgnore = 0,
            DeleteSelectedFiles = 1,
            FocusUnstagedFiles = 2,
            FocusSelectedDiff = 3,
            FocusStagedFiles = 4,
            FocusCommitMessage = 5,
            ResetSelectedFiles = 6,
            StageSelectedFile = 7,
            UnStageSelectedFile = 8,
            ShowHistory = 9,
            ToggleSelectionFilter = 10,
            StageAll = 11,
            OpenWithDifftool = 12,
            OpenFile = 13,
            OpenFileWith = 14,
            EditFile = 15,
            AddSelectionToCommitMessage = 16
        }

        private string GetShortcutKeyDisplayString(Command cmd)
        {
            return GetShortcutKeys((int)cmd).ToShortcutKeyDisplayString();
        }

        private bool AddSelectionToCommitMessage()
        {
            if (!SelectedDiff.ContainsFocus)
            {
                return false;
            }

            var selectedText = SelectedDiff.GetSelectedText();
            if (string.IsNullOrEmpty(selectedText))
            {
                return false;
            }

            if (Message.SelectionLength == 0)
            {
                selectedText += '\n';
            }

            int selectionStart = Message.SelectionStart;

            Message.SelectedText = selectedText;

            Message.SelectionStart = selectionStart + selectedText.Length;

            return true;
        }

        private bool AddToGitIgnore()
        {
            if (!Unstaged.Focused)
            {
                return false;
            }

            AddFileToGitIgnoreToolStripMenuItemClick(this, EventArgs.Empty);
            return true;
        }

        private bool DeleteSelectedFiles()
        {
            if (!Unstaged.Focused)
            {
                return false;
            }

            DeleteFileToolStripMenuItemClick(this, EventArgs.Empty);
            return true;
        }

        private bool FocusStagedFiles()
        {
            Staged.Focus();
            return true;
        }

        private bool FocusUnstagedFiles()
        {
            Unstaged.Focus();
            return true;
        }

        private bool FocusSelectedDiff()
        {
            SelectedDiff.Focus();
            return true;
        }

        private bool FocusCommitMessage()
        {
            Message.Focus();
            return true;
        }

        private bool ResetSelectedFiles()
        {
            if (!Unstaged.Focused && !Staged.Focused)
            {
                return false;
            }

            ResetSoftClick(this, EventArgs.Empty);
            return true;
        }

        private bool StageSelectedFile()
        {
            if (!Unstaged.Focused)
            {
                return false;
            }

            StageClick(this, EventArgs.Empty);
            return true;
        }

        private bool UnStageSelectedFile()
        {
            if (!Staged.Focused)
            {
                return false;
            }

            UnstageFilesClick(this, EventArgs.Empty);
            return true;
        }

        private bool StageAllFiles()
        {
            if (Unstaged.IsEmpty)
            {
                return false;
            }

            StageAllToolStripMenuItemClick(this, EventArgs.Empty);
            return true;
        }

        private bool StartFileHistoryDialog()
        {
            if (!Unstaged.Focused && !Staged.Focused)
            {
                return false;
            }

            Assumes.NotNull(_currentFilesList);

            if (_currentFilesList.SelectedItem?.Item is not null)
            {
                if ((!_currentFilesList.SelectedItem.Item.IsNew) && (!_currentFilesList.SelectedItem.Item.IsRenamed))
                {
                    UICommands.StartFileHistoryDialog(this, _currentFilesList.SelectedItem.Item.Name);
                }
            }

            return true;
        }

        private bool ToggleSelectionFilter()
        {
            var visible = !selectionFilterToolStripMenuItem.Checked;
            SetVisibilityOfSelectionFilter(visible);
            if (visible)
            {
                selectionFilter.Focus();
            }
            else if (selectionFilter.Focused)
            {
                Unstaged.Focus();
            }

            return true;
        }

        private void ShowOnlyMyMessagesToolStripMenuItem_CheckedChanged(object sender, EventArgs e)
        {
            AppSettings.CommitDialogShowOnlyMyMessages = ShowOnlyMyMessagesToolStripMenuItem.Checked;
        }

        protected override CommandStatus ExecuteCommand(int cmd)
        {
            switch ((Command)cmd)
            {
                case Command.AddToGitIgnore: return AddToGitIgnore();
                case Command.DeleteSelectedFiles: return DeleteSelectedFiles();
                case Command.FocusStagedFiles: return FocusStagedFiles();
                case Command.FocusUnstagedFiles: return FocusUnstagedFiles();
                case Command.FocusSelectedDiff: return FocusSelectedDiff();
                case Command.FocusCommitMessage: return FocusCommitMessage();
                case Command.ResetSelectedFiles: return ResetSelectedFiles();
                case Command.StageSelectedFile: return StageSelectedFile();
                case Command.UnStageSelectedFile: return UnStageSelectedFile();
                case Command.ShowHistory: return StartFileHistoryDialog();
                case Command.ToggleSelectionFilter: return ToggleSelectionFilter();
                case Command.StageAll: return StageAllFiles();
                case Command.OpenWithDifftool: OpenWithDiffTool(); return true;
                case Command.OpenFile: openToolStripMenuItem.PerformClick(); return true;
                case Command.OpenFileWith: openWithToolStripMenuItem.PerformClick(); return true;
                case Command.EditFile: editFileToolStripMenuItem.PerformClick(); return true;
                case Command.AddSelectionToCommitMessage: return AddSelectionToCommitMessage();
                default: return base.ExecuteCommand(cmd);
            }
        }

        #endregion

        private void ComputeUnstagedFiles(Action<IReadOnlyList<GitItemStatus>?> onComputed, bool doAsync)
        {
            IReadOnlyList<GitItemStatus> GetAllChangedFilesWithSubmodulesStatus()
            {
                return Module.GetAllChangedFilesWithSubmodulesStatus(
                    !showIgnoredFilesToolStripMenuItem.Checked,
                    !showAssumeUnchangedFilesToolStripMenuItem.Checked,
                    !showSkipWorktreeFilesToolStripMenuItem.Checked,
                    showUntrackedFilesToolStripMenuItem.Checked ? UntrackedFilesMode.Default : UntrackedFilesMode.No);
            }

            if (doAsync)
            {
                ThreadHelper.JoinableTaskFactory.RunAsync(() =>
                {
                    return _unstagedLoader.LoadAsync(GetAllChangedFilesWithSubmodulesStatus, onComputed);
                });
            }
            else
            {
                _unstagedLoader.Cancel();
                onComputed(GetAllChangedFilesWithSubmodulesStatus());
            }
        }

        public void ShowDialogWhenChanges(IWin32Window? owner = null)
        {
            ComputeUnstagedFiles(allChangedFiles =>
                {
                    if (allChangedFiles is null)
                    {
                        // cancelled
                        return;
                    }

                    if (allChangedFiles.Count > 0)
                    {
                        LoadUnstagedOutput(allChangedFiles);
                        Initialize(loadUnstaged: false);
                        ShowDialog(owner);
                    }
                    else
                    {
                        Close();
                    }

                    Loading.IsAnimating = false;
                }, false);
        }

        private void EnableStageButtons(bool enable)
        {
            toolUnstageItem.Enabled = enable;
            toolUnstageAllItem.Enabled = enable;
            toolStageItem.Enabled = enable;
            toolStageAllItem.Enabled = enable;
            workingToolStripMenuItem.Enabled = enable;
            ResetUnStaged.Enabled = Unstaged.AllItems.Any();
        }

        private async Task UpdateBranchNameDisplayAsync()
        {
            await TaskScheduler.Default;

            var currentBranchName = Module.GetSelectedBranch();
            if (_branchNameLabelOnClick is not null)
            {
                remoteNameLabel.Click -= _branchNameLabelOnClick;
            }

            var currentBranch = Module.GetRefs(tags: false, branches: true).FirstOrDefault(r => r.LocalName == currentBranchName);
            if (currentBranch is null)
            {
                branchNameLabel.Text = currentBranchName;
                remoteNameLabel.Text = string.Empty;
                return;
            }

            string pushTo;
            if (string.IsNullOrEmpty(currentBranch.TrackingRemote) || string.IsNullOrEmpty(currentBranch.MergeWith))
            {
                string defaultRemote = Module.GetRemoteNames().FirstOrDefault(r => r == "origin") ?? Module.GetRemoteNames().OrderBy(r => r).FirstOrDefault();

                pushTo = defaultRemote is not null
                    ? $"{defaultRemote}/{currentBranchName} {_untrackedRemote.Text}"
                    : _statusBarBranchWithoutRemote.Text;
            }
            else
            {
                pushTo = $"{currentBranch.TrackingRemote}/{currentBranch.MergeWith}";
            }

            await this.SwitchToMainThreadAsync();

            branchNameLabel.Text = $"{currentBranchName} {char.ConvertFromUtf32(0x2192)}";
            remoteNameLabel.Text = pushTo;

            _branchNameLabelOnClick = (object sender, EventArgs e) => ThreadHelper.JoinableTaskFactory.RunAsync(async () =>
            {
                UICommands.StartRemotesDialog(this, null, currentBranchName);
                await UpdateBranchNameDisplayAsync();
            });
            remoteNameLabel.Click += _branchNameLabelOnClick;
            Text = string.Format(_formTitle.Text, currentBranchName, PathUtil.GetDisplayPath(Module.WorkingDir));
        }

        private void Initialize(bool loadUnstaged = true)
        {
            _initialized = true;

            ThreadHelper.JoinableTaskFactory.RunAsync(() => UpdateBranchNameDisplayAsync());

            using (WaitCursorScope.Enter())
            {
                if (loadUnstaged)
                {
                    Loading.Visible = true;
                    Loading.IsAnimating = true;
                    LoadingStaged.Visible = true;

                    Commit.Enabled = false;
                    CommitAndPush.Enabled = false;
                    Amend.Enabled = false;
                    Reset.Enabled = false;
                    ResetUnStaged.Enabled = false;
                    EnableStageButtons(false);

                    ComputeUnstagedFiles(LoadUnstagedOutput, true);
                }

                UpdateMergeHead();

                Message.TextBoxFont = AppSettings.CommitFont;
            }

            void UpdateMergeHead()
            {
                _isMergeCommit = Module.RevParse("MERGE_HEAD") is not null;
            }
        }

        private void InitializedStaged()
        {
            using (WaitCursorScope.Enter())
            {
                SolveMergeconflicts.Visible = Module.InTheMiddleOfConflictedMerge();
                var (headRev, indexRev, _) = GetHeadRevisions();
                Staged.SetDiffs(headRev, indexRev, Module.GetIndexFilesWithSubmodulesStatus());
            }
        }

        /// <summary>
        ///   Loads the unstaged output.
        ///   This method is passed in to the SetTextCallBack delegate
        ///   to set the Text property of textBox1.
        /// </summary>
        private void LoadUnstagedOutput(IReadOnlyList<GitItemStatus>? allChangedFiles)
        {
            if (allChangedFiles is null)
            {
                // cancelled
                return;
            }

            var lastSelection = _currentFilesList is not null
                ? _currentSelection ?? Array.Empty<GitItemStatus>()
                : Array.Empty<GitItemStatus>();

            var unstagedFiles = new List<GitItemStatus>();
            var stagedFiles = new List<GitItemStatus>();

            foreach (var fileStatus in allChangedFiles)
            {
                if (fileStatus.Staged == StagedStatus.WorkTree || fileStatus.IsStatusOnly)
                {
                    // Present status only errors in unstaged
                    unstagedFiles.Add(fileStatus);
                }
                else if (fileStatus.Staged == StagedStatus.Index)
                {
                    stagedFiles.Add(fileStatus);
                }
            }

            var (headRev, indexRev, workTreeRev) = GetHeadRevisions();
            Unstaged.SetDiffs(indexRev, workTreeRev, unstagedFiles);
            Staged.SetDiffs(headRev, indexRev, stagedFiles);

            var doChangesExist = Unstaged.AllItems.Any() || Staged.AllItems.Any();

            Loading.Visible = false;
            Loading.IsAnimating = false;
            LoadingStaged.Visible = false;
            Commit.Enabled = true;
            CommitAndPush.Enabled = true;
            Amend.Enabled = true;
            Reset.Enabled = doChangesExist;

            EnableStageButtons(true);
            workingToolStripMenuItem.Enabled = true;

            var inTheMiddleOfConflictedMerge = Module.InTheMiddleOfConflictedMerge();
            SolveMergeconflicts.Visible = inTheMiddleOfConflictedMerge;

            if (Staged.IsEmpty)
            {
                _currentFilesList = Unstaged;
                if (Staged.ContainsFocus)
                {
                    Unstaged.Focus();
                }
            }
            else if (Unstaged.IsEmpty)
            {
                _currentFilesList = Staged;
                if (Unstaged.ContainsFocus)
                {
                    Staged.Focus();
                }
            }

            RestoreSelectedFiles(unstagedFiles, stagedFiles, lastSelection);

            OnStageAreaLoaded?.Invoke();

            if (_loadUnstagedOutputFirstTime)
            {
                var fc = this.FindFocusedControl();

                if (fc is null || fc == Ok)
                {
                    if (Unstaged.GitItemStatuses.Any())
                    {
                        Unstaged.Focus();
                    }
                    else if (Staged.GitItemStatuses.Any())
                    {
                        Message.Focus();
                    }
                    else
                    {
                        Amend.Focus();
                    }
                }

                _loadUnstagedOutputFirstTime = false;
            }
        }

        private void RestoreSelectedFiles(IReadOnlyList<GitItemStatus> unstagedFiles, IReadOnlyList<GitItemStatus> stagedFiles, IReadOnlyList<GitItemStatus>? lastSelection)
        {
            if (_currentFilesList is null || _currentFilesList.IsEmpty)
            {
                SelectStoredNextIndex();
                return;
            }

            Assumes.NotNull(lastSelection);
            var newItems = _currentFilesList == Staged ? stagedFiles : unstagedFiles;
            var names = lastSelection.ToHashSet(x => x.Name);
            var newSelection = newItems.Where(x => names.Contains(x.Name)).ToList();

            if (newSelection.Any())
            {
                _currentFilesList.SelectedGitItems = newSelection;
            }
            else
            {
                SelectStoredNextIndex();
            }

            return;

            void SelectStoredNextIndex()
            {
                Unstaged.SelectStoredNextIndex(0);
                if (Unstaged.GitItemStatuses.Any())
                {
                    Staged.SelectStoredNextIndex();
                }
                else
                {
                    Staged.SelectStoredNextIndex(0);
                }
            }
        }

        private void ShowChanges(FileStatusItem? item, bool staged)
        {
            _currentItem = item;
            _currentItemStaged = staged;

            if (item?.Item is null)
            {
                return;
            }

            ThreadHelper.JoinableTaskFactory.RunAsync(async () =>
            {
                await SelectedDiff.ViewChangesAsync(item, openWithDiffTool: () => OpenWithDiffTool());
            }).FileAndForget();

            return;
        }

        private void ClearDiffViewIfNoFilesLeft()
        {
            if ((Staged.IsEmpty && Unstaged.IsEmpty) || (!Unstaged.SelectedItems.Any() && !Staged.SelectedItems.Any()))
            {
                SelectedDiff.Clear();
            }
        }

        private void CommitClick(object sender, EventArgs e)
        {
            ExecuteCommitCommand();
        }

        private void CheckForStagedAndCommit(bool amend, bool push)
        {
            BypassFormActivatedEventHandler(() =>
            {
                if (ConfirmOrStageCommit())
                {
                    DoCommit();
                }
            });

            bool ConfirmOrStageCommit()
            {
                if (amend)
                {
                    return ConfirmAmendCommit();
                }

                if (Staged.IsEmpty)
                {
                    return _isMergeCommit ? ConfirmEmptyMergeCommit() : ConfirmAndStageAllUnstaged();
                }

                return true;

                bool ConfirmAmendCommit()
                {
                    // This is an amend commit.  Confirm the user understands the implications.  We don't want to prompt for an empty
                    // commit, because amend may be used just to change the commit message or timestamp.
                    if (!AppSettings.DontConfirmAmend)
                    {
                        if (MessageBox.Show(this, _amendCommit.Text, _amendCommitCaption.Text, MessageBoxButtons.YesNo, MessageBoxIcon.Warning) != DialogResult.Yes)
                        {
                            return false;
                        }
                    }

                    return true;
                }

                bool ConfirmEmptyMergeCommit()
                {
                    // it is a merge commit, so user can commit just for merging two branches even the changeset is empty,
                    // but also user may forget to add files, so only ask for confirmation that user really wants to commit an empty changeset
                    if (MessageBox.Show(this, _noFilesStagedAndConfirmAnEmptyMergeCommit.Text, _noStagedChanges.Text, MessageBoxButtons.YesNo, MessageBoxIcon.Question) != DialogResult.Yes)
                    {
                        return false;
                    }

                    return true;
                }

                bool ConfirmAndStageAllUnstaged()
                {
                    if (Unstaged.IsEmpty)
                    {
                        MessageBox.Show(this, _noFilesStagedAndNothingToCommit.Text, _noStagedChanges.Text, MessageBoxButtons.OK, MessageBoxIcon.Exclamation);
                        return false;
                    }

                    // there are no staged files, but there are unstaged files. Most probably user forgot to stage them.
                    string message = Unstaged.IsFilterActive ? _noFilesStagedButSuggestToCommitAllFilteredUnstaged.Text : _noFilesStagedButSuggestToCommitAllUnstaged.Text;
                    if (MessageBox.Show(this, message, _noStagedChanges.Text, MessageBoxButtons.YesNo, MessageBoxIcon.Question) != DialogResult.Yes)
                    {
                        return false;
                    }

                    StageAllAccordingToFilter();

                    // if staging failed (i.e. line endings conflict), user already got error message, don't try to commit empty changeset.
                    if (Staged.IsEmpty)
                    {
                        return false;
                    }

                    return true;
                }
            }

            void DoCommit()
            {
                if (Module.InTheMiddleOfConflictedMerge())
                {
                    MessageBox.Show(this, _mergeConflicts.Text, _mergeConflictsCaption.Text, MessageBoxButtons.OK, MessageBoxIcon.Error);
                    return;
                }

                if (_useFormCommitMessage && (string.IsNullOrEmpty(Message.Text) || Message.Text == _commitTemplate))
                {
                    MessageBox.Show(this, _enterCommitMessage.Text, _enterCommitMessageCaption.Text, MessageBoxButtons.OK, MessageBoxIcon.Asterisk);
                    return;
                }

                if (_useFormCommitMessage && !IsCommitMessageValid())
                {
                    return;
                }

                if (!AppSettings.DontConfirmCommitIfNoBranch && Module.IsDetachedHead() && !Module.InTheMiddleOfRebase())
                {
                    int dialogResult = -1;

                    using var dialog = new TaskDialog
                    {
                        OwnerWindowHandle = Handle,
                        Text = _notOnBranch.Text,
                        InstructionText = Strings.ErrorInstructionNotOnBranch,
                        Caption = Strings.ErrorCaptionNotOnBranch,
                        StandardButtons = TaskDialogStandardButtons.Cancel,
                        Icon = TaskDialogStandardIcon.Error,
                        Cancelable = true,
                    };
                    var btnCheckout = new TaskDialogCommandLink("Checkout", null, Strings.ButtonCheckoutBranch);
                    btnCheckout.Click += (s, e) =>
                    {
                        dialogResult = 0;
                        dialog.Close();
                    };
                    var btnCreate = new TaskDialogCommandLink("Create", null, Strings.ButtonCreateBranch);
                    btnCreate.Click += (s, e) =>
                    {
                        dialogResult = 1;
                        dialog.Close();
                    };
                    var btnContinue = new TaskDialogCommandLink("Continue", null, Strings.ButtonContinue);
                    btnContinue.Click += (s, e) =>
                    {
                        dialogResult = 2;
                        dialog.Close();
                    };
                    dialog.Controls.Add(btnCheckout);
                    dialog.Controls.Add(btnCreate);
                    dialog.Controls.Add(btnContinue);

                    dialog.Show();

                    switch (dialogResult)
                    {
                        case 0:
                            var revisions = _editedCommit is not null ? new[] { _editedCommit.ObjectId } : null;
                            if (!UICommands.StartCheckoutBranch(this, revisions))
                            {
                                return;
                            }

                            break;
                        case 1:
                            if (!UICommands.StartCreateBranchDialog(this, _editedCommit?.ObjectId))
                            {
                                return;
                            }

                            break;
                        case -1:
                            return;
                    }
                }

                try
                {
                    if (_useFormCommitMessage)
                    {
                        // Save last commit message in settings. This way it can be used in multiple repositories.
                        AppSettings.LastCommitMessage = Message.Text;

                        _commitMessageManager.WriteCommitMessageToFile(Message.Text, CommitMessageType.Normal,
                                                                       usingCommitTemplate: !string.IsNullOrEmpty(_commitTemplate),
                                                                       ensureCommitMessageSecondLineEmpty: AppSettings.EnsureCommitMessageSecondLineEmpty);
                    }

                    ScriptManager.RunEventScripts(this, ScriptEvent.BeforeCommit);

                    var commitCmd = Module.CommitCmd(
                        amend,
                        signOffToolStripMenuItem.Checked,
                        toolAuthor.Text,
                        _useFormCommitMessage,
                        noVerifyToolStripMenuItem.Checked,
                        gpgSignCommitToolStripComboBox.SelectedIndex > 0,
                        toolStripGpgKeyTextBox.Text);

                    bool success = FormProcess.ShowDialog(this, process: null, arguments: commitCmd, Module.WorkingDir, input: null, useDialogSettings: true);

                    UICommands.RepoChangedNotifier.Notify();

                    if (!success)
                    {
                        return;
                    }

                    Amend.Checked = false;
                    noVerifyToolStripMenuItem.Checked = false;

                    ScriptManager.RunEventScripts(this, ScriptEvent.AfterCommit);

                    // Message.Text has been used and stored
                    _commitMessageManager.ResetCommitMessage();
                    CommitKind = CommitKind.Normal;
                    bool pushCompleted = true;
                    try
                    {
                        if (push)
                        {
                            bool pushForced = AppSettings.CommitAndPushForcedWhenAmend && amend;
                            UICommands.StartPushDialog(this, true, pushForced, out pushCompleted);
                        }
                    }
                    finally
                    {
                        Message.Text = string.Empty;
                    }

                    if (pushCompleted && Module.SuperprojectModule is not null &&
                        AppSettings.StageInSuperprojectAfterCommit &&
                        !GitExtensions.Strings.IsNullOrWhiteSpace(Module.SubmodulePath))
                    {
                        Module.SuperprojectModule.StageFile(Module.SubmodulePath);
                    }

                    if (AppSettings.CloseCommitDialogAfterCommit)
                    {
                        Close();
                        return;
                    }

                    if (Unstaged.GitItemStatuses.Any())
                    {
                        InitializedStaged();
                        return;
                    }

                    if (AppSettings.CloseCommitDialogAfterLastCommit)
                    {
                        Close();
                    }
                    else
                    {
                        InitializedStaged();
                    }
                }
                catch (Exception e)
                {
                    MessageBox.Show(this, $"Exception: {e.Message}", Strings.Error, MessageBoxButtons.OK, MessageBoxIcon.Error);
                }

                return;

                bool IsCommitMessageValid()
                {
                    if (AppSettings.CommitValidationMaxCntCharsFirstLine > 0)
                    {
                        var firstLine = Message.Text.Split(new[] { "\r\n", "\n" }, StringSplitOptions.RemoveEmptyEntries)[0];
                        if (firstLine.Length > AppSettings.CommitValidationMaxCntCharsFirstLine &&
                            MessageBox.Show(this, _commitMsgFirstLineInvalid.Text, _commitValidationCaption.Text, MessageBoxButtons.YesNo, MessageBoxIcon.Asterisk) == DialogResult.No)
                        {
                            return false;
                        }
                    }

                    if (AppSettings.CommitValidationMaxCntCharsPerLine > 0)
                    {
                        var lines = Message.Text.Split(new[] { "\r\n", "\n" }, StringSplitOptions.RemoveEmptyEntries);
                        foreach (var line in lines)
                        {
                            if (line.Length > AppSettings.CommitValidationMaxCntCharsPerLine &&
                                MessageBox.Show(this, string.Format(_commitMsgLineInvalid.Text, line), _commitValidationCaption.Text, MessageBoxButtons.YesNo, MessageBoxIcon.Asterisk) == DialogResult.No)
                            {
                                return false;
                            }
                        }
                    }

                    if (AppSettings.CommitValidationSecondLineMustBeEmpty)
                    {
                        var lines = Message.Text.Split(new[] { "\r\n", "\n" }, StringSplitOptions.None);
                        if (lines.Length > 2 &&
                            lines[1].Length != 0 &&
                            MessageBox.Show(this, _commitMsgSecondLineNotEmpty.Text, _commitValidationCaption.Text, MessageBoxButtons.YesNo, MessageBoxIcon.Asterisk) == DialogResult.No)
                        {
                            return false;
                        }
                    }

                    if (!string.IsNullOrEmpty(AppSettings.CommitValidationRegEx))
                    {
                        try
                        {
                            if (!Message.Text.StartsWith(fixupPrefix) &&
                                !Message.Text.StartsWith(squashPrefix) &&
                                !Regex.IsMatch(Message.Text, AppSettings.CommitValidationRegEx) &&
                                MessageBox.Show(this, _commitMsgRegExNotMatched.Text, _commitValidationCaption.Text, MessageBoxButtons.YesNo, MessageBoxIcon.Asterisk) == DialogResult.No)
                            {
                                return false;
                            }
                        }
                        catch
                        {
                        }
                    }

                    return true;
                }
            }
        }

        /// <summary>
        /// replace the Message.Text in an undo-able way.
        /// </summary>
        /// <param name="message">the new message.</param>
        private void ReplaceMessage(string? message)
        {
            if (Message.Text != message)
            {
                Message.SelectAll();
                Message.SelectedText = message;
            }
        }

        private void RescanChanges()
        {
            if (_shouldRescanChanges)
            {
                toolRefreshItem.Enabled = false;
                Initialize();
                Message.RefreshAutoCompleteWords();
                toolRefreshItem.Enabled = true;
            }
        }

        private void UnstageFilesClick(object sender, EventArgs e)
        {
            if (_currentFilesList != Staged)
            {
                return;
            }

            Unstage();
        }

        private void Staged_DoubleClick(object sender, EventArgs e)
        {
            if (Module.IsBareRepository())
            {
                return;
            }

            _currentFilesList = Staged;
            Unstage();
        }

        private void UnstageAllToolStripMenuItemClick(object sender, EventArgs e)
        {
            var lastSelection = _currentFilesList is not null
                ? _currentSelection
                : Array.Empty<GitItemStatus>();

            Assumes.NotNull(lastSelection);

            void StageAreaLoaded()
            {
                _currentFilesList = Unstaged;
                RestoreSelectedFiles(Unstaged.GitItemStatuses, Staged.GitItemStatuses, lastSelection);
                Unstaged.Focus();

                OnStageAreaLoaded -= StageAreaLoaded;
            }

            OnStageAreaLoaded += StageAreaLoaded;

            if (_isMergeCommit)
            {
                Staged.SelectAll();
                Unstage(canUseUnstageAll: false);
            }
            else if (Staged.IsFilterActive)
            {
                Staged.SelectedGitItems = Staged.AllItems.Items();
                Unstage(canUseUnstageAll: false);
                Staged.SetFilter(string.Empty);
            }
            else
            {
                Module.Reset(ResetMode.Mixed);
            }

            Initialize();
        }

        private void UnstagedSelectionChanged(object sender, EventArgs e)
        {
            if (_currentFilesList != Unstaged || _skipUpdate)
            {
                return;
            }

            ClearDiffViewIfNoFilesLeft();
            Staged.ClearSelected();

            _currentSelection = Unstaged.SelectedItems.Items().ToList();
            FileStatusItem? item = Unstaged.SelectedItem;
            ShowChanges(item, false);

            Unstaged.ContextMenuStrip = (item?.Item.IsSubmodule ?? false) ? UnstagedSubmoduleContext : UnstagedFileContext;
        }

        private void UnstagedFileContext_Opening(object sender, System.ComponentModel.CancelEventArgs e)
        {
            // Do not show if no item selected
            e.Cancel = !Unstaged.SelectedItems.Any() || Module.IsBareRepository();

            var isTrackedSelected = Unstaged.SelectedItems.Any(s => s.Item.IsTracked);
            var isSkipWorktreeExist = Unstaged.SelectedItems.Any(s => s.Item.IsSkipWorktree);
            var isAssumeUnchangedExist = Unstaged.SelectedItems.Any(s => s.Item.IsAssumeUnchanged);
            var isAssumeUnchangedAll = Unstaged.SelectedItems.All(s => s.Item.IsAssumeUnchanged);
            var isSkipWorktreeAll = Unstaged.SelectedItems.All(s => s.Item.IsSkipWorktree);

            openWithDifftoolToolStripMenuItem.Enabled = isTrackedSelected;
            viewFileHistoryToolStripItem.Enabled = isTrackedSelected;

            skipWorktreeToolStripMenuItem.Visible = isTrackedSelected && !isAssumeUnchangedExist && !isSkipWorktreeAll;
            doNotSkipWorktreeToolStripMenuItem.Visible = showSkipWorktreeFilesToolStripMenuItem.Checked && !isAssumeUnchangedExist && isSkipWorktreeExist;
            assumeUnchangedToolStripMenuItem.Visible = isTrackedSelected && !isSkipWorktreeExist && !isAssumeUnchangedAll;
            doNotAssumeUnchangedToolStripMenuItem.Visible = showAssumeUnchangedFilesToolStripMenuItem.Checked && !isSkipWorktreeExist && isAssumeUnchangedExist;

            bool isExactlyOneItemSelected = Unstaged.SelectedItems.Count() == 1;
            bool singleFileExists = isExactlyOneItemSelected && File.Exists(_fullPathResolver.Resolve(Unstaged?.SelectedGitItem?.Name));
            editFileToolStripMenuItem.Visible = singleFileExists;
        }

        private void StagedFileContext_Opening(object sender, System.ComponentModel.CancelEventArgs e)
        {
            // Do not show if no item selected
            e.Cancel = !Staged.SelectedItems.Any() || Module.IsBareRepository();

            var isNewSelected = Staged.SelectedItems.Any(s => s.Item.IsNew);

            stagedFileHistoryToolStripMenuItem6.Enabled = !isNewSelected;
            stagedOpenDifftoolToolStripMenuItem9.Enabled = !isNewSelected;

            bool isExactlyOneItemSelected = Staged.SelectedItems.Count() == 1;
            bool singleFileExists = isExactlyOneItemSelected && File.Exists(_fullPathResolver.Resolve(Staged?.SelectedGitItem?.Name));
            stagedEditFileToolStripMenuItem11.Visible = singleFileExists;
        }

        private void UnstagedSubmoduleContext_Opening(object sender, System.ComponentModel.CancelEventArgs e)
        {
            // Separate menu for single submodule items
            bool allDirectoriesExist = Directory.Exists(_fullPathResolver.Resolve(Unstaged?.SelectedGitItem?.Name));
            updateSubmoduleMenuItem.Enabled = allDirectoriesExist;
            resetSubmoduleChanges.Enabled = allDirectoriesExist;
            stashSubmoduleChangesToolStripMenuItem.Enabled = allDirectoriesExist;
            commitSubmoduleChanges.Enabled = allDirectoriesExist;
        }

        private void Unstaged_Enter(object sender, EnterEventArgs e)
        {
            if (_currentFilesList != Unstaged)
            {
                _currentFilesList = Unstaged;
                _skipUpdate = false;
                if (!e.ByMouse && Unstaged.AllItems.Count() != 0 && Unstaged.SelectedIndex == -1)
                {
                    Unstaged.SelectedIndex = 0;
                }

                UnstagedSelectionChanged(Unstaged, EventArgs.Empty);
            }
        }

        private void Unstaged_FilterChanged(object sender, EventArgs e)
        {
            if (Unstaged.IsFilterActive)
            {
                toolStageAllItem.ToolTipText = _stageFiltered.Text;
                toolStageAllItem.Image = Images.StageAllFiltered;
            }
            else
            {
                toolStageAllItem.ToolTipText = _stageAll.Text;
                toolStageAllItem.Image = Images.StageAll;
            }
        }

        private void Staged_FilterChanged(object sender, EventArgs e)
        {
            if (Staged.IsFilterActive)
            {
                toolUnstageAllItem.ToolTipText = _unstageFiltered.Text;
                toolUnstageAllItem.Image = Images.UnstageAllFiltered;
            }
            else
            {
                toolUnstageAllItem.ToolTipText = _unstageAll.Text;
                toolUnstageAllItem.Image = Images.UnstageAll;
            }
        }

        private void Unstage(bool canUseUnstageAll = true)
        {
            if (Module.IsBareRepository())
            {
                return;
            }

            // Staged.SelectedItems.Items() is needed only once, so we can safely convert to list here
            var allFiles = Staged.SelectedItems.Items().ToList();
            if (allFiles.Count == 0)
            {
                return;
            }

            // Getting Staged.GitItemStatuses will cause multiple enumerations, but this is intended for side-effects
            // because we need to refresh git item statuses later.
            // We can optimize a little bit here by querying only once for staged count
            var initialStagedCount = Staged.GitItemStatuses.Count;
            if (canUseUnstageAll && initialStagedCount > 10 && allFiles.Count == initialStagedCount)
            {
                UnstageAllToolStripMenuItemClick(this, EventArgs.Empty);
                return;
            }

            using (WaitCursorScope.Enter())
            {
                EnableStageButtons(false);
                try
                {
                    var lastSelection = _currentFilesList is not null
                        ? _currentSelection
                        : Array.Empty<GitItemStatus>();

                    toolStripProgressBar1.Visible = true;
                    toolStripProgressBar1.Value = 0;

                    // Before batch execution is introduced, rename file counts as 1
                    // When executing in batch execution, rename must be interpreted as 2 different file arguments in command line arguments
                    // because Windows max command line have 32767 characters limitations, we can not separate the two.
                    // So the only solution for exact progress bar update would be changing Maximum value to include renamed file count as 2 files
                    toolStripProgressBar1.Maximum = allFiles.Aggregate(0, (count, item) =>
                    {
                        return item.IsRenamed ? count + 2 : count + 1;
                    });

                    Staged.StoreNextIndexToSelect();
                    var shouldRescanChanges = Module.BatchUnstageFiles(allFiles, (eventArgs) =>
                    {
                        toolStripProgressBar1.Value = Math.Min(toolStripProgressBar1.Maximum - 1, toolStripProgressBar1.Value + eventArgs.ProcessedCount);
                    });

                    _skipUpdate = true;
                    InitializedStaged();
                    var stagedFiles = Staged.GitItemStatuses.ToList();
                    var unstagedFiles = Unstaged.GitItemStatuses.ToList();
                    foreach (var item in allFiles)
                    {
                        var item1 = item;
                        if (stagedFiles.Exists(i => i.Name == item1.Name))
                        {
                            continue;
                        }

                        var item2 = item;
                        if (unstagedFiles.Exists(i => i.Name == item2.Name))
                        {
                            continue;
                        }

                        if (item.IsNew && !item.IsChanged && !item.IsDeleted)
                        {
                            item.IsTracked = false;
                        }
                        else
                        {
                            item.IsTracked = true;
                        }

                        if (item.IsRenamed)
                        {
                            Assumes.NotNull(item.OldName);

                            var clone = new GitItemStatus(item.OldName)
                            {
                                IsDeleted = true,
                                IsTracked = true,
                                Staged = StagedStatus.WorkTree
                            };
                            unstagedFiles.Add(clone);

                            item.IsRenamed = false;
                            item.IsNew = true;
                            item.IsTracked = false;
                            item.OldName = string.Empty;
                        }

                        item.Staged = StagedStatus.WorkTree;
                        unstagedFiles.Add(item);
                    }

                    var (headRev, indexRev, workTreeRev) = GetHeadRevisions();
                    Unstaged.SetDiffs(indexRev, workTreeRev, unstagedFiles);
                    Staged.SetDiffs(headRev, indexRev, stagedFiles);
                    _skipUpdate = false;
                    Staged.SelectStoredNextIndex();

                    toolStripProgressBar1.Value = toolStripProgressBar1.Maximum;

                    toolStripProgressBar1.Visible = false;

                    if (Staged.IsEmpty)
                    {
                        _currentFilesList = Unstaged;
                        Assumes.NotNull(lastSelection);
                        RestoreSelectedFiles(Unstaged.GitItemStatuses, Staged.GitItemStatuses, lastSelection);
                        Unstaged.Focus();
                    }

                    if (shouldRescanChanges)
                    {
                        RescanChanges();
                    }
                }
                catch (Exception ex)
                {
                    Trace.WriteLine(ex.Message);
                }

                EnableStageButtons(true);
            }

            if (AppSettings.RevisionGraphShowWorkingDirChanges)
            {
                UICommands.RepoChangedNotifier.Notify();
            }
        }

        private (GitRevision? headRev, GitRevision indexRev, GitRevision workTreeRev) GetHeadRevisions()
        {
            GitRevision? headRev;
            GitRevision indexRev;
            var headId = Module.RevParse("HEAD");
            if (headId is not null)
            {
                headRev = new GitRevision(headId);
                indexRev = new GitRevision(ObjectId.IndexId) { ParentIds = new[] { headId } };
            }
            else
            {
                headRev = null;
                indexRev = new GitRevision(ObjectId.IndexId);
            }

            var workTreeRev = new GitRevision(ObjectId.WorkTreeId) { ParentIds = new[] { ObjectId.IndexId } };
            return (headRev, indexRev, workTreeRev);
        }

        private void StageClick(object sender, EventArgs e)
        {
            if (_currentFilesList != Unstaged || Module.IsBareRepository())
            {
                return;
            }

            Stage(Unstaged.SelectedItems.Items().Where(s => !s.IsAssumeUnchanged && !s.IsSkipWorktree).ToList());
            if (Unstaged.IsEmpty)
            {
                Message.Focus();
            }
        }

        private void Unstaged_DoubleClick(object sender, EventArgs e)
        {
            _currentFilesList = Unstaged;
            Stage(Unstaged.SelectedItems.Items().ToList());
            if (Unstaged.IsEmpty)
            {
                Message.Focus();
            }
        }

        private void StageAllAccordingToFilter()
        {
            Stage(Unstaged.GitItemFilteredStatuses.Where(s => !s.IsAssumeUnchanged && !s.IsSkipWorktree).ToList());
            Unstaged.SetFilter(string.Empty);
            if (Unstaged.IsEmpty)
            {
                Message.Focus();
            }
            else
            {
                Staged.Focus();
            }
        }

        private void StageAllToolStripMenuItemClick(object sender, EventArgs e)
        {
            StageAllAccordingToFilter();
        }

        private void StagedSelectionChanged(object sender, EventArgs e)
        {
            if (_currentFilesList != Staged || _skipUpdate)
            {
                return;
            }

            ClearDiffViewIfNoFilesLeft();

            Unstaged.ClearSelected();
            _currentSelection = Staged.SelectedItems.Items().ToList();
            var item = Staged.SelectedItem;
            ShowChanges(item, true);
        }

        private void Staged_DataSourceChanged(object sender, EventArgs e)
        {
            int stagedCount = Staged.UnfilteredItemsCount;
            int totalFilesCount = stagedCount + Unstaged.UnfilteredItemsCount;
            commitStagedCount.Text = stagedCount + "/" + totalFilesCount;
        }

        private void Staged_Enter(object sender, EnterEventArgs e)
        {
            if (_currentFilesList != Staged)
            {
                _currentFilesList = Staged;
                _skipUpdate = false;
                if (!e.ByMouse && Staged.AllItems.Count() != 0 && Staged.SelectedIndex == -1)
                {
                    Staged.SelectedIndex = 0;
                }

                StagedSelectionChanged(Staged, EventArgs.Empty);
            }
        }

        private void Stage(IReadOnlyList<GitItemStatus> items)
        {
            using (WaitCursorScope.Enter())
            {
                EnableStageButtons(false);
                try
                {
                    var lastSelection = _currentFilesList is not null
                        ? _currentSelection
                        : Array.Empty<GitItemStatus>();

                    Unstaged.StoreNextIndexToSelect();
                    toolStripProgressBar1.Visible = true;
                    toolStripProgressBar1.Maximum = items.Count * 2;
                    toolStripProgressBar1.Value = 0;

                    var files = new List<GitItemStatus>();

                    foreach (var item in items)
                    {
                        toolStripProgressBar1.Value = Math.Min(toolStripProgressBar1.Maximum - 1, toolStripProgressBar1.Value + 1);
                        item.Name = item.Name.TrimEnd('/');
                        files.Add(item);
                    }

                    bool wereErrors = false;
                    if (AppSettings.ShowErrorsWhenStagingFiles)
                    {
                        var output = Module.StageFiles(files, out wereErrors);
                        if (wereErrors)
                        {
                            FormStatus.ShowErrorDialog(this, _stageDetails.Text, string.Format(_stageFiles.Text + "\n", files.Count), output);
                        }
                    }
                    else
                    {
                        Module.StageFiles(files, out wereErrors);
                    }

                    if (wereErrors)
                    {
                        RescanChanges();
                    }
                    else
                    {
                        InitializedStaged();
                        var unstagedFiles = Unstaged.GitItemStatuses.ToList();
                        _skipUpdate = true;
                        var names = new HashSet<string?>();
                        foreach (var item in files)
                        {
                            names.Add(item.Name);
                            names.Add(item.OldName);
                        }

                        var unstagedItems = new HashSet<GitItemStatus>();

                        foreach (var item in unstagedFiles)
                        {
                            if (names.Contains(item.Name))
                            {
                                unstagedItems.Add(item);
                            }
                        }

                        unstagedFiles.RemoveAll(item => !item.IsSubmodule && unstagedItems.Contains(item));

                        unstagedFiles.RemoveAll(
                            item =>
                            {
                                if (!item.IsSubmodule)
                                {
                                    return false;
                                }

                                Task<GitSubmoduleStatus?> statusTask = item.GetSubmoduleStatusAsync();

                                if (!statusTask.IsCompleted)
                                {
                                    return false;
                                }

                                GitSubmoduleStatus? status = statusTask.CompletedResult();
                                return status is null || (!status.IsDirty && unstagedItems.Contains(item));
                            });

                        foreach (var item in unstagedItems)
                        {
                            if (!item.IsSubmodule)
                            {
                                continue;
                            }

                            GitSubmoduleStatus? gitSubmoduleStatus = ThreadHelper.JoinableTaskFactory.Run(() => item.GetSubmoduleStatusAsync());

                            if (gitSubmoduleStatus is null || !gitSubmoduleStatus.IsDirty)
                            {
                                continue;
                            }

                            gitSubmoduleStatus.Status = SubmoduleStatus.Unknown;
                        }

                        var (_, indexRev, workTreeRev) = GetHeadRevisions();
                        Unstaged.SetDiffs(indexRev, workTreeRev, unstagedFiles);
                        Unstaged.ClearSelected();
                        _skipUpdate = false;
                        Unstaged.SelectStoredNextIndex();
                    }

                    toolStripProgressBar1.Value = toolStripProgressBar1.Maximum;

                    toolStripProgressBar1.Visible = false;

                    if (Unstaged.IsEmpty)
                    {
                        _currentFilesList = Staged;
                        RestoreSelectedFiles(Unstaged.GitItemStatuses, Staged.GitItemStatuses, lastSelection);
                    }
                }
                catch (Exception ex)
                {
                    Trace.WriteLine(ex.Message);
                }

                EnableStageButtons(true);

                Commit.Enabled = true;
                Amend.Enabled = true;
            }

            if (AppSettings.RevisionGraphShowWorkingDirChanges)
            {
                UICommands.RepoChangedNotifier.Notify();
            }
        }

        private void ResetSoftClick(object sender, EventArgs e)
        {
            _shouldRescanChanges = false;
            try
            {
                if (_currentFilesList is null || !_currentFilesList.SelectedItems.Any())
                {
                    return;
                }

                // Show a form asking the user if they want to reset the changes.
                FormResetChanges.ActionEnum resetType = FormResetChanges.ShowResetDialog(this, _currentFilesList.SelectedItems.Any(item => !item.Item.IsNew), _currentFilesList.SelectedItems.Any(item => item.Item.IsNew));
                if (resetType == FormResetChanges.ActionEnum.Cancel)
                {
                    return;
                }

                // Unstage file first, then reset
                var selectedFiles = Staged.SelectedItems.Items().ToList();
                toolStripProgressBar1.Visible = true;
                toolStripProgressBar1.Maximum = selectedFiles.Count;
                toolStripProgressBar1.Value = 0;
                Module.BatchUnstageFiles(selectedFiles, (eventArgs) =>
                {
                    toolStripProgressBar1.Value = Math.Min(toolStripProgressBar1.Maximum - 1, toolStripProgressBar1.Value + eventArgs.ProcessedCount);
                });

                // remember max selected index
                _currentFilesList.StoreNextIndexToSelect();

                var deleteNewFiles = _currentFilesList.SelectedItems.Any(item => item.Item.IsNew) && (resetType == FormResetChanges.ActionEnum.ResetAndDelete);
                var filesInUse = new List<string>();
                var filesToReset = new List<string>();
                var output = new StringBuilder();
                foreach (var item in _currentFilesList.SelectedItems)
                {
                    if (item.Item.IsNew)
                    {
                        if (deleteNewFiles)
                        {
                            try
                            {
                                string? path = _fullPathResolver.Resolve(item.Item.Name);
                                if (File.Exists(path))
                                {
                                    File.Delete(path);
                                }
                                else if (Directory.Exists(path))
                                {
                                    Directory.Delete(path, recursive: true);
                                }
                            }
                            catch (IOException)
                            {
                                filesInUse.Add(item.Item.Name);
                            }
                            catch (UnauthorizedAccessException)
                            {
                            }
                        }
                    }
                    else
                    {
                        filesToReset.Add(item.Item.Name);
                    }
                }

                output.Append(Module.ResetFiles(filesToReset));
                toolStripProgressBar1.Value = toolStripProgressBar1.Maximum;
                toolStripProgressBar1.Visible = false;

                if (AppSettings.RevisionGraphShowWorkingDirChanges)
                {
                    UICommands.RepoChangedNotifier.Notify();
                }

                if (filesInUse.Count > 0)
                {
                    MessageBox.Show(this, "The following files are currently in use and will not be reset:" + Environment.NewLine + "\u2022 " + string.Join(Environment.NewLine + "\u2022 ", filesInUse), "Files In Use", MessageBoxButtons.OK, MessageBoxIcon.Warning);
                }

                if (!string.IsNullOrEmpty(output.ToString()))
                {
                    MessageBox.Show(this, output.ToString(), Strings.ResetChangesCaption, MessageBoxButtons.OK, MessageBoxIcon.Error);
                }
            }
            finally
            {
                _shouldRescanChanges = true;
            }

            Initialize();
        }

        private void DeleteFileToolStripMenuItemClick(object sender, EventArgs e)
        {
            try
            {
                if (Unstaged.SelectedGitItem is null ||
                    MessageBox.Show(this, _deleteSelectedFiles.Text, _deleteSelectedFilesCaption.Text, MessageBoxButtons.YesNo, MessageBoxIcon.Question) !=
                    DialogResult.Yes)
                {
                    return;
                }

                SelectedDiff.Clear();

                Unstaged.StoreNextIndexToSelect();
                foreach (var item in Unstaged.SelectedItems)
                {
                    var path = _fullPathResolver.Resolve(item.Item.Name);
                    bool isDir = (File.GetAttributes(path) & FileAttributes.Directory) == FileAttributes.Directory;
                    if (isDir)
                    {
                        Directory.Delete(path, recursive: true);
                    }
                    else
                    {
                        File.Delete(path);
                    }
                }

                Initialize();
            }
            catch (Exception ex)
            {
                MessageBox.Show(this, _deleteFailed.Text + Environment.NewLine + ex.Message, Strings.Error, MessageBoxButtons.OK, MessageBoxIcon.Error);
            }
        }

        private void SolveMergeConflictsClick(object sender, EventArgs e)
        {
            if (UICommands.StartResolveConflictsDialog(this, false))
            {
                Initialize();
            }
        }

        private void DeleteSelectedFilesToolStripMenuItemClick(object sender, EventArgs e)
        {
            if (MessageBox.Show(this, _deleteSelectedFiles.Text, _deleteSelectedFilesCaption.Text, MessageBoxButtons.YesNo, MessageBoxIcon.Question) !=
                DialogResult.Yes)
            {
                return;
            }

            try
            {
                foreach (var gitItemStatus in Unstaged.SelectedItems)
                {
                    File.Delete(_fullPathResolver.Resolve(gitItemStatus.Item.Name));
                }
            }
            catch (Exception ex)
            {
                MessageBox.Show(this, _deleteFailed.Text + Environment.NewLine + ex, Strings.Error, MessageBoxButtons.OK, MessageBoxIcon.Error);
            }

            Initialize();
        }

        private void ResetSelectedFilesToolStripMenuItemClick(object sender, EventArgs e)
        {
            if (MessageBox.Show(this, _resetSelectedChangesText.Text, Strings.ResetChangesCaption, MessageBoxButtons.YesNo, MessageBoxIcon.Question) !=
                DialogResult.Yes)
            {
                return;
            }

            foreach (var gitItemStatus in Unstaged.SelectedItems)
            {
                Module.ResetFile(gitItemStatus.Item.Name);
            }

            Initialize();
        }

        private void ResetAllTrackedChangesToolStripMenuItemClick(object sender, EventArgs e)
        {
            ResetClick(this, EventArgs.Empty);
        }

        private void resetUnstagedChangesToolStripMenuItem_Click(object sender, EventArgs e)
        {
            ResetUnStagedClick(this, EventArgs.Empty);
        }

        private void EditGitIgnoreToolStripMenuItemClick(object sender, EventArgs e)
        {
            UICommands.StartEditGitIgnoreDialog(this, localExcludes: false);
            Initialize();
        }

        private void EditGitInfoExcludeToolStripMenuItemClick(object sender, EventArgs e)
        {
            UICommands.StartEditGitIgnoreDialog(this, localExcludes: true);
            Initialize();
        }

        private void DeleteAllUntrackedFilesToolStripMenuItemClick(object sender, EventArgs e)
        {
            if (MessageBox.Show(this,
                _deleteUntrackedFiles.Text,
                _deleteUntrackedFilesCaption.Text,
                MessageBoxButtons.YesNo,
                MessageBoxIcon.Question) !=
                DialogResult.Yes)
            {
                return;
            }

            FormProcess.ShowDialog(this, process: null, arguments: "clean -f", Module.WorkingDir, input: null, useDialogSettings: true);
            Initialize();
        }

        private void ShowIgnoredFilesToolStripMenuItemClick(object sender, EventArgs e)
        {
            showIgnoredFilesToolStripMenuItem.Checked = !showIgnoredFilesToolStripMenuItem.Checked;
            RescanChanges();
        }

        private void ShowAssumeUnchangedFilesToolStripMenuItemClick(object sender, EventArgs e)
        {
            showAssumeUnchangedFilesToolStripMenuItem.Checked = !showAssumeUnchangedFilesToolStripMenuItem.Checked;
            RescanChanges();
        }

        private void ShowSkipWorktreeFilesToolStripMenuItemClick(object sender, EventArgs e)
        {
            showSkipWorktreeFilesToolStripMenuItem.Checked = !showSkipWorktreeFilesToolStripMenuItem.Checked;
            RescanChanges();
        }

        private void CommitMessageToolStripMenuItemDropDownOpening(object sender, EventArgs e)
        {
            var msg = AppSettings.LastCommitMessage;
            var maxCount = AppSettings.CommitDialogNumberOfPreviousMessages;
            var authorPattern = string.Empty;

            if (ShowOnlyMyMessagesToolStripMenuItem.Checked)
            {
                var userName = Module.GetEffectiveSetting(SettingKeyString.UserName);
                var userEmail = Module.GetEffectiveSetting(SettingKeyString.UserEmail);
                authorPattern = $"^{Regex.Escape(userName)} <{Regex.Escape(userEmail)}>$";
            }

            var prevMessages = Module.GetPreviousCommitMessages(maxCount, "HEAD", authorPattern)
                .WhereNotNull()
                .Select(message => message.TrimEnd('\n'))
                .Where(message => !string.IsNullOrWhiteSpace(message))
                .ToList();

            if (!string.IsNullOrWhiteSpace(msg) && !prevMessages.Contains(msg))
            {
                // If the list is already full
                if (prevMessages.Count == maxCount)
                {
                    // Remove the last item
                    prevMessages.RemoveAt(maxCount - 1);
                }

                // Insert the last commit message as the first entry
                prevMessages.Insert(0, msg);
            }

            commitMessageToolStripMenuItem.DropDownItems.Clear();

            foreach (var prevMsg in prevMessages)
            {
                AddCommitMessageToMenu(prevMsg);
            }

            commitMessageToolStripMenuItem.DropDownItems.AddRange(new ToolStripItem[]
            {
                toolStripMenuItem1,
                generateListOfChangesInSubmodulesChangesToolStripMenuItem,
                ShowOnlyMyMessagesToolStripMenuItem
            });

            void AddCommitMessageToMenu(string commitMessage)
            {
                const int maxLabelLength = 72;

                string label = commitMessage;
                var newlineIndex = label.IndexOf('\n');

                if (newlineIndex != -1)
                {
                    label = label.Substring(0, newlineIndex);
                }

                if (label.Length > maxLabelLength)
                {
                    label = label.ShortenTo(maxLabelLength);
                }

                commitMessageToolStripMenuItem.DropDownItems.Add(new ToolStripMenuItem
                {
                    Tag = commitMessage,
                    Text = label
                });
            }
        }

        private void CommitMessageToolStripMenuItemDropDownItemClicked(object sender, ToolStripItemClickedEventArgs e)
        {
            if (e.ClickedItem.Tag is not null)
            {
                ReplaceMessage(((string)e.ClickedItem.Tag).Trim());
            }
        }

        private void generateListOfChangesInSubmodulesChangesToolStripMenuItem_Click(object sender, EventArgs e)
        {
            var stagedFiles = Staged.AllItems.Select(i => i.Item);

            ConfigFile configFile;
            try
            {
                configFile = Module.GetSubmoduleConfigFile();
            }
            catch (GitConfigurationException ex)
            {
                MessageBoxes.ShowGitConfigurationExceptionMessage(this, ex);
                return;
            }

            Dictionary<string, string> modules = stagedFiles
                .Where(item => item.IsSubmodule
                               && Directory.Exists(_fullPathResolver.Resolve(item.Name))
                               && configFile.ConfigSections.FirstOrDefault(section => section.GetValue("path").Trim() == item.Name)?.SubSection is not null)
                .Select(item => item.Name)
                .ToDictionary(localPath =>
                {
                    var submodule = configFile.ConfigSections.FirstOrDefault(section => section.GetValue("path").Trim() == localPath);
                    Assumes.NotNull(submodule?.SubSection);
                    return submodule.SubSection.Trim();
                });

            if (modules.Count == 0)
            {
                return;
            }

            var sb = new StringBuilder();
            sb.AppendLine("Submodule" + (modules.Count == 1 ? " " : "s ") +
                string.Join(", ", modules.Keys) + " updated");
            sb.AppendLine();

            foreach (var (path, name) in modules)
            {
                var args = new GitArgumentBuilder("diff")
                {
                    "--cached",
                    "-z",
                    "--",
                    name.QuoteNE()
                };
                string diff = Module.GitExecutable.GetOutput(args);
                var lines = diff.Split(new[] { '\n' }, StringSplitOptions.RemoveEmptyEntries);
                const string subprojectCommit = "Subproject commit ";
                var from = lines.Single(s => s.StartsWith("-" + subprojectCommit)).Substring(subprojectCommit.Length + 1);
                var to = lines.Single(s => s.StartsWith("+" + subprojectCommit)).Substring(subprojectCommit.Length + 1);
                if (!string.IsNullOrEmpty(from) && !string.IsNullOrEmpty(to))
                {
                    sb.AppendLine("Submodule " + path + ":");
                    var module = new GitModule(_fullPathResolver.Resolve(name.EnsureTrailingPathSeparator()));
                    args = new GitArgumentBuilder("log")
                    {
                        "--pretty=format:\"    %m %h - %s\"",
                        "--no-merges",
                        $"{from}...{to}"
                    };

                    string log = module.GitExecutable.GetOutput(args);

                    if (log.Length != 0)
                    {
                        sb.AppendLine(log);
                    }
                    else
                    {
                        sb.AppendLine("    * Revision changed to " + to.Substring(0, 7));
                    }

                    sb.AppendLine();
                }
            }

            ReplaceMessage(sb.ToString().TrimEnd());
        }

        private void AddFileToGitIgnoreToolStripMenuItemClick(object sender, EventArgs e)
        {
            HandleExcludeFileClick(false);
        }

        private void AddFileToGitInfoExcludeToolStripMenuItemClick(object sender, EventArgs e)
        {
            HandleExcludeFileClick(true);
        }

        private void HandleExcludeFileClick(bool localExclude)
        {
            if (!Unstaged.SelectedItems.Any())
            {
                return;
            }

            SelectedDiff.Clear();
            var fileNames = Unstaged.SelectedItems.Select(item => "/" + item.Item.Name).ToArray();
            if (UICommands.StartAddToGitIgnoreDialog(this, localExclude, fileNames))
            {
                Initialize();
            }
        }

        private void AssumeUnchangedToolStripMenuItemClick(object sender, EventArgs e)
        {
            if (!Unstaged.SelectedItems.Any())
            {
                return;
            }

            SelectedDiff.Clear();

            Module.AssumeUnchangedFiles(Unstaged.SelectedItems.Items().ToList(), true, out _);

            Initialize();
        }

        private void DoNotAssumeUnchangedToolStripMenuItemClick(object sender, EventArgs e)
        {
            if (!Unstaged.SelectedItems.Any())
            {
                return;
            }

            SelectedDiff.Clear();

            Module.AssumeUnchangedFiles(Unstaged.SelectedItems.Items().ToList(), false, out _);

            Initialize();
        }

        private void SkipWorktreeToolStripMenuItemClick(object sender, EventArgs e)
        {
            if (!Unstaged.SelectedItems.Any())
            {
                return;
            }

            SelectedDiff.Clear();

            Module.SkipWorktreeFiles(Unstaged.SelectedItems.Items().ToList(), true);

            Initialize();
        }

        private void DoNotSkipWorktreeToolStripMenuItemClick(object sender, EventArgs e)
        {
            if (!Unstaged.SelectedItems.Any())
            {
                return;
            }

            SelectedDiff.Clear();

            Module.SkipWorktreeFiles(Unstaged.SelectedItems.Items().ToList(), false);

            Initialize();
        }

        private void SelectedDiffExtraDiffArgumentsChanged(object sender, EventArgs e)
        {
            ShowChanges(_currentItem, _currentItemStaged);
        }

        private void SelectedDiff_PatchApplied(object sender, EventArgs e)
        {
            if (_currentItemStaged)
            {
                Staged.StoreNextIndexToSelect();
            }
            else
            {
                Unstaged.StoreNextIndexToSelect();
            }

            RescanChanges();
        }

        private void RescanChangesToolStripMenuItemClick(object sender, EventArgs e)
        {
            RescanChanges();
        }

        private void OpenToolStripMenuItemClick(object sender, EventArgs e)
        {
            if (!SenderToFileStatusList(sender, out var list) || !list.SelectedItems.Any())
            {
                return;
            }

            Assumes.NotNull(list.SelectedGitItem);

            var fileName = list.SelectedGitItem.Name;
            var path = _fullPathResolver.Resolve(fileName).ToNativePath();

            Assumes.NotNull(path);

            OsShellUtil.Open(path);
        }

        private void OpenWithToolStripMenuItemClick(object sender, EventArgs e)
        {
            if (!SenderToFileStatusList(sender, out var list) || !list.SelectedItems.Any())
            {
                return;
            }

            Assumes.NotNull(list.SelectedGitItem);

            var fileName = list.SelectedGitItem.Name;
            var path = _fullPathResolver.Resolve(fileName.ToNativePath());

            Assumes.NotNull(path);

            OsShellUtil.OpenAs(path);
        }

        private void FilenameToClipboardToolStripMenuItemClick(object sender, EventArgs e)
        {
            if (!SenderToFileStatusList(sender, out var list) || !list.SelectedItems.Any())
            {
                return;
            }

            var fileNames = new StringBuilder();
            foreach (var item in list.SelectedItems)
            {
                var fileName = _fullPathResolver.Resolve(item.Item.Name);
                if (string.IsNullOrWhiteSpace(fileName))
                {
                    continue;
                }

                // Only use append line when multiple items are selected.
                // This to make it easier to use the text from clipboard when 1 file is selected.
                if (fileNames.Length > 0)
                {
                    fileNames.AppendLine();
                }

                fileNames.Append(fileName.ToNativePath());
            }

            ClipboardUtil.TrySetText(fileNames.ToString());
        }

        private void OpenFilesWithDiffTool(IEnumerable<FileStatusItem> items, object sender)
        {
            var item = sender as ToolStripMenuItem;
            if (item?.DropDownItems != null)
            {
                // "main menu" clicked, cancel dropdown manually, invoke default mergetool
                item.HideDropDown();
                item.Owner.Hide();
            }

            string toolName = item?.Tag as string;
            OpenFilesWithDiffTool(items, toolName);
        }

        private void OpenFilesWithDiffTool(IEnumerable<FileStatusItem> items, string toolName = null)
        {
            foreach (var item in items)
            {
<<<<<<< HEAD
                GitRevision?[] revs = { item.SecondRevision, item.FirstRevision };
                UICommands.OpenWithDifftool(this, revs, item.Item.Name, item.Item.OldName, RevisionDiffKind.DiffAB, item.Item.IsTracked);
=======
                GitRevision[] revs = new[] { item.SecondRevision, item.FirstRevision };
                UICommands.OpenWithDifftool(this, revs, item.Item.Name, item.Item.OldName, RevisionDiffKind.DiffAB, item.Item.IsTracked, customTool: toolName);
>>>>>>> 0d59a081
            }
        }

        private void openWithDifftoolToolStripMenuItem_Click(object sender, EventArgs e)
        {
            OpenFilesWithDiffTool(Unstaged.SelectedItems, sender);
        }

        private void OpenWithDiffTool()
        {
            OpenFilesWithDiffTool(_currentItemStaged ? Staged.SelectedItems : Unstaged.SelectedItems);
        }

        private void ResetPartOfFileToolStripMenuItemClick(object sender, EventArgs e)
        {
            var items = Unstaged.SelectedItems.Items().ToList();

            if (items.Count != 1)
            {
                MessageBox.Show(this, _onlyStageChunkOfSingleFileError.Text, _resetStageChunkOfFileCaption.Text, MessageBoxButtons.OK, MessageBoxIcon.Error);
                return;
            }

            var item = items.Single();

            ThreadHelper.JoinableTaskFactory.RunAsync(
                    async () =>
                    {
                        await TaskScheduler.Default;
                        await Module.ResetInteractiveAsync(item);
                        await this.SwitchToMainThreadAsync();
                        Initialize();
                    })
                .FileAndForget();
        }

        private void ResetClick(object sender, EventArgs e)
        {
            HandleResetButton(onlyUnstaged: false);
        }

        private void ResetUnStagedClick(object sender, EventArgs e)
        {
            HandleResetButton(onlyUnstaged: true);
        }

        private void HandleResetButton(bool onlyUnstaged)
        {
            BypassFormActivatedEventHandler(() => UICommands.StartResetChangesDialog(this, Unstaged.AllItems.Select(i => i.Item).ToList(), onlyWorkTree: onlyUnstaged));
            Initialize();
        }

        private void BypassFormActivatedEventHandler(Action action)
        {
            try
            {
                _bypassActivatedEventHandler = true;

                action();
            }
            finally
            {
                _bypassActivatedEventHandler = false;
            }
        }

        private void ShowUntrackedFilesToolStripMenuItemClick(object sender, EventArgs e)
        {
            showUntrackedFilesToolStripMenuItem.Checked = !showUntrackedFilesToolStripMenuItem.Checked;
            RescanChanges();
        }

        private void editFileToolStripMenuItem_Click(object sender, EventArgs e)
        {
            if (!SenderToFileStatusList(sender, out var list))
            {
                return;
            }

            var item = list.SelectedGitItem;
            if (item is null)
            {
                return;
            }

            var fileName = _fullPathResolver.Resolve(item.Name);
            if (string.IsNullOrWhiteSpace(fileName))
            {
                return;
            }

            UICommands.StartFileEditorDialog(fileName);

            UnstagedSelectionChanged(this, EventArgs.Empty);
        }

        private void CommitAndPush_Click(object sender, EventArgs e)
        {
            CheckForStagedAndCommit(Amend.Checked, push: true);
        }

        private void UpdateAuthorInfo()
        {
            var userName = Module.GetEffectiveSetting(SettingKeyString.UserName);
            var userEmail = Module.GetEffectiveSetting(SettingKeyString.UserEmail);

            var committer = $"{_commitCommitterInfo.Text} {userName} <{userEmail}>";

            commitAuthorStatus.Text = string.IsNullOrEmpty(toolAuthor.Text?.Trim())
                ? committer
                : $"{committer} {_commitAuthorInfo.Text} {toolAuthor.Text}";
        }

        private bool SenderToFileStatusList(object sender, [NotNullWhen(returnValue: true)] out FileStatusList? list)
        {
            ToolStripMenuItem? item = sender as ToolStripMenuItem;
            ContextMenuStrip? menu = item?.Owner as ContextMenuStrip;
            ListView? lv = menu?.SourceControl as ListView;

            list = lv?.Parent as FileStatusList;
            if (list is null /* menu action triggered directly by hotkey */)
            {
                // The inactive list's selection has been cleared.
                list = Staged.SelectedItems.Any() ? Staged :
                    Unstaged.SelectedItems.Any() ? Unstaged : null;
            }

            return list is not null;
        }

        private void ViewFileHistoryMenuItem_Click(object sender, EventArgs e)
        {
            if (!SenderToFileStatusList(sender, out var list) || list.SelectedGitItem?.Name is null)
            {
                return;
            }

            if (list.SelectedItems.Count() == 1)
            {
                UICommands.StartFileHistoryDialog(this, list.SelectedGitItem.Name);
            }
            else
            {
                MessageBox.Show(this, _selectOnlyOneFile.Text, Strings.Error, MessageBoxButtons.OK, MessageBoxIcon.Error);
            }
        }

        private void Message_KeyUp(object sender, KeyEventArgs e)
        {
            // Ctrl + Enter = Commit
            if (e.Control && e.KeyCode == Keys.Enter)
            {
                ExecuteCommitCommand();
                e.Handled = true;
            }
        }

        private void ExecuteCommitCommand()
        {
            CheckForStagedAndCommit(Amend.Checked, push: false);
        }

        private void Message_KeyDown(object sender, KeyEventArgs e)
        {
            // Prevent adding a line break when all we want is to commit
            if (e.Control && e.KeyCode == Keys.Enter)
            {
                e.Handled = true;
            }
        }

        private void Message_TextChanged(object sender, EventArgs e)
        {
            // Format text, except when doing an undo, because
            // this would itself introduce more steps that
            // need to be undone.
            if (!Message.IsUndoInProgress)
            {
                // always format from 0 to handle pasted text
                FormatAllText(0);
            }
        }

        private void Message_TextAssigned(object sender, EventArgs e)
        {
            Message_TextChanged(sender, e);
        }

        private void FormatAllText(int startLine)
        {
            int limit1 = AppSettings.CommitValidationMaxCntCharsFirstLine;
            int limitX = AppSettings.CommitValidationMaxCntCharsPerLine;
            bool empty2 = AppSettings.CommitValidationSecondLineMustBeEmpty;
            bool commitValidationAutoWrap = AppSettings.CommitValidationAutoWrap;
            bool commitValidationIndentAfterFirstLine = AppSettings.CommitValidationIndentAfterFirstLine;

            var lineCount = Message.LineCount();

            TrimFormattedLines();

            for (int line = startLine; line < lineCount; line++)
            {
                if (DidFormattedLineChange(line))
                {
                    bool lineChanged = FormatLine(line);
                    SetFormattedLine(line);
                    if (lineChanged)
                    {
                        FormatAllText(line);
                    }
                }
            }

            return;

            void TrimFormattedLines()
            {
                if (_formattedLines.Count > lineCount)
                {
                    _formattedLines.RemoveRange(lineCount, _formattedLines.Count - lineCount);
                }
            }

            bool DidFormattedLineChange(int lineNumber)
            {
                return _formattedLines.Count <= lineNumber ||
                       !_formattedLines[lineNumber].Equals(Message.Line(lineNumber), StringComparison.OrdinalIgnoreCase);
            }

            bool FormatLine(int line)
            {
                var changed = false;

                if (limit1 > 0 && line == 0)
                {
                    ColorTextAsNecessary(limit1, fullRefresh: false);
                }

                if (empty2 && line == 1)
                {
                    // Ensure next line. Optionally add a bullet.
                    Message.EnsureEmptyLine(commitValidationIndentAfterFirstLine, 1);
                    Message.ChangeTextColor(2, 0, Message.LineLength(2), SystemColors.ControlText);
                    if (FormatLine(2))
                    {
                        changed = true;
                    }
                }

                if (limitX > 0 && line >= (empty2 ? 2 : 1))
                {
                    if (commitValidationAutoWrap && WrapIfNecessary())
                    {
                        changed = true;
                    }

                    ColorTextAsNecessary(limitX, changed);
                }

                return changed;

                void ColorTextAsNecessary(int lineLimit, bool fullRefresh)
                {
                    var lineLength = Message.LineLength(line);
                    int offset = 0;
                    bool textAppended = false;
                    if (!fullRefresh && _formattedLines.Count > line)
                    {
                        offset = _formattedLines[line].CommonPrefix(Message.Line(line)).Length;
                        textAppended = offset > 0 && offset == _formattedLines[line].Length;
                    }

                    int len = Math.Min(lineLimit, lineLength) - offset;

                    if (!textAppended && len > 0)
                    {
                        Message.ChangeTextColor(line, offset, len, SystemColors.WindowText);
                    }

                    if (lineLength > lineLimit)
                    {
                        if (offset <= lineLimit || !textAppended)
                        {
                            offset = Math.Max(offset, lineLimit);
                            len = lineLength - offset;
                            if (len > 0)
                            {
                                Message.ChangeTextColor(line, offset, len, Color.Red);
                            }
                        }
                    }
                }

                bool WrapIfNecessary()
                {
                    if (Message.LineLength(line) > limitX)
                    {
                        var oldText = Message.Line(line);
                        var newText = WordWrapper.WrapSingleLine(oldText, limitX);
                        if (!string.Equals(oldText, newText))
                        {
                            Message.ReplaceLine(line, newText);
                            return true;
                        }
                    }

                    return false;
                }
            }

            void SetFormattedLine(int lineNumber)
            {
                // line not formatted yet
                if (_formattedLines.Count <= lineNumber)
                {
                    Debug.Assert(_formattedLines.Count == lineNumber, $"{_formattedLines.Count}:{lineNumber}");
                    _formattedLines.Add(Message.Line(lineNumber));
                }
                else
                {
                    _formattedLines[lineNumber] = Message.Line(lineNumber);
                }
            }
        }

        private void Message_SelectionChanged(object sender, EventArgs e)
        {
            commitCursorColumn.Text = Message.CurrentColumn.ToString();
            commitCursorLine.Text = Message.CurrentLine.ToString();
        }

        private void closeDialogAfterEachCommitToolStripMenuItem_Click(object sender, EventArgs e)
        {
            closeDialogAfterEachCommitToolStripMenuItem.Checked = !closeDialogAfterEachCommitToolStripMenuItem.Checked;
            AppSettings.CloseCommitDialogAfterCommit = closeDialogAfterEachCommitToolStripMenuItem.Checked;
        }

        private void closeDialogAfterAllFilesCommittedToolStripMenuItem_Click(object sender, EventArgs e)
        {
            closeDialogAfterAllFilesCommittedToolStripMenuItem.Checked = !closeDialogAfterAllFilesCommittedToolStripMenuItem.Checked;
            AppSettings.CloseCommitDialogAfterLastCommit = closeDialogAfterAllFilesCommittedToolStripMenuItem.Checked;
        }

        private void refreshDialogOnFormFocusToolStripMenuItem_Click(object sender, EventArgs e)
        {
            refreshDialogOnFormFocusToolStripMenuItem.Checked = !refreshDialogOnFormFocusToolStripMenuItem.Checked;
            AppSettings.RefreshArtificialCommitOnApplicationActivated = refreshDialogOnFormFocusToolStripMenuItem.Checked;
        }

        private void signOffToolStripMenuItem_Click(object sender, EventArgs e)
        {
            signOffToolStripMenuItem.Checked = !signOffToolStripMenuItem.Checked;
        }

        private void toolAuthor_TextChanged(object sender, EventArgs e)
        {
            toolAuthorLabelItem.Enabled = toolAuthorLabelItem.Checked = !string.IsNullOrEmpty(toolAuthor.Text);
        }

        private void toolAuthorLabelItem_Click(object sender, EventArgs e)
        {
            toolAuthor.Text = "";
            toolAuthorLabelItem.Enabled = toolAuthorLabelItem.Checked = false;
            UpdateAuthorInfo();
        }

        private void gpgSignCommitChanged(object sender, EventArgs e)
        {
            // Change the icon for commit button
            Commit.Image = gpgSignCommitToolStripComboBox.SelectedIndex > 0
                ? Images.Key
                : Images.RepoStateClean;

            toolStripGpgKeyTextBox.Visible = gpgSignCommitToolStripComboBox.SelectedIndex == 2;
        }

        #region Selection filtering

        private void SetVisibilityOfSelectionFilter(bool visible)
        {
            selectionFilterToolStripMenuItem.Checked = visible;
            toolbarSelectionFilter.Visible = visible;
        }

        private void OnSelectionFilterTextChanged(object sender, EventArgs e)
        {
            _selectionFilterSubject.OnNext(selectionFilter.Text);
        }

        private void OnSelectionFilterIndexChanged(object sender, EventArgs e)
        {
            Unstaged.SetSelectionFilter(selectionFilter.Text);
        }

        private void ToggleShowSelectionFilter(object sender, EventArgs e)
        {
            var visible = !AppSettings.CommitDialogSelectionFilter;

            AppSettings.CommitDialogSelectionFilter = visible;
            toolbarSelectionFilter.Visible = visible;
        }

        #endregion

        private void commitSubmoduleChanges_Click(object sender, EventArgs e)
        {
            Assumes.NotNull(_currentItem);
            var submoduleCommands = new GitUICommands(_fullPathResolver.Resolve(_currentItem.Item.Name.EnsureTrailingPathSeparator()));
            submoduleCommands.StartCommitDialog(this);
            Initialize();
        }

        private void resetSubmoduleChanges_Click(object sender, EventArgs e)
        {
            var unstagedFiles = Unstaged.SelectedItems.Items().ToList();
            if (unstagedFiles.Count == 0)
            {
                return;
            }

            // Show a form asking the user if they want to reset the changes.
            FormResetChanges.ActionEnum resetType = FormResetChanges.ShowResetDialog(this, true, true);
            if (resetType == FormResetChanges.ActionEnum.Cancel)
            {
                return;
            }

            foreach (var item in unstagedFiles.Where(it => it.IsSubmodule))
            {
                GitModule module = Module.GetSubmodule(item.Name);

                // Reset all changes.
                module.Reset(ResetMode.Hard);

                // Also delete new files, if requested.
                if (resetType == FormResetChanges.ActionEnum.ResetAndDelete)
                {
                    module.Clean(CleanMode.OnlyNonIgnored, directories: true);
                }
            }

            Initialize();
        }

        private void updateSubmoduleMenuItem_Click(object sender, EventArgs e)
        {
            var unstagedFiles = Unstaged.SelectedItems.Items().ToList();
            if (unstagedFiles.Count == 0)
            {
                return;
            }

            foreach (var item in unstagedFiles.Where(it => it.IsSubmodule))
            {
                FormProcess.ShowDialog(this, process: null, arguments: GitCommandHelpers.SubmoduleUpdateCmd(item.Name), Module.WorkingDir, input: null, useDialogSettings: true);
            }

            Initialize();
        }

        private void stashSubmoduleChangesToolStripMenuItem_Click(object sender, EventArgs e)
        {
            var unstagedFiles = Unstaged.SelectedItems.Items().ToList();
            if (unstagedFiles.Count == 0)
            {
                return;
            }

            foreach (var item in unstagedFiles.Where(it => it.IsSubmodule))
            {
                var commands = new GitUICommands(Module.GetSubmodule(item.Name));
                commands.StashSave(this, AppSettings.IncludeUntrackedFilesInManualStash);
            }

            Initialize();
        }

        private void commitTemplatesToolStripMenuItem_DropDownOpening(object sender, EventArgs e)
        {
            var registeredTemplatesCount = _commitTemplateManager.RegisteredTemplates.Count();
            if (_shouldReloadCommitTemplates || _alreadyLoadedTemplatesCount != registeredTemplatesCount)
            {
                LoadCommitTemplates();
                _shouldReloadCommitTemplates = false;
                _alreadyLoadedTemplatesCount = registeredTemplatesCount;
            }

            return;

            void LoadCommitTemplates()
            {
                commitTemplatesToolStripMenuItem.DropDownItems.Clear();

                // Add registered templates
                foreach (var item in _commitTemplateManager.RegisteredTemplates)
                {
                    CreateToolStripItem(item);
                }

                AddSeparator();

                // Add templates from settings
                foreach (var item in CommitTemplateItem.LoadFromSettings() ?? Array.Empty<CommitTemplateItem>())
                {
                    CreateToolStripItem(item);
                }

                AddSeparator();

                // Add a settings item
                AddSettingsItem();

                return;

                void CreateToolStripItem(CommitTemplateItem item)
                {
                    if (string.IsNullOrEmpty(item.Name))
                    {
                        return;
                    }

                    var toolStripItem = new ToolStripMenuItem(item.Name, item.Icon);
                    toolStripItem.Click += delegate
                    {
                        try
                        {
                            ReplaceMessage(item.Text);
                            Message.Focus();
                        }
                        catch
                        {
                        }
                    };
                    commitTemplatesToolStripMenuItem.DropDownItems.Add(toolStripItem);
                }

                void AddSeparator()
                {
                    if (commitTemplatesToolStripMenuItem.DropDownItems.Count != 0)
                    {
                        commitTemplatesToolStripMenuItem.DropDownItems.Add(new ToolStripSeparator());
                    }
                }

                void AddSettingsItem()
                {
                    var settingsItem = new ToolStripMenuItem(_commitMessageSettings.Text, Images.Settings);
                    settingsItem.Click += delegate
                    {
                        using (var frm = new FormCommitTemplateSettings())
                        {
                            frm.ShowDialog(this);
                        }

                        _shouldReloadCommitTemplates = true;
                    };
                    commitTemplatesToolStripMenuItem.DropDownItems.Add(settingsItem);
                }
            }
        }

        private void openContainingFolderToolStripMenuItem_Click(object sender, EventArgs e)
        {
            OpenContainingFolder(Unstaged);
        }

        private void OpenContainingFolder(FileStatusList list)
        {
            foreach (var item in list.SelectedItems)
            {
                string? filePath = _fullPathResolver.Resolve(item.Item.Name);
                if (File.Exists(filePath))
                {
                    Assumes.NotNull(filePath);
                    OsShellUtil.SelectPathInFileExplorer(filePath.ToNativePath());
                }
            }
        }

        private void stagedOpenDifftoolToolStripMenuItem9_Click(object sender, EventArgs e)
        {
            OpenFilesWithDiffTool(Staged.SelectedItems, sender);
        }

        private void openFolderToolStripMenuItem10_Click(object sender, EventArgs e)
        {
            OpenContainingFolder(Staged);
        }

        private void interactiveAddToolStripMenuItem_Click(object sender, EventArgs e)
        {
            var item = Unstaged.SelectedGitItem;

            if (item is null)
            {
                return;
            }

            var token = _interactiveAddSequence.Next();

            ThreadHelper.JoinableTaskFactory.RunAsync(
                async () =>
                {
                    await TaskScheduler.Default;
                    await Module.AddInteractiveAsync(item);
                    await this.SwitchToMainThreadAsync(token);
                    RescanChanges();
                })
                .FileAndForget();
        }

        private void Amend_CheckedChanged(object sender, EventArgs e)
        {
            if (string.IsNullOrEmpty(Message.Text) && Amend.Checked)
            {
                ReplaceMessage(Module.GetPreviousCommitMessages(1).FirstOrDefault()?.Trim());
            }

            if (AppSettings.CommitAndPushForcedWhenAmend)
            {
                CommitAndPush.BackColor = Amend.Checked
                    ? AppColor.Branch.GetThemeColor()
                    : SystemColors.ButtonFace;

                CommitAndPush.SetForeColorForBackColor();
            }
        }

        private void StageInSuperproject_CheckedChanged(object sender, EventArgs e)
        {
            if (StageInSuperproject.Visible)
            {
                AppSettings.StageInSuperprojectAfterCommit = StageInSuperproject.Checked;
            }
        }

        private void commitCommitter_Click(object sender, EventArgs e)
        {
            UICommands.StartSettingsDialog(this, SettingsDialog.Pages.GitConfigSettingsPage.GetPageReference());
        }

        private void toolAuthor_Leave(object sender, EventArgs e)
        {
            UpdateAuthorInfo();
        }

        private void createBranchToolStripButton_Click(object sender, EventArgs e)
        {
            var branchCreated = UICommands.StartCreateBranchDialog(this);
            if (!branchCreated)
            {
                return;
            }

            ThreadHelper.JoinableTaskFactory.RunAsync(() => UpdateBranchNameDisplayAsync());
        }

        private void Message_Enter(object sender, EventArgs e)
        {
            if (Staged.AllItemsCount != 0 && !Staged.SelectedItems.Any())
            {
                _currentFilesList = Staged;
                Staged.SelectedIndex = 0;
                StagedSelectionChanged(this, EventArgs.Empty);
            }
        }

        private void modifyCommitMessageButton_Click(object sender, EventArgs e)
        {
            CommitKind = CommitKind.Normal;
            Message.Focus();
        }

        private void stopTrackingThisFileToolStripMenuItem_Click(object sender, EventArgs e)
        {
            if (Unstaged.SelectedGitItem is null || !Unstaged.SelectedGitItem.IsTracked)
            {
                return;
            }

            var filename = Unstaged.SelectedGitItem.Name;

            if (Module.StopTrackingFile(filename))
            {
                RescanChanges();
            }
            else
            {
                MessageBox.Show(string.Format(_stopTrackingFail.Text, filename), Strings.Error, MessageBoxButtons.OK, MessageBoxIcon.Error);
            }
        }

        internal TestAccessor GetTestAccessor()
            => new TestAccessor(this);

        internal readonly struct TestAccessor
        {
            private readonly FormCommit _formCommit;

            internal TestAccessor(FormCommit formCommit)
            {
                _formCommit = formCommit;
            }

            internal ToolStripMenuItem EditFileToolStripMenuItem => _formCommit.editFileToolStripMenuItem;

            internal ToolStripButton StageAllToolItem => _formCommit.toolStageAllItem;

            internal ToolStripButton UnstageAllToolItem => _formCommit.toolUnstageAllItem;

            internal FileStatusList UnstagedList => _formCommit.Unstaged;

            internal FileStatusList StagedList => _formCommit.Staged;

            internal EditNetSpell Message => _formCommit.Message;

            internal FileViewer SelectedDiff => _formCommit.SelectedDiff;

            internal ToolStripDropDownButton CommitMessageToolStripMenuItem => _formCommit.commitMessageToolStripMenuItem;

            internal ToolStripStatusLabel CommitAuthorStatusToolStripStatusLabel => _formCommit.commitAuthorStatus;

            internal ToolStripStatusLabel CurrentBranchNameLabelStatus => _formCommit.branchNameLabel;

            internal ToolStripStatusLabel RemoteNameLabelStatus => _formCommit.remoteNameLabel;

            internal CommandStatus ExecuteCommand(Command command) => _formCommit.ExecuteCommand((int)command);

            internal Rectangle Bounds => _formCommit.Bounds;
        }
    }

    /// <summary>
    /// Indicates the kind of commit being prepared. Used for adjusting the behavior of FormCommit.
    /// </summary>
    public enum CommitKind
    {
        Normal,
        Fixup,
        Squash
    }
}<|MERGE_RESOLUTION|>--- conflicted
+++ resolved
@@ -2584,21 +2584,16 @@
                 item.Owner.Hide();
             }
 
-            string toolName = item?.Tag as string;
+            string? toolName = item?.Tag as string;
             OpenFilesWithDiffTool(items, toolName);
         }
 
-        private void OpenFilesWithDiffTool(IEnumerable<FileStatusItem> items, string toolName = null)
+        private void OpenFilesWithDiffTool(IEnumerable<FileStatusItem> items, string? toolName = null)
         {
             foreach (var item in items)
             {
-<<<<<<< HEAD
                 GitRevision?[] revs = { item.SecondRevision, item.FirstRevision };
-                UICommands.OpenWithDifftool(this, revs, item.Item.Name, item.Item.OldName, RevisionDiffKind.DiffAB, item.Item.IsTracked);
-=======
-                GitRevision[] revs = new[] { item.SecondRevision, item.FirstRevision };
                 UICommands.OpenWithDifftool(this, revs, item.Item.Name, item.Item.OldName, RevisionDiffKind.DiffAB, item.Item.IsTracked, customTool: toolName);
->>>>>>> 0d59a081
             }
         }
 
