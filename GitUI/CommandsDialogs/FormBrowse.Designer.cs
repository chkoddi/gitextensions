--- conflicted
+++ resolved
@@ -222,10 +222,7 @@
             this.menuStrip1 = new GitUI.MenuStripEx();
             this.gitItemBindingSource = new System.Windows.Forms.BindingSource(this.components);
             this.gitRevisionBindingSource = new System.Windows.Forms.BindingSource(this.components);
-<<<<<<< HEAD
-=======
             this.checkForUpdatesToolStripMenuItem = new System.Windows.Forms.ToolStripMenuItem();
->>>>>>> 3bd96d80
 #if Mono212Released //waiting for mono 2.12
             ((System.ComponentModel.ISupportInitialize)(this.toolPanel)).BeginInit();
 #endif
@@ -752,11 +749,7 @@
             this.expandAllToolStripMenuItem,
             this.collapseAllToolStripMenuItem});
             this.FileTreeContextMenu.Name = "FileTreeContextMenu";
-<<<<<<< HEAD
-            this.FileTreeContextMenu.Size = new System.Drawing.Size(280, 314);
-=======
             this.FileTreeContextMenu.Size = new System.Drawing.Size(342, 340);
->>>>>>> 3bd96d80
             this.FileTreeContextMenu.Opening += new System.ComponentModel.CancelEventHandler(this.FileTreeContextMenu_Opening);
             // 
             // saveAsToolStripMenuItem
@@ -778,11 +771,7 @@
             // toolStripSeparator30
             // 
             this.toolStripSeparator30.Name = "toolStripSeparator30";
-<<<<<<< HEAD
-            this.toolStripSeparator30.Size = new System.Drawing.Size(276, 6);
-=======
             this.toolStripSeparator30.Size = new System.Drawing.Size(338, 6);
->>>>>>> 3bd96d80
             // 
             // copyFilenameToClipboardToolStripMenuItem
             // 
@@ -797,22 +786,14 @@
             // 
             this.fileTreeOpenContainingFolderToolStripMenuItem.Image = global::GitUI.Properties.Resources.IconFileTree;
             this.fileTreeOpenContainingFolderToolStripMenuItem.Name = "fileTreeOpenContainingFolderToolStripMenuItem";
-<<<<<<< HEAD
-            this.fileTreeOpenContainingFolderToolStripMenuItem.Size = new System.Drawing.Size(279, 22);
-=======
             this.fileTreeOpenContainingFolderToolStripMenuItem.Size = new System.Drawing.Size(341, 24);
->>>>>>> 3bd96d80
             this.fileTreeOpenContainingFolderToolStripMenuItem.Text = "Open containing folder";
             this.fileTreeOpenContainingFolderToolStripMenuItem.Click += new System.EventHandler(this.fileTreeOpenContainingFolderToolStripMenuItem_Click);
             // 
             // toolStripSeparator31
             // 
             this.toolStripSeparator31.Name = "toolStripSeparator31";
-<<<<<<< HEAD
-            this.toolStripSeparator31.Size = new System.Drawing.Size(276, 6);
-=======
             this.toolStripSeparator31.Size = new System.Drawing.Size(338, 6);
->>>>>>> 3bd96d80
             // 
             // fileHistoryToolStripMenuItem
             // 
@@ -842,43 +823,27 @@
             // toolStripSeparator20
             // 
             this.toolStripSeparator20.Name = "toolStripSeparator20";
-<<<<<<< HEAD
-            this.toolStripSeparator20.Size = new System.Drawing.Size(276, 6);
-=======
             this.toolStripSeparator20.Size = new System.Drawing.Size(338, 6);
->>>>>>> 3bd96d80
             // 
             // editCheckedOutFileToolStripMenuItem
             // 
             this.editCheckedOutFileToolStripMenuItem.Image = global::GitUI.Properties.Resources.IconEditFile;
             this.editCheckedOutFileToolStripMenuItem.Name = "editCheckedOutFileToolStripMenuItem";
-<<<<<<< HEAD
-            this.editCheckedOutFileToolStripMenuItem.Size = new System.Drawing.Size(279, 22);
-=======
             this.editCheckedOutFileToolStripMenuItem.Size = new System.Drawing.Size(341, 24);
->>>>>>> 3bd96d80
             this.editCheckedOutFileToolStripMenuItem.Text = "Edit working dir file";
             this.editCheckedOutFileToolStripMenuItem.Click += new System.EventHandler(this.editCheckedOutFileToolStripMenuItem_Click);
             // 
             // openFileToolStripMenuItem
             // 
             this.openFileToolStripMenuItem.Name = "openFileToolStripMenuItem";
-<<<<<<< HEAD
-            this.openFileToolStripMenuItem.Size = new System.Drawing.Size(279, 22);
-=======
             this.openFileToolStripMenuItem.Size = new System.Drawing.Size(341, 24);
->>>>>>> 3bd96d80
             this.openFileToolStripMenuItem.Text = "Open this revision (temp file)";
             this.openFileToolStripMenuItem.Click += new System.EventHandler(this.OpenOnClick);
             // 
             // openFileWithToolStripMenuItem
             // 
             this.openFileWithToolStripMenuItem.Name = "openFileWithToolStripMenuItem";
-<<<<<<< HEAD
-            this.openFileWithToolStripMenuItem.Size = new System.Drawing.Size(279, 22);
-=======
             this.openFileWithToolStripMenuItem.Size = new System.Drawing.Size(341, 24);
->>>>>>> 3bd96d80
             this.openFileWithToolStripMenuItem.Text = "Open this revision with... (temp file)";
             this.openFileWithToolStripMenuItem.Click += new System.EventHandler(this.OpenWithOnClick);
             // 
@@ -886,22 +851,14 @@
             // 
             this.openWithToolStripMenuItem.Name = "openWithToolStripMenuItem";
             this.openWithToolStripMenuItem.ShortcutKeys = ((System.Windows.Forms.Keys)((System.Windows.Forms.Keys.Control | System.Windows.Forms.Keys.O)));
-<<<<<<< HEAD
-            this.openWithToolStripMenuItem.Size = new System.Drawing.Size(279, 22);
-=======
             this.openWithToolStripMenuItem.Size = new System.Drawing.Size(341, 24);
->>>>>>> 3bd96d80
             this.openWithToolStripMenuItem.Text = "Open working dir file with...";
             this.openWithToolStripMenuItem.Click += new System.EventHandler(this.openWithToolStripMenuItem_Click);
             // 
             // toolStripSeparator18
             // 
             this.toolStripSeparator18.Name = "toolStripSeparator18";
-<<<<<<< HEAD
-            this.toolStripSeparator18.Size = new System.Drawing.Size(276, 6);
-=======
             this.toolStripSeparator18.Size = new System.Drawing.Size(338, 6);
->>>>>>> 3bd96d80
             // 
             // expandAllToolStripMenuItem
             // 
@@ -985,11 +942,7 @@
             this.blameToolStripMenuItem,
             this.findInDiffToolStripMenuItem});
             this.DiffContextMenu.Name = "DiffContextMenu";
-<<<<<<< HEAD
-            this.DiffContextMenu.Size = new System.Drawing.Size(198, 192);
-=======
             this.DiffContextMenu.Size = new System.Drawing.Size(233, 208);
->>>>>>> 3bd96d80
             this.DiffContextMenu.Opening += new System.ComponentModel.CancelEventHandler(this.DiffContextMenu_Opening);
             // 
             // openWithDifftoolToolStripMenuItem
@@ -1002,11 +955,7 @@
             this.parentOfBLocalToolStripMenuItem});
             this.openWithDifftoolToolStripMenuItem.Image = global::GitUI.Properties.Resources.IconDiffTool;
             this.openWithDifftoolToolStripMenuItem.Name = "openWithDifftoolToolStripMenuItem";
-<<<<<<< HEAD
-            this.openWithDifftoolToolStripMenuItem.Size = new System.Drawing.Size(197, 22);
-=======
             this.openWithDifftoolToolStripMenuItem.Size = new System.Drawing.Size(232, 24);
->>>>>>> 3bd96d80
             this.openWithDifftoolToolStripMenuItem.Text = "Open with difftool";
             this.openWithDifftoolToolStripMenuItem.DropDownOpening += new System.EventHandler(this.openWithDifftoolToolStripMenuItem_DropDownOpening);
             // 
@@ -1014,55 +963,35 @@
             // 
             this.aBToolStripMenuItem.Name = "aBToolStripMenuItem";
             this.aBToolStripMenuItem.ShortcutKeys = System.Windows.Forms.Keys.F3;
-<<<<<<< HEAD
-            this.aBToolStripMenuItem.Size = new System.Drawing.Size(221, 22);
-=======
             this.aBToolStripMenuItem.Size = new System.Drawing.Size(262, 24);
->>>>>>> 3bd96d80
             this.aBToolStripMenuItem.Text = "A <--> B";
             this.aBToolStripMenuItem.Click += new System.EventHandler(this.openWithDifftoolToolStripMenuItem_Click);
             // 
             // aLocalToolStripMenuItem
             // 
             this.aLocalToolStripMenuItem.Name = "aLocalToolStripMenuItem";
-<<<<<<< HEAD
-            this.aLocalToolStripMenuItem.Size = new System.Drawing.Size(221, 22);
-=======
             this.aLocalToolStripMenuItem.Size = new System.Drawing.Size(262, 24);
->>>>>>> 3bd96d80
             this.aLocalToolStripMenuItem.Text = "A <--> Working dir";
             this.aLocalToolStripMenuItem.Click += new System.EventHandler(this.openWithDifftoolToolStripMenuItem_Click);
             // 
             // bLocalToolStripMenuItem
             // 
             this.bLocalToolStripMenuItem.Name = "bLocalToolStripMenuItem";
-<<<<<<< HEAD
-            this.bLocalToolStripMenuItem.Size = new System.Drawing.Size(221, 22);
-=======
             this.bLocalToolStripMenuItem.Size = new System.Drawing.Size(262, 24);
->>>>>>> 3bd96d80
             this.bLocalToolStripMenuItem.Text = "B <--> Working dir";
             this.bLocalToolStripMenuItem.Click += new System.EventHandler(this.openWithDifftoolToolStripMenuItem_Click);
             // 
             // parentOfALocalToolStripMenuItem
             // 
             this.parentOfALocalToolStripMenuItem.Name = "parentOfALocalToolStripMenuItem";
-<<<<<<< HEAD
-            this.parentOfALocalToolStripMenuItem.Size = new System.Drawing.Size(221, 22);
-=======
             this.parentOfALocalToolStripMenuItem.Size = new System.Drawing.Size(262, 24);
->>>>>>> 3bd96d80
             this.parentOfALocalToolStripMenuItem.Text = "A\'s parent <--> Working dir";
             this.parentOfALocalToolStripMenuItem.Click += new System.EventHandler(this.openWithDifftoolToolStripMenuItem_Click);
             // 
             // parentOfBLocalToolStripMenuItem
             // 
             this.parentOfBLocalToolStripMenuItem.Name = "parentOfBLocalToolStripMenuItem";
-<<<<<<< HEAD
-            this.parentOfBLocalToolStripMenuItem.Size = new System.Drawing.Size(221, 22);
-=======
             this.parentOfBLocalToolStripMenuItem.Size = new System.Drawing.Size(262, 24);
->>>>>>> 3bd96d80
             this.parentOfBLocalToolStripMenuItem.Text = "B\'s parent <--> Working dir";
             this.parentOfBLocalToolStripMenuItem.Click += new System.EventHandler(this.openWithDifftoolToolStripMenuItem_Click);
             // 
@@ -1071,11 +1000,7 @@
             this.saveAsToolStripMenuItem1.Image = global::GitUI.Properties.Resources.IconSaveAs;
             this.saveAsToolStripMenuItem1.Name = "saveAsToolStripMenuItem1";
             this.saveAsToolStripMenuItem1.ShortcutKeys = ((System.Windows.Forms.Keys)((System.Windows.Forms.Keys.Control | System.Windows.Forms.Keys.S)));
-<<<<<<< HEAD
-            this.saveAsToolStripMenuItem1.Size = new System.Drawing.Size(197, 22);
-=======
             this.saveAsToolStripMenuItem1.Size = new System.Drawing.Size(232, 24);
->>>>>>> 3bd96d80
             this.saveAsToolStripMenuItem1.Text = "Save (B) as...";
             this.saveAsToolStripMenuItem1.Click += new System.EventHandler(this.saveAsToolStripMenuItem1_Click);
             // 
@@ -1086,54 +1011,34 @@
             this.resetFileToRemoteToolStripMenuItem});
             this.resetFileToToolStripMenuItem.Image = global::GitUI.Properties.Resources.IconResetFileTo;
             this.resetFileToToolStripMenuItem.Name = "resetFileToToolStripMenuItem";
-<<<<<<< HEAD
-            this.resetFileToToolStripMenuItem.Size = new System.Drawing.Size(197, 22);
-=======
             this.resetFileToToolStripMenuItem.Size = new System.Drawing.Size(232, 24);
->>>>>>> 3bd96d80
             this.resetFileToToolStripMenuItem.Text = "Reset file(s) to";
             // 
             // resetFileToAToolStripMenuItem
             // 
             this.resetFileToAToolStripMenuItem.Name = "resetFileToAToolStripMenuItem";
-<<<<<<< HEAD
-            this.resetFileToAToolStripMenuItem.Size = new System.Drawing.Size(82, 22);
-=======
             this.resetFileToAToolStripMenuItem.Size = new System.Drawing.Size(88, 24);
->>>>>>> 3bd96d80
             this.resetFileToAToolStripMenuItem.Text = "A";
             this.resetFileToAToolStripMenuItem.Click += new System.EventHandler(this.resetFileToAToolStripMenuItem_Click);
             // 
             // resetFileToRemoteToolStripMenuItem
             // 
             this.resetFileToRemoteToolStripMenuItem.Name = "resetFileToRemoteToolStripMenuItem";
-<<<<<<< HEAD
-            this.resetFileToRemoteToolStripMenuItem.Size = new System.Drawing.Size(82, 22);
-=======
             this.resetFileToRemoteToolStripMenuItem.Size = new System.Drawing.Size(88, 24);
->>>>>>> 3bd96d80
             this.resetFileToRemoteToolStripMenuItem.Text = "B";
             this.resetFileToRemoteToolStripMenuItem.Click += new System.EventHandler(this.resetFileToRemoteToolStripMenuItem_Click);
             // 
             // toolStripSeparator32
             // 
             this.toolStripSeparator32.Name = "toolStripSeparator32";
-<<<<<<< HEAD
-            this.toolStripSeparator32.Size = new System.Drawing.Size(194, 6);
-=======
             this.toolStripSeparator32.Size = new System.Drawing.Size(229, 6);
->>>>>>> 3bd96d80
             // 
             // copyFilenameToClipboardToolStripMenuItem1
             // 
             this.copyFilenameToClipboardToolStripMenuItem1.Image = global::GitUI.Properties.Resources.IconCopyToClipboard;
             this.copyFilenameToClipboardToolStripMenuItem1.Name = "copyFilenameToClipboardToolStripMenuItem1";
             this.copyFilenameToClipboardToolStripMenuItem1.ShortcutKeys = ((System.Windows.Forms.Keys)((System.Windows.Forms.Keys.Control | System.Windows.Forms.Keys.C)));
-<<<<<<< HEAD
-            this.copyFilenameToClipboardToolStripMenuItem1.Size = new System.Drawing.Size(197, 22);
-=======
             this.copyFilenameToClipboardToolStripMenuItem1.Size = new System.Drawing.Size(232, 24);
->>>>>>> 3bd96d80
             this.copyFilenameToClipboardToolStripMenuItem1.Text = "Copy full path";
             this.copyFilenameToClipboardToolStripMenuItem1.Click += new System.EventHandler(this.copyFilenameToClipboardToolStripMenuItem1_Click);
             // 
@@ -1141,32 +1046,20 @@
             // 
             this.openContainingFolderToolStripMenuItem.Image = global::GitUI.Properties.Resources.IconFileTree;
             this.openContainingFolderToolStripMenuItem.Name = "openContainingFolderToolStripMenuItem";
-<<<<<<< HEAD
-            this.openContainingFolderToolStripMenuItem.Size = new System.Drawing.Size(197, 22);
-=======
             this.openContainingFolderToolStripMenuItem.Size = new System.Drawing.Size(232, 24);
->>>>>>> 3bd96d80
             this.openContainingFolderToolStripMenuItem.Text = "Open containing folder";
             this.openContainingFolderToolStripMenuItem.Click += new System.EventHandler(this.openContainingFolderToolStripMenuItem_Click);
             // 
             // toolStripSeparator33
             // 
             this.toolStripSeparator33.Name = "toolStripSeparator33";
-<<<<<<< HEAD
-            this.toolStripSeparator33.Size = new System.Drawing.Size(194, 6);
-=======
             this.toolStripSeparator33.Size = new System.Drawing.Size(229, 6);
->>>>>>> 3bd96d80
             // 
             // fileHistoryDiffToolstripMenuItem
             // 
             this.fileHistoryDiffToolstripMenuItem.Image = global::GitUI.Properties.Resources.IconFileHistory;
             this.fileHistoryDiffToolstripMenuItem.Name = "fileHistoryDiffToolstripMenuItem";
-<<<<<<< HEAD
-            this.fileHistoryDiffToolstripMenuItem.Size = new System.Drawing.Size(197, 22);
-=======
             this.fileHistoryDiffToolstripMenuItem.Size = new System.Drawing.Size(232, 24);
->>>>>>> 3bd96d80
             this.fileHistoryDiffToolstripMenuItem.Text = "File history";
             this.fileHistoryDiffToolstripMenuItem.Click += new System.EventHandler(this.fileHistoryDiffToolstripMenuItem_Click);
             // 
@@ -1174,11 +1067,7 @@
             // 
             this.blameToolStripMenuItem.Image = global::GitUI.Properties.Resources.IconBlame;
             this.blameToolStripMenuItem.Name = "blameToolStripMenuItem";
-<<<<<<< HEAD
-            this.blameToolStripMenuItem.Size = new System.Drawing.Size(197, 22);
-=======
             this.blameToolStripMenuItem.Size = new System.Drawing.Size(232, 24);
->>>>>>> 3bd96d80
             this.blameToolStripMenuItem.Text = "Blame";
             this.blameToolStripMenuItem.Click += new System.EventHandler(this.blameToolStripMenuItem_Click);
             // 
@@ -1187,11 +1076,7 @@
             this.findInDiffToolStripMenuItem.Image = global::GitUI.Properties.Resources.IconFind;
             this.findInDiffToolStripMenuItem.Name = "findInDiffToolStripMenuItem";
             this.findInDiffToolStripMenuItem.ShortcutKeys = ((System.Windows.Forms.Keys)((System.Windows.Forms.Keys.Control | System.Windows.Forms.Keys.F)));
-<<<<<<< HEAD
-            this.findInDiffToolStripMenuItem.Size = new System.Drawing.Size(197, 22);
-=======
             this.findInDiffToolStripMenuItem.Size = new System.Drawing.Size(232, 24);
->>>>>>> 3bd96d80
             this.findInDiffToolStripMenuItem.Text = "Find";
             this.findInDiffToolStripMenuItem.Click += new System.EventHandler(this.findInDiffToolStripMenuItem_Click);
             // 
@@ -1996,11 +1881,7 @@
             // reportAnIssueToolStripMenuItem
             // 
             this.reportAnIssueToolStripMenuItem.Name = "reportAnIssueToolStripMenuItem";
-<<<<<<< HEAD
-            this.reportAnIssueToolStripMenuItem.Size = new System.Drawing.Size(168, 22);
-=======
             this.reportAnIssueToolStripMenuItem.Size = new System.Drawing.Size(206, 24);
->>>>>>> 3bd96d80
             this.reportAnIssueToolStripMenuItem.Text = "Report an issue";
             this.reportAnIssueToolStripMenuItem.Click += new System.EventHandler(this.reportAnIssueToolStripMenuItem_Click);
             // 
@@ -2044,8 +1925,6 @@
             this.menuStrip1.Size = new System.Drawing.Size(1154, 28);
             this.menuStrip1.TabIndex = 3;
             // 
-<<<<<<< HEAD
-=======
             // checkForUpdatesToolStripMenuItem
             // 
             this.checkForUpdatesToolStripMenuItem.Name = "checkForUpdatesToolStripMenuItem";
@@ -2053,7 +1932,6 @@
             this.checkForUpdatesToolStripMenuItem.Text = "Check for updates";
             this.checkForUpdatesToolStripMenuItem.Click += new System.EventHandler(this.checkForUpdatesToolStripMenuItem_Click);
             // 
->>>>>>> 3bd96d80
             // FormBrowse
             // 
             this.AutoScaleDimensions = new System.Drawing.SizeF(120F, 120F);
