﻿using System;
using System.Windows.Forms;
using System.Linq;
using GitCommands;
using ResourceManager.Translation;
using GitCommands.Config;

namespace GitUI
{
    public partial class FormSubmodules : GitExtensionsForm
    {
        private readonly TranslationString _removeSelectedSubmodule =
             new TranslationString("Are you sure you want remove the selected submodule?");

        private readonly TranslationString _removeSelectedSubmoduleCaption = new TranslationString("Remove");

        public FormSubmodules()
        {
            InitializeComponent();
            Translate();
        }

        private void FormSubmodulesFormClosing(object sender, FormClosingEventArgs e)
        {
            SavePosition("submodules");
        }

        private void FormSubmodulesLoad(object sender, EventArgs e)
        {
            RestorePosition("submodules");
        }

        private void AddSubmoduleClick(object sender, EventArgs e)
        {
            using (var formAddSubmodule = new FormAddSubmodule())
                formAddSubmodule.ShowDialog(this);
            Initialize();
        }

        private void FormSubmodulesShown(object sender, EventArgs e)
        {
            Initialize();
        }

        private void Initialize()
        {
            Cursor.Current = Cursors.WaitCursor;
            var submodule = Submodules.SelectedRows.Count == 1 ? Submodules.SelectedRows[0].DataBoundItem as GitSubmodule : null;
            Submodules.DataSource = (new GitCommandsInstance()).GetSubmodules();
            if (submodule != null)
            {
                DataGridViewRow row = Submodules.Rows
                    .Cast<DataGridViewRow>()
                    .FirstOrDefault(r => r.DataBoundItem as GitSubmodule == submodule);

                if (row != null)
                    row.Selected = true;
            }
            Cursor.Current = Cursors.Default;
        }

        private void SubmodulesSelectionChanged(object sender, EventArgs e)
        {
            if (Submodules.SelectedRows.Count != 1)
                return;

            var submodule = Submodules.SelectedRows[0].DataBoundItem as GitSubmodule;
            if (submodule == null)
                return;

            Cursor.Current = Cursors.WaitCursor;
            SubModuleName.Text = submodule.Name;
            SubModuleRemotePath.Text = submodule.RemotePath;
            SubModuleLocalPath.Text = submodule.LocalPath;
            SubModuleCommit.Text = submodule.CurrentCommitGuid;
            SubModuleBranch.Text = submodule.Branch;
            SubModuleStatus.Text = submodule.Status;
            Cursor.Current = Cursors.Default;
        }

        private void SynchronizeSubmoduleClick(object sender, EventArgs e)
        {
            Cursor.Current = Cursors.WaitCursor;
<<<<<<< HEAD
            using (var process = new FormProcess(GitCommandHelpers.SubmoduleSyncCmd(SubModuleName.Text)))
                process.ShowDialog(this);
=======
            FormProcess.ShowDialog(this, GitCommandHelpers.SubmoduleSyncCmd(SubModuleName.Text));
>>>>>>> 5cfe64a5
            Initialize();
            Cursor.Current = Cursors.Default;
        }

        private void UpdateSubmoduleClick(object sender, EventArgs e)
        {
            Cursor.Current = Cursors.WaitCursor;
<<<<<<< HEAD
            using (var process = new FormProcess(GitCommandHelpers.SubmoduleUpdateCmd(SubModuleName.Text)))
                process.ShowDialog(this);
=======
            FormProcess.ShowDialog(this, GitCommandHelpers.SubmoduleUpdateCmd(SubModuleName.Text));
>>>>>>> 5cfe64a5
            Initialize();
            Cursor.Current = Cursors.Default;
        }

        private void RemoveSubmoduleClick(object sender, EventArgs e)
        {
            if (Submodules.SelectedRows.Count != 1 ||
                MessageBox.Show(this, _removeSelectedSubmodule.Text, _removeSelectedSubmoduleCaption.Text, MessageBoxButtons.YesNo) !=
                DialogResult.Yes)
                return;

            Cursor.Current = Cursors.WaitCursor;
            Settings.Module.RunGitCmd("rm --cached \"" + SubModuleName.Text + "\"");

            var modules = Settings.Module.GetSubmoduleConfigFile();
            modules.RemoveConfigSection("submodule \"" + SubModuleName.Text + "\"");
            if (modules.GetConfigSections().Count > 0)
                modules.Save();
            else
                Settings.Module.RunGitCmd("rm --cached \".gitmodules\"");

            var configFile = Settings.Module.GetLocalConfig();
            configFile.RemoveConfigSection("submodule \"" + SubModuleName.Text + "\"");
            configFile.Save();

            Initialize();
            Cursor.Current = Cursors.Default;
        }
    }
}<|MERGE_RESOLUTION|>--- conflicted
+++ resolved
@@ -81,12 +81,7 @@
         private void SynchronizeSubmoduleClick(object sender, EventArgs e)
         {
             Cursor.Current = Cursors.WaitCursor;
-<<<<<<< HEAD
-            using (var process = new FormProcess(GitCommandHelpers.SubmoduleSyncCmd(SubModuleName.Text)))
-                process.ShowDialog(this);
-=======
             FormProcess.ShowDialog(this, GitCommandHelpers.SubmoduleSyncCmd(SubModuleName.Text));
->>>>>>> 5cfe64a5
             Initialize();
             Cursor.Current = Cursors.Default;
         }
@@ -94,12 +89,7 @@
         private void UpdateSubmoduleClick(object sender, EventArgs e)
         {
             Cursor.Current = Cursors.WaitCursor;
-<<<<<<< HEAD
-            using (var process = new FormProcess(GitCommandHelpers.SubmoduleUpdateCmd(SubModuleName.Text)))
-                process.ShowDialog(this);
-=======
             FormProcess.ShowDialog(this, GitCommandHelpers.SubmoduleUpdateCmd(SubModuleName.Text));
->>>>>>> 5cfe64a5
             Initialize();
             Cursor.Current = Cursors.Default;
         }
