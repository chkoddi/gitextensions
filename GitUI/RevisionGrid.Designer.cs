﻿namespace GitUI
{
    partial class RevisionGrid
    {
        /// <summary> 
        /// Required designer variable.
        /// </summary>
        private System.ComponentModel.IContainer components = null;

        /// <summary> 
        /// Clean up any resources being used.
        /// </summary>
        /// <param name="disposing">true if managed resources should be disposed; otherwise, false.</param>
        protected override void Dispose(bool disposing)
        {
            if (disposing && (components != null))
            {
                components.Dispose();
            }
            base.Dispose(disposing);
        }

        #region Component Designer generated code

        /// <summary> 
        /// Required method for Designer support - do not modify 
        /// the contents of this method with the code editor.
        /// </summary>
        private void InitializeComponent()
        {
            this.components = new System.ComponentModel.Container();
            System.Windows.Forms.DataGridViewCellStyle dataGridViewCellStyle1 = new System.Windows.Forms.DataGridViewCellStyle();
            System.Windows.Forms.DataGridViewCellStyle dataGridViewCellStyle2 = new System.Windows.Forms.DataGridViewCellStyle();
            System.Windows.Forms.DataGridViewCellStyle dataGridViewCellStyle3 = new System.Windows.Forms.DataGridViewCellStyle();
            System.ComponentModel.ComponentResourceManager resources = new System.ComponentModel.ComponentResourceManager(typeof(RevisionGrid));
            this.Revisions = new DvcsGraph();
            this.Message = new System.Windows.Forms.DataGridViewTextBoxColumn();
            this.Author = new System.Windows.Forms.DataGridViewTextBoxColumn();
            this.Date = new System.Windows.Forms.DataGridViewTextBoxColumn();
            this.CreateTag = new System.Windows.Forms.ContextMenuStrip(this.components);
            this.createTagToolStripMenuItem = new System.Windows.Forms.ToolStripMenuItem();
            this.deleteTagToolStripMenuItem = new System.Windows.Forms.ToolStripMenuItem();
            this.createNewBranchToolStripMenuItem = new System.Windows.Forms.ToolStripMenuItem();
            this.deleteBranchToolStripMenuItem = new System.Windows.Forms.ToolStripMenuItem();
            this.toolStripSeparator2 = new System.Windows.Forms.ToolStripSeparator();
            this.mergeBranchToolStripMenuItem = new System.Windows.Forms.ToolStripMenuItem();
            this.rebaseOnToolStripMenuItem = new System.Windows.Forms.ToolStripMenuItem();
            this.resetCurrentBranchToHereToolStripMenuItem = new System.Windows.Forms.ToolStripMenuItem();
            this.checkoutBranchToolStripMenuItem = new System.Windows.Forms.ToolStripMenuItem();
            this.checkoutRevisionToolStripMenuItem = new System.Windows.Forms.ToolStripMenuItem();
            this.revertCommitToolStripMenuItem = new System.Windows.Forms.ToolStripMenuItem();
            this.cherryPickCommitToolStripMenuItem = new System.Windows.Forms.ToolStripMenuItem();
            this.toolStripSeparator1 = new System.Windows.Forms.ToolStripSeparator();
            this.ShowRemoteBranches = new System.Windows.Forms.ToolStripMenuItem();
            this.showAllBranchesToolStripMenuItem = new System.Windows.Forms.ToolStripMenuItem();
            this.showRevisionGraphToolStripMenuItem = new System.Windows.Forms.ToolStripMenuItem();
            this.showAuthorDateToolStripMenuItem = new System.Windows.Forms.ToolStripMenuItem();
            this.showRelativeDateToolStripMenuItem = new System.Windows.Forms.ToolStripMenuItem();
            this.orderRevisionsByDateToolStripMenuItem = new System.Windows.Forms.ToolStripMenuItem();
            this.toolStripSeparator3 = new System.Windows.Forms.ToolStripSeparator();
            this.filterToolStripMenuItem = new System.Windows.Forms.ToolStripMenuItem();
            this.SelecctionTimer = new System.Windows.Forms.Timer(this.components);
            this.NoCommits = new System.Windows.Forms.Panel();
            this.NoGit = new System.Windows.Forms.Panel();
            this.label2 = new System.Windows.Forms.Label();
            this.GitIgnore = new System.Windows.Forms.Button();
            this.Commit = new System.Windows.Forms.Button();
            this.label1 = new System.Windows.Forms.Label();
            this.Error = new System.Windows.Forms.PictureBox();
            this.Loading = new System.Windows.Forms.PictureBox();
            this.gitRevisionBindingSource = new System.Windows.Forms.BindingSource(this.components);
            this.quickSearchTimer = new System.Windows.Forms.Timer(this.components);
            ((System.ComponentModel.ISupportInitialize)(this.Revisions)).BeginInit();
            this.CreateTag.SuspendLayout();
            this.NoCommits.SuspendLayout();
            this.NoGit.SuspendLayout();
            ((System.ComponentModel.ISupportInitialize)(this.Error)).BeginInit();
            ((System.ComponentModel.ISupportInitialize)(this.Loading)).BeginInit();
            ((System.ComponentModel.ISupportInitialize)(this.gitRevisionBindingSource)).BeginInit();
            this.SuspendLayout();
            // 
            // Revisions
            // 
            this.Revisions.AllowUserToAddRows = false;
            this.Revisions.AllowUserToDeleteRows = false;
            dataGridViewCellStyle1.Alignment = System.Windows.Forms.DataGridViewContentAlignment.MiddleLeft;
            dataGridViewCellStyle1.BackColor = System.Drawing.SystemColors.Control;
            dataGridViewCellStyle1.Font = new System.Drawing.Font("Microsoft Sans Serif", 8.25F, System.Drawing.FontStyle.Regular, System.Drawing.GraphicsUnit.Point, ((byte)(0)));
            dataGridViewCellStyle1.ForeColor = System.Drawing.SystemColors.WindowText;
            dataGridViewCellStyle1.SelectionBackColor = System.Drawing.SystemColors.Highlight;
            dataGridViewCellStyle1.SelectionForeColor = System.Drawing.SystemColors.HighlightText;
            dataGridViewCellStyle1.WrapMode = System.Windows.Forms.DataGridViewTriState.True;
            this.Revisions.ColumnHeadersDefaultCellStyle = dataGridViewCellStyle1;
            this.Revisions.ColumnHeadersHeightSizeMode = System.Windows.Forms.DataGridViewColumnHeadersHeightSizeMode.AutoSize;
            this.Revisions.Columns.AddRange(new System.Windows.Forms.DataGridViewColumn[] {
            this.Message,
            this.Author,
            this.Date});
            this.Revisions.ContextMenuStrip = this.CreateTag;
            dataGridViewCellStyle2.Alignment = System.Windows.Forms.DataGridViewContentAlignment.MiddleLeft;
            dataGridViewCellStyle2.BackColor = System.Drawing.SystemColors.Window;
            dataGridViewCellStyle2.Font = new System.Drawing.Font("Microsoft Sans Serif", 8.25F, System.Drawing.FontStyle.Regular, System.Drawing.GraphicsUnit.Point, ((byte)(0)));
            dataGridViewCellStyle2.ForeColor = System.Drawing.SystemColors.ControlText;
            dataGridViewCellStyle2.SelectionBackColor = System.Drawing.SystemColors.GradientActiveCaption;
            dataGridViewCellStyle2.SelectionForeColor = System.Drawing.SystemColors.HighlightText;
            dataGridViewCellStyle2.WrapMode = System.Windows.Forms.DataGridViewTriState.False;
            this.Revisions.DefaultCellStyle = dataGridViewCellStyle2;
            resources.ApplyResources(this.Revisions, "Revisions");
            this.Revisions.Name = "Revisions";
            this.Revisions.ReadOnly = true;
            dataGridViewCellStyle3.Alignment = System.Windows.Forms.DataGridViewContentAlignment.MiddleLeft;
            dataGridViewCellStyle3.BackColor = System.Drawing.SystemColors.Control;
            dataGridViewCellStyle3.Font = new System.Drawing.Font("Microsoft Sans Serif", 8.25F, System.Drawing.FontStyle.Regular, System.Drawing.GraphicsUnit.Point, ((byte)(0)));
            dataGridViewCellStyle3.ForeColor = System.Drawing.SystemColors.WindowText;
            dataGridViewCellStyle3.SelectionBackColor = System.Drawing.SystemColors.Highlight;
            dataGridViewCellStyle3.SelectionForeColor = System.Drawing.SystemColors.HighlightText;
            dataGridViewCellStyle3.WrapMode = System.Windows.Forms.DataGridViewTriState.True;
            this.Revisions.RowHeadersDefaultCellStyle = dataGridViewCellStyle3;
            this.Revisions.RowHeadersVisible = false;
            this.Revisions.RowTemplate.DefaultCellStyle.SelectionBackColor = System.Drawing.SystemColors.GradientInactiveCaption;
            this.Revisions.RowTemplate.DefaultCellStyle.SelectionForeColor = System.Drawing.SystemColors.ActiveCaptionText;
            this.Revisions.RowTemplate.Resizable = System.Windows.Forms.DataGridViewTriState.False;
            this.Revisions.SelectionMode = System.Windows.Forms.DataGridViewSelectionMode.FullRowSelect;
            this.Revisions.StandardTab = true;
<<<<<<< HEAD
            this.Revisions.TabIndex = 0;
=======
            this.Revisions.Scroll += new System.Windows.Forms.ScrollEventHandler(this.Revisions_Scroll);
>>>>>>> 8d05b228
            this.Revisions.MouseClick += new System.Windows.Forms.MouseEventHandler(this.Revisions_MouseClick);
            this.Revisions.DoubleClick += new System.EventHandler(this.Revisions_DoubleClick);
            this.Revisions.CellMouseDown += new System.Windows.Forms.DataGridViewCellMouseEventHandler(this.Revisions_CellMouseDown);
            this.Revisions.KeyDown += new System.Windows.Forms.KeyEventHandler(this.Revisions_KeyUp);
<<<<<<< HEAD
=======
            this.Revisions.CellContextMenuStripChanged += new System.Windows.Forms.DataGridViewCellEventHandler(this.Revisions_CellContextMenuStripChanged);
            this.Revisions.CellContentClick += new System.Windows.Forms.DataGridViewCellEventHandler(this.Revisions_CellContentClick);
            // 
            // Graph
            // 
            resources.ApplyResources(this.Graph, "Graph");
            this.Graph.Name = "Graph";
            this.Graph.ReadOnly = true;
>>>>>>> 8d05b228
            // 
            // Message
            // 
            this.Message.AutoSizeMode = System.Windows.Forms.DataGridViewAutoSizeColumnMode.Fill;
            resources.ApplyResources(this.Message, "Message");
            this.Message.Name = "Message";
            this.Message.ReadOnly = true;
            // 
            // Author
            // 
            resources.ApplyResources(this.Author, "Author");
            this.Author.Name = "Author";
            this.Author.ReadOnly = true;
            // 
            // Date
            // 
            resources.ApplyResources(this.Date, "Date");
            this.Date.Name = "Date";
            this.Date.ReadOnly = true;
            // 
            // CreateTag
            // 
            this.CreateTag.Items.AddRange(new System.Windows.Forms.ToolStripItem[] {
            this.createTagToolStripMenuItem,
            this.deleteTagToolStripMenuItem,
            this.createNewBranchToolStripMenuItem,
            this.deleteBranchToolStripMenuItem,
            this.toolStripSeparator2,
            this.mergeBranchToolStripMenuItem,
            this.rebaseOnToolStripMenuItem,
            this.resetCurrentBranchToHereToolStripMenuItem,
            this.checkoutBranchToolStripMenuItem,
            this.checkoutRevisionToolStripMenuItem,
            this.revertCommitToolStripMenuItem,
            this.cherryPickCommitToolStripMenuItem,
            this.toolStripSeparator1,
            this.ShowRemoteBranches,
            this.showAllBranchesToolStripMenuItem,
            this.showRevisionGraphToolStripMenuItem,
            this.showAuthorDateToolStripMenuItem,
            this.showRelativeDateToolStripMenuItem,
            this.orderRevisionsByDateToolStripMenuItem,
            this.toolStripSeparator3,
            this.filterToolStripMenuItem});
            this.CreateTag.Name = "CreateTag";
            resources.ApplyResources(this.CreateTag, "CreateTag");
            this.CreateTag.Opening += new System.ComponentModel.CancelEventHandler(this.CreateTag_Opening);
            // 
            // createTagToolStripMenuItem
            // 
            this.createTagToolStripMenuItem.Image = global::GitUI.Properties.Resources._33;
            this.createTagToolStripMenuItem.Name = "createTagToolStripMenuItem";
            resources.ApplyResources(this.createTagToolStripMenuItem, "createTagToolStripMenuItem");
            this.createTagToolStripMenuItem.Click += new System.EventHandler(this.createTagToolStripMenuItem_Click);
            // 
            // deleteTagToolStripMenuItem
            // 
            this.deleteTagToolStripMenuItem.Name = "deleteTagToolStripMenuItem";
<<<<<<< HEAD
            this.deleteTagToolStripMenuItem.Size = new System.Drawing.Size(225, 22);
=======
            resources.ApplyResources(this.deleteTagToolStripMenuItem, "deleteTagToolStripMenuItem");
            this.deleteTagToolStripMenuItem.Click += new System.EventHandler(this.deleteTagToolStripMenuItem_Click);
>>>>>>> 8d05b228
            // 
            // createNewBranchToolStripMenuItem
            // 
            this.createNewBranchToolStripMenuItem.Image = global::GitUI.Properties.Resources._35;
            this.createNewBranchToolStripMenuItem.Name = "createNewBranchToolStripMenuItem";
            resources.ApplyResources(this.createNewBranchToolStripMenuItem, "createNewBranchToolStripMenuItem");
            this.createNewBranchToolStripMenuItem.Click += new System.EventHandler(this.createNewBranchToolStripMenuItem_Click);
            // 
            // deleteBranchToolStripMenuItem
            // 
            this.deleteBranchToolStripMenuItem.Name = "deleteBranchToolStripMenuItem";
<<<<<<< HEAD
            this.deleteBranchToolStripMenuItem.Size = new System.Drawing.Size(225, 22);
=======
            resources.ApplyResources(this.deleteBranchToolStripMenuItem, "deleteBranchToolStripMenuItem");
            this.deleteBranchToolStripMenuItem.Click += new System.EventHandler(this.deleteBranchToolStripMenuItem_Click);
>>>>>>> 8d05b228
            // 
            // toolStripSeparator2
            // 
            this.toolStripSeparator2.Name = "toolStripSeparator2";
            resources.ApplyResources(this.toolStripSeparator2, "toolStripSeparator2");
            // 
            // mergeBranchToolStripMenuItem
            // 
            this.mergeBranchToolStripMenuItem.Name = "mergeBranchToolStripMenuItem";
            resources.ApplyResources(this.mergeBranchToolStripMenuItem, "mergeBranchToolStripMenuItem");
            // 
            // rebaseOnToolStripMenuItem
            // 
            this.rebaseOnToolStripMenuItem.Name = "rebaseOnToolStripMenuItem";
            resources.ApplyResources(this.rebaseOnToolStripMenuItem, "rebaseOnToolStripMenuItem");
            // 
            // resetCurrentBranchToHereToolStripMenuItem
            // 
            this.resetCurrentBranchToHereToolStripMenuItem.Name = "resetCurrentBranchToHereToolStripMenuItem";
            resources.ApplyResources(this.resetCurrentBranchToHereToolStripMenuItem, "resetCurrentBranchToHereToolStripMenuItem");
            this.resetCurrentBranchToHereToolStripMenuItem.Click += new System.EventHandler(this.resetCurrentBranchToHereToolStripMenuItem_Click);
            // 
            // checkoutBranchToolStripMenuItem
            // 
            this.checkoutBranchToolStripMenuItem.Name = "checkoutBranchToolStripMenuItem";
            resources.ApplyResources(this.checkoutBranchToolStripMenuItem, "checkoutBranchToolStripMenuItem");
            this.checkoutBranchToolStripMenuItem.Click += new System.EventHandler(this.checkoutBranchToolStripMenuItem_Click);
            // 
            // checkoutRevisionToolStripMenuItem
            // 
            this.checkoutRevisionToolStripMenuItem.Name = "checkoutRevisionToolStripMenuItem";
            resources.ApplyResources(this.checkoutRevisionToolStripMenuItem, "checkoutRevisionToolStripMenuItem");
            this.checkoutRevisionToolStripMenuItem.Click += new System.EventHandler(this.checkoutRevisionToolStripMenuItem_Click);
            // 
            // revertCommitToolStripMenuItem
            // 
            this.revertCommitToolStripMenuItem.Name = "revertCommitToolStripMenuItem";
            resources.ApplyResources(this.revertCommitToolStripMenuItem, "revertCommitToolStripMenuItem");
            this.revertCommitToolStripMenuItem.Click += new System.EventHandler(this.revertCommitToolStripMenuItem_Click);
            // 
            // cherryPickCommitToolStripMenuItem
            // 
            this.cherryPickCommitToolStripMenuItem.Name = "cherryPickCommitToolStripMenuItem";
            resources.ApplyResources(this.cherryPickCommitToolStripMenuItem, "cherryPickCommitToolStripMenuItem");
            this.cherryPickCommitToolStripMenuItem.Click += new System.EventHandler(this.cherryPickCommitToolStripMenuItem_Click);
            // 
            // toolStripSeparator1
            // 
            this.toolStripSeparator1.Name = "toolStripSeparator1";
            resources.ApplyResources(this.toolStripSeparator1, "toolStripSeparator1");
            // 
            // ShowRemoteBranches
            // 
            this.ShowRemoteBranches.Checked = true;
            this.ShowRemoteBranches.CheckState = System.Windows.Forms.CheckState.Checked;
            this.ShowRemoteBranches.Name = "ShowRemoteBranches";
            resources.ApplyResources(this.ShowRemoteBranches, "ShowRemoteBranches");
            this.ShowRemoteBranches.Click += new System.EventHandler(this.ShowRemoteBranches_Click);
            // 
            // showAllBranchesToolStripMenuItem
            // 
            this.showAllBranchesToolStripMenuItem.Checked = true;
            this.showAllBranchesToolStripMenuItem.CheckState = System.Windows.Forms.CheckState.Checked;
            this.showAllBranchesToolStripMenuItem.Name = "showAllBranchesToolStripMenuItem";
            resources.ApplyResources(this.showAllBranchesToolStripMenuItem, "showAllBranchesToolStripMenuItem");
            this.showAllBranchesToolStripMenuItem.Click += new System.EventHandler(this.showAllBranchesToolStripMenuItem_Click);
            // 
            // showRevisionGraphToolStripMenuItem
            // 
            this.showRevisionGraphToolStripMenuItem.Name = "showRevisionGraphToolStripMenuItem";
            resources.ApplyResources(this.showRevisionGraphToolStripMenuItem, "showRevisionGraphToolStripMenuItem");
            this.showRevisionGraphToolStripMenuItem.Click += new System.EventHandler(this.showRevisionGraphToolStripMenuItem_Click);
            // 
            // showAuthorDateToolStripMenuItem
            // 
            this.showAuthorDateToolStripMenuItem.Name = "showAuthorDateToolStripMenuItem";
            resources.ApplyResources(this.showAuthorDateToolStripMenuItem, "showAuthorDateToolStripMenuItem");
            this.showAuthorDateToolStripMenuItem.Click += new System.EventHandler(this.showAuthorDateToolStripMenuItem_Click);
            // 
            // showRelativeDateToolStripMenuItem
            // 
            this.showRelativeDateToolStripMenuItem.Name = "showRelativeDateToolStripMenuItem";
            resources.ApplyResources(this.showRelativeDateToolStripMenuItem, "showRelativeDateToolStripMenuItem");
            this.showRelativeDateToolStripMenuItem.Click += new System.EventHandler(this.showRelativeDateToolStripMenuItem_Click);
            // 
            // orderRevisionsByDateToolStripMenuItem
            // 
            this.orderRevisionsByDateToolStripMenuItem.Name = "orderRevisionsByDateToolStripMenuItem";
            resources.ApplyResources(this.orderRevisionsByDateToolStripMenuItem, "orderRevisionsByDateToolStripMenuItem");
            this.orderRevisionsByDateToolStripMenuItem.Click += new System.EventHandler(this.orderRevisionsByDateToolStripMenuItem_Click);
            // 
            // toolStripSeparator3
            // 
            this.toolStripSeparator3.Name = "toolStripSeparator3";
            resources.ApplyResources(this.toolStripSeparator3, "toolStripSeparator3");
            // 
            // filterToolStripMenuItem
            // 
            this.filterToolStripMenuItem.Name = "filterToolStripMenuItem";
            resources.ApplyResources(this.filterToolStripMenuItem, "filterToolStripMenuItem");
            this.filterToolStripMenuItem.Click += new System.EventHandler(this.filterToolStripMenuItem_Click);
            // 
            // SelecctionTimer
            // 
            this.SelecctionTimer.Interval = 200;
            this.SelecctionTimer.Tick += new System.EventHandler(this.SelecctionTimer_Tick);
            // 
            // NoCommits
            // 
            this.NoCommits.Controls.Add(this.NoGit);
            this.NoCommits.Controls.Add(this.GitIgnore);
            this.NoCommits.Controls.Add(this.Commit);
            this.NoCommits.Controls.Add(this.label1);
            resources.ApplyResources(this.NoCommits, "NoCommits");
            this.NoCommits.Name = "NoCommits";
            // 
            // NoGit
            // 
            this.NoGit.Controls.Add(this.label2);
            resources.ApplyResources(this.NoGit, "NoGit");
            this.NoGit.Name = "NoGit";
            // 
            // label2
            // 
            resources.ApplyResources(this.label2, "label2");
            this.label2.Name = "label2";
            // 
            // GitIgnore
            // 
            resources.ApplyResources(this.GitIgnore, "GitIgnore");
            this.GitIgnore.Name = "GitIgnore";
            this.GitIgnore.UseVisualStyleBackColor = true;
            this.GitIgnore.Click += new System.EventHandler(this.GitIgnore_Click);
            // 
            // Commit
            // 
            resources.ApplyResources(this.Commit, "Commit");
            this.Commit.Name = "Commit";
            this.Commit.UseVisualStyleBackColor = true;
            this.Commit.Click += new System.EventHandler(this.Commit_Click);
            // 
            // label1
            // 
            resources.ApplyResources(this.label1, "label1");
            this.label1.Name = "label1";
<<<<<<< HEAD
            this.label1.Size = new System.Drawing.Size(315, 104);
            this.label1.TabIndex = 0;
=======
            this.label1.Click += new System.EventHandler(this.label1_Click);
>>>>>>> 8d05b228
            // 
            // Error
            // 
            resources.ApplyResources(this.Error, "Error");
            this.Error.Image = global::GitUI.Properties.Resources.error;
            this.Error.Name = "Error";
            this.Error.TabStop = false;
            // 
            // Loading
            // 
            this.Loading.BackColor = System.Drawing.SystemColors.AppWorkspace;
            resources.ApplyResources(this.Loading, "Loading");
            this.Loading.Image = global::GitUI.Properties.Resources.loadingpanel;
            this.Loading.Name = "Loading";
            this.Loading.TabStop = false;
            // 
            // gitRevisionBindingSource
            // 
            this.gitRevisionBindingSource.DataSource = typeof(GitCommands.GitRevision);
            // 
            // quickSearchTimer
            // 
            this.quickSearchTimer.Interval = 500;
            // 
            // RevisionGrid
            // 
            resources.ApplyResources(this, "$this");
            this.AutoScaleMode = System.Windows.Forms.AutoScaleMode.Font;
            this.Controls.Add(this.NoCommits);
            this.Controls.Add(this.Error);
            this.Controls.Add(this.Loading);
            this.Controls.Add(this.Revisions);
            this.Name = "RevisionGrid";
<<<<<<< HEAD
            this.Size = new System.Drawing.Size(585, 204);
=======
            this.Load += new System.EventHandler(this.RevisionGrid_Load);
>>>>>>> 8d05b228
            ((System.ComponentModel.ISupportInitialize)(this.Revisions)).EndInit();
            this.CreateTag.ResumeLayout(false);
            this.NoCommits.ResumeLayout(false);
            this.NoCommits.PerformLayout();
            this.NoGit.ResumeLayout(false);
            this.NoGit.PerformLayout();
            ((System.ComponentModel.ISupportInitialize)(this.Error)).EndInit();
            ((System.ComponentModel.ISupportInitialize)(this.Loading)).EndInit();
            ((System.ComponentModel.ISupportInitialize)(this.gitRevisionBindingSource)).EndInit();
            this.ResumeLayout(false);

        }

        #endregion

        private DvcsGraph Revisions;
        private System.Windows.Forms.BindingSource gitRevisionBindingSource;
        private System.Windows.Forms.PictureBox Loading;
        private System.Windows.Forms.Timer SelecctionTimer;
        public System.Windows.Forms.PictureBox Error;
        private System.Windows.Forms.DataGridViewTextBoxColumn Message;
        private System.Windows.Forms.DataGridViewTextBoxColumn Author;
        private System.Windows.Forms.DataGridViewTextBoxColumn Date;
        private System.Windows.Forms.ContextMenuStrip CreateTag;
        private System.Windows.Forms.ToolStripMenuItem createTagToolStripMenuItem;
        private System.Windows.Forms.ToolStripMenuItem createNewBranchToolStripMenuItem;
        private System.Windows.Forms.ToolStripMenuItem resetCurrentBranchToHereToolStripMenuItem;
        private System.Windows.Forms.Panel NoCommits;
        private System.Windows.Forms.Label label1;
        private System.Windows.Forms.Button Commit;
        private System.Windows.Forms.Button GitIgnore;
        private System.Windows.Forms.ToolStripMenuItem ShowRemoteBranches;
        private System.Windows.Forms.ToolStripMenuItem showAllBranchesToolStripMenuItem;
        private System.Windows.Forms.ToolStripSeparator toolStripSeparator1;
        private System.Windows.Forms.ToolStripSeparator toolStripSeparator2;
        private System.Windows.Forms.ToolStripMenuItem revertCommitToolStripMenuItem;
        private System.Windows.Forms.ToolStripMenuItem showRevisionGraphToolStripMenuItem;
        private System.Windows.Forms.Panel NoGit;
        private System.Windows.Forms.Label label2;
        private System.Windows.Forms.ToolStripSeparator toolStripSeparator3;
        private System.Windows.Forms.ToolStripMenuItem filterToolStripMenuItem;
        private System.Windows.Forms.ToolStripMenuItem deleteTagToolStripMenuItem;
        private System.Windows.Forms.ToolStripMenuItem deleteBranchToolStripMenuItem;
        private System.Windows.Forms.ToolStripMenuItem checkoutRevisionToolStripMenuItem;
        private System.Windows.Forms.ToolStripMenuItem orderRevisionsByDateToolStripMenuItem;
        private System.Windows.Forms.ToolStripMenuItem checkoutBranchToolStripMenuItem;
        private System.Windows.Forms.ToolStripMenuItem mergeBranchToolStripMenuItem;
        private System.Windows.Forms.ToolStripMenuItem cherryPickCommitToolStripMenuItem;
        private System.Windows.Forms.ToolStripMenuItem showAuthorDateToolStripMenuItem;
        private System.Windows.Forms.ToolStripMenuItem showRelativeDateToolStripMenuItem;
        private System.Windows.Forms.Timer quickSearchTimer;
        private System.Windows.Forms.ToolStripMenuItem rebaseOnToolStripMenuItem;
    }
}<|MERGE_RESOLUTION|>--- conflicted
+++ resolved
@@ -122,26 +122,10 @@
             this.Revisions.RowTemplate.Resizable = System.Windows.Forms.DataGridViewTriState.False;
             this.Revisions.SelectionMode = System.Windows.Forms.DataGridViewSelectionMode.FullRowSelect;
             this.Revisions.StandardTab = true;
-<<<<<<< HEAD
-            this.Revisions.TabIndex = 0;
-=======
-            this.Revisions.Scroll += new System.Windows.Forms.ScrollEventHandler(this.Revisions_Scroll);
->>>>>>> 8d05b228
             this.Revisions.MouseClick += new System.Windows.Forms.MouseEventHandler(this.Revisions_MouseClick);
             this.Revisions.DoubleClick += new System.EventHandler(this.Revisions_DoubleClick);
             this.Revisions.CellMouseDown += new System.Windows.Forms.DataGridViewCellMouseEventHandler(this.Revisions_CellMouseDown);
             this.Revisions.KeyDown += new System.Windows.Forms.KeyEventHandler(this.Revisions_KeyUp);
-<<<<<<< HEAD
-=======
-            this.Revisions.CellContextMenuStripChanged += new System.Windows.Forms.DataGridViewCellEventHandler(this.Revisions_CellContextMenuStripChanged);
-            this.Revisions.CellContentClick += new System.Windows.Forms.DataGridViewCellEventHandler(this.Revisions_CellContentClick);
-            // 
-            // Graph
-            // 
-            resources.ApplyResources(this.Graph, "Graph");
-            this.Graph.Name = "Graph";
-            this.Graph.ReadOnly = true;
->>>>>>> 8d05b228
             // 
             // Message
             // 
@@ -200,12 +184,7 @@
             // deleteTagToolStripMenuItem
             // 
             this.deleteTagToolStripMenuItem.Name = "deleteTagToolStripMenuItem";
-<<<<<<< HEAD
-            this.deleteTagToolStripMenuItem.Size = new System.Drawing.Size(225, 22);
-=======
             resources.ApplyResources(this.deleteTagToolStripMenuItem, "deleteTagToolStripMenuItem");
-            this.deleteTagToolStripMenuItem.Click += new System.EventHandler(this.deleteTagToolStripMenuItem_Click);
->>>>>>> 8d05b228
             // 
             // createNewBranchToolStripMenuItem
             // 
@@ -217,12 +196,7 @@
             // deleteBranchToolStripMenuItem
             // 
             this.deleteBranchToolStripMenuItem.Name = "deleteBranchToolStripMenuItem";
-<<<<<<< HEAD
-            this.deleteBranchToolStripMenuItem.Size = new System.Drawing.Size(225, 22);
-=======
             resources.ApplyResources(this.deleteBranchToolStripMenuItem, "deleteBranchToolStripMenuItem");
-            this.deleteBranchToolStripMenuItem.Click += new System.EventHandler(this.deleteBranchToolStripMenuItem_Click);
->>>>>>> 8d05b228
             // 
             // toolStripSeparator2
             // 
@@ -368,12 +342,6 @@
             // 
             resources.ApplyResources(this.label1, "label1");
             this.label1.Name = "label1";
-<<<<<<< HEAD
-            this.label1.Size = new System.Drawing.Size(315, 104);
-            this.label1.TabIndex = 0;
-=======
-            this.label1.Click += new System.EventHandler(this.label1_Click);
->>>>>>> 8d05b228
             // 
             // Error
             // 
@@ -407,11 +375,6 @@
             this.Controls.Add(this.Loading);
             this.Controls.Add(this.Revisions);
             this.Name = "RevisionGrid";
-<<<<<<< HEAD
-            this.Size = new System.Drawing.Size(585, 204);
-=======
-            this.Load += new System.EventHandler(this.RevisionGrid_Load);
->>>>>>> 8d05b228
             ((System.ComponentModel.ISupportInitialize)(this.Revisions)).EndInit();
             this.CreateTag.ResumeLayout(false);
             this.NoCommits.ResumeLayout(false);
