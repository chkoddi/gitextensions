--- conflicted
+++ resolved
@@ -1,207 +1,105 @@
-﻿using System;
-using System.Windows.Forms;
-using GitUI;
-<<<<<<< HEAD
-using ResourceManager.Translation;
-
-namespace PatchApply
-{
-    public partial class ViewPatch : GitExtensionsForm
-    {
-        private readonly TranslationString _patchFileFilterString =
-            new TranslationString("Patch file (*.Patch)");
-
-        private readonly TranslationString _patchFileFilterTitle =
-            new TranslationString("Select patch file");
-
-        public ViewPatch()
-        {
-            InitializeComponent(); Translate();
-
-            PatchManager = new PatchManager();
-        }
-
-        public void LoadPatch(string patch)
-        {
-            PatchFileNameEdit.Text = patch;
-            LoadButton_Click(null, null);
-        }
-
-        public PatchManager PatchManager { get; set; }
-        public Patch CurrentPatch { get; set; }
-
-        private void GridChangedFiles_SelectionChanged(object sender, EventArgs e)
-        {
-            if (GridChangedFiles.SelectedRows.Count == 0) return;
-
-            var patch = (Patch)GridChangedFiles.SelectedRows[0].DataBoundItem;
-            CurrentPatch = patch;
-
-            if (patch == null) return;
-
-            ChangesList.ViewPatch(patch.Text);
-            /*
-            ChangesList.Text = "";
-
-            try
-            {
-                ChangesList.SetHighlighting("Patch");
-                ChangesList.Refresh();
-                ChangesList.IsReadOnly = true;
-            }
-            catch
-            {
-                ChangesList.Text = "";
-                ChangesList.Refresh();
-            }
-            ChangesList.Text = patch.Text;
-            //PatchedFileEdit.Text = changedFile.New;*/
-
-        }
-
-        private string SelectPatchFile(string initialDirectory)
-        {
-            using (var dialog = new OpenFileDialog
-                             {
-                                 Filter = _patchFileFilterString.Text + "|*.Patch",
-                                 InitialDirectory = initialDirectory,
-                                 Title = _patchFileFilterTitle.Text
-                             })
-            {
-                return (dialog.ShowDialog(this) == DialogResult.OK) ? dialog.FileName : PatchFileNameEdit.Text;
-            }
-        }
-
-        private void BrowsePatch_Click(object sender, EventArgs e)
-        {
-            PatchFileNameEdit.Text = SelectPatchFile(@".");
-            LoadButton_Click(sender, e);
-        }
-
-        private void LoadButton_Click(object sender, EventArgs e)
-        {
-            try
-            {
-                PatchManager.PatchFileName = PatchFileNameEdit.Text;
-                PatchManager.LoadPatchFile(false);
-
-                GridChangedFiles.DataSource = PatchManager.Patches;
-            }
-            catch
-            {
-            }
-        }
-
-        private void PatchFileNameEdit_TextChanged(object sender, EventArgs e)
-        {
-
-        }
-
-        private void ViewPatch_Load(object sender, EventArgs e)
-        {
-
-        }
-    }
-}
-=======
-using GitCommands;
-using ResourceManager.Translation;
-
-namespace PatchApply
-{
-    public partial class ViewPatch : GitExtensionsForm
-    {
-        private readonly TranslationString _patchFileFilterString =
-            new TranslationString("Patch file (*.Patch)");
-
-        private readonly TranslationString _patchFileFilterTitle =
-            new TranslationString("Select patch file");
-
-        public ViewPatch()
-        {
-            InitializeComponent(); Translate();
-
-            PatchManager = new PatchManager();
-        }
-
-        public void LoadPatch(string patch)
-        {
-            PatchFileNameEdit.Text = patch;
-            LoadButton_Click(null, null);
-        }
-
-        public PatchManager PatchManager { get; set; }
-        public Patch CurrentPatch { get; set; }
-
-        private void GridChangedFiles_SelectionChanged(object sender, EventArgs e)
-        {
-            if (GridChangedFiles.SelectedRows.Count == 0) return;
-
-            var patch = (Patch)GridChangedFiles.SelectedRows[0].DataBoundItem;
-            CurrentPatch = patch;
-
-            if (patch == null) return;
-
-            ChangesList.ViewPatch(patch.Text);
-            /*
-            ChangesList.Text = "";
-
-            try
-            {
-                ChangesList.SetHighlighting("Patch");
-                ChangesList.Refresh();
-                ChangesList.IsReadOnly = true;
-            }
-            catch
-            {
-                ChangesList.Text = "";
-                ChangesList.Refresh();
-            }
-            ChangesList.Text = patch.Text;
-            //PatchedFileEdit.Text = changedFile.New;*/
-
-        }
-
-        private string SelectPatchFile(string initialDirectory)
-        {
-            var dialog = new OpenFileDialog
-                             {
-                                 Filter = _patchFileFilterString.Text + "|*.Patch",
-                                 InitialDirectory = initialDirectory,
-                                 Title = _patchFileFilterTitle.Text
-                             };
-            return (dialog.ShowDialog(this) == DialogResult.OK) ? dialog.FileName : PatchFileNameEdit.Text;
-        }
-
-        private void BrowsePatch_Click(object sender, EventArgs e)
-        {
-            PatchFileNameEdit.Text = SelectPatchFile(@".");
-            LoadButton_Click(sender, e);
-        }
-
-        private void LoadButton_Click(object sender, EventArgs e)
-        {
-            try
-            {
-                PatchManager.PatchFileName = PatchFileNameEdit.Text;
+﻿using System;
+using System.Windows.Forms;
+using GitUI;
+using GitCommands;
+using ResourceManager.Translation;
+
+namespace PatchApply
+{
+    public partial class ViewPatch : GitExtensionsForm
+    {
+        private readonly TranslationString _patchFileFilterString =
+            new TranslationString("Patch file (*.Patch)");
+
+        private readonly TranslationString _patchFileFilterTitle =
+            new TranslationString("Select patch file");
+
+        public ViewPatch()
+        {
+            InitializeComponent(); Translate();
+
+            PatchManager = new PatchManager();
+        }
+
+        public void LoadPatch(string patch)
+        {
+            PatchFileNameEdit.Text = patch;
+            LoadButton_Click(null, null);
+        }
+
+        public PatchManager PatchManager { get; set; }
+        public Patch CurrentPatch { get; set; }
+
+        private void GridChangedFiles_SelectionChanged(object sender, EventArgs e)
+        {
+            if (GridChangedFiles.SelectedRows.Count == 0) return;
+
+            var patch = (Patch)GridChangedFiles.SelectedRows[0].DataBoundItem;
+            CurrentPatch = patch;
+
+            if (patch == null) return;
+
+            ChangesList.ViewPatch(patch.Text);
+            /*
+            ChangesList.Text = "";
+
+            try
+            {
+                ChangesList.SetHighlighting("Patch");
+                ChangesList.Refresh();
+                ChangesList.IsReadOnly = true;
+            }
+            catch
+            {
+                ChangesList.Text = "";
+                ChangesList.Refresh();
+            }
+            ChangesList.Text = patch.Text;
+            //PatchedFileEdit.Text = changedFile.New;*/
+
+        }
+
+        private string SelectPatchFile(string initialDirectory)
+        {
+            using (var dialog = new OpenFileDialog
+                             {
+                                 Filter = _patchFileFilterString.Text + "|*.Patch",
+                                 InitialDirectory = initialDirectory,
+                                 Title = _patchFileFilterTitle.Text
+                             })
+            {
+                return (dialog.ShowDialog(this) == DialogResult.OK) ? dialog.FileName : PatchFileNameEdit.Text;
+            }
+        }
+
+        private void BrowsePatch_Click(object sender, EventArgs e)
+        {
+            PatchFileNameEdit.Text = SelectPatchFile(@".");
+            LoadButton_Click(sender, e);
+        }
+
+        private void LoadButton_Click(object sender, EventArgs e)
+        {
+            try
+            {
+                PatchManager.PatchFileName = PatchFileNameEdit.Text;
                 PatchManager.LoadPatchFile(false, Settings.FilesEncoding);
-
-                GridChangedFiles.DataSource = PatchManager.Patches;
-            }
-            catch
-            {
-            }
-        }
-
-        private void PatchFileNameEdit_TextChanged(object sender, EventArgs e)
-        {
-
-        }
-
-        private void ViewPatch_Load(object sender, EventArgs e)
-        {
-
-        }
-    }
-}
->>>>>>> dd4a0c84
+
+                GridChangedFiles.DataSource = PatchManager.Patches;
+            }
+            catch
+            {
+            }
+        }
+
+        private void PatchFileNameEdit_TextChanged(object sender, EventArgs e)
+        {
+
+        }
+
+        private void ViewPatch_Load(object sender, EventArgs e)
+        {
+
+        }
+    }
+}