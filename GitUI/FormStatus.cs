<<<<<<< HEAD
﻿using System;
using System.Text;
using System.Threading;
using System.Windows.Forms;
#if !__MonoCS__
using Microsoft.WindowsAPICodePack.Taskbar;
#endif

namespace GitUI
{
    public partial class FormStatus : GitExtensionsForm
    {
        public delegate void ProcessStart(FormStatus form);
        public delegate void ProcessAbort(FormStatus form);

        protected readonly SynchronizationContext syncContext;
        private bool UseDialogSettings = true;
        private ProcessOutputTimer outpuTimer;

        public FormStatus(): this(true)
        { }

        public FormStatus(bool useDialogSettings)
            : base(true)
        {
            outpuTimer = new ProcessOutputTimer(AppendMessageCrossThread);
            syncContext = SynchronizationContext.Current;
            UseDialogSettings = useDialogSettings;

            InitializeComponent();
            Translate();
            if (UseDialogSettings)
                KeepDialogOpen.Checked = !GitCommands.AppSettings.CloseProcessDialog;
            else
                KeepDialogOpen.Hide();
        }

        public FormStatus(ProcessStart process, ProcessAbort abort)
            : this()
        {
            ProcessCallback = process;
            AbortCallback = abort;
        }

        private readonly StringBuilder _outputString = new StringBuilder();
        public ProcessStart ProcessCallback;
        public ProcessAbort AbortCallback;
        private bool errorOccurred;
        private bool showOnError;

        protected override CreateParams CreateParams
        {

            get
            {

                CreateParams mdiCp = base.CreateParams;

                mdiCp.ClassStyle = mdiCp.ClassStyle | NativeConstants.CP_NOCLOSE_BUTTON;

                return mdiCp;

            }

        }

        public bool ErrorOccurred()
        {
            return errorOccurred;
        }

        public void SetProgress(string text)
        {
            // This has to happen on the UI thread
            SendOrPostCallback method = o =>
                {
                    int index = text.IndexOf('%');
                    int progressValue;
                    if (index > 4 && int.TryParse(text.Substring(index - 3, 3), out progressValue))
                    {
                        if (ProgressBar.Style != ProgressBarStyle.Blocks)
                            ProgressBar.Style = ProgressBarStyle.Blocks;
                        ProgressBar.Value = Math.Min(100, progressValue);

#if !__MonoCS__
                        if (GitCommands.Utils.EnvUtils.RunningOnWindows() && TaskbarManager.IsPlatformSupported)
                        {
                            try
                            {
                                TaskbarManager.Instance.SetProgressState(TaskbarProgressBarState.Normal);
                                TaskbarManager.Instance.SetProgressValue(progressValue, 100);
                            }
                            catch (InvalidOperationException)
                            {
                            }
                        }
#endif
                    }
                    Text = text;
                };
            syncContext.Send(method, this);
        }

        public void AppendMessageCrossThread(string text)
        {
            if (syncContext == SynchronizationContext.Current)
                AppendMessage(text); 
            else
                syncContext.Post(o => AppendMessage(text), this);
        }

        public void AddMessage(string text)
        {
            AddMessageToTimer(text);
        }

        public void AddMessageLine(string text)
        {
            AddMessage(text + Environment.NewLine);
        }

        private void AddMessageToTimer(string text)
        {
            if (outpuTimer != null)
                outpuTimer.Append(text);
        }
        
        private void AppendMessage(string text)
        {
            //if not disposed
            if (outpuTimer != null)
            {
                MessageTextBox.Text += text;
                MessageTextBox.SelectionStart = MessageTextBox.Text.Length;
                MessageTextBox.ScrollToCaret();
                MessageTextBox.Visible = true;
            }
        }


        public void Done(bool isSuccess)
        {
            if (outpuTimer != null)
                outpuTimer.Stop(true);
            AppendMessage("Done");
            ProgressBar.Visible = false;
            Ok.Enabled = true;
            Ok.Focus();
            AcceptButton = Ok;
            Abort.Enabled = false;
#if !__MonoCS__
            if (GitCommands.Utils.EnvUtils.RunningOnWindows() && TaskbarManager.IsPlatformSupported)
            {
                try
                {
                    TaskbarManager.Instance.SetProgressState(isSuccess
                                                                 ? TaskbarProgressBarState.Normal
                                                                 : TaskbarProgressBarState.Error);

                    TaskbarManager.Instance.SetProgressValue(100, 100);
                }
                catch (InvalidOperationException) { }
            }
#endif

            if (isSuccess)
                picBoxSuccessFail.Image = GitUI.Properties.Resources.success;
            else
                picBoxSuccessFail.Image = GitUI.Properties.Resources.error;

            errorOccurred = !isSuccess;

            if (showOnError && !isSuccess)
            {
                // For some reason setting the state to normal interferes with
                // proper parent centering...
                WindowState = FormWindowState.Normal;
                CenterToParent();
                Visible = true;
            }

            if (isSuccess && (showOnError || (UseDialogSettings && GitCommands.AppSettings.CloseProcessDialog)))
            {
                Close();
            }
        }

        public void Reset()
        {
            outpuTimer.Clear();
            MessageTextBox.Text = "";
            MessageTextBox.Visible = false;
            lock (_outputString)
            {
                _outputString.Clear();
            }
            ProgressBar.Visible = true;
            Ok.Enabled = false;
            ActiveControl = null;
        }

        public void Retry()
        {
            Reset();
            ProcessCallback(this);
        }

        public void ShowDialogOnError()
        {
            ShowDialogOnError(null);
        }

        public void ShowDialogOnError(IWin32Window owner)
        {
            Visible = false;
            KeepDialogOpen.Visible = false;
            Abort.Visible = false;
            showOnError = true;
            // Just hiding it still seems to draw one frame of the control
            WindowState = FormWindowState.Minimized;
            ShowDialog(owner);
        }

        private void Ok_Click(object sender, EventArgs e)
        {
            Close();
            DialogResult = DialogResult.OK;
        }

        private void FormStatus_Load(object sender, EventArgs e)
        {
            if (DesignMode)
                return;

            if (ProcessCallback == null)
            {
                throw new InvalidOperationException("You can't load the form without a ProcessCallback");
            }

            if (AbortCallback == null)
            {
                Abort.Visible = false;
            }
            StartPosition = FormStartPosition.CenterParent;

            Start();
        }

        private void FormStatus_FormClosed(object sender, FormClosedEventArgs e)
        {
#if !__MonoCS__
            if (GitCommands.Utils.EnvUtils.RunningOnWindows() && TaskbarManager.IsPlatformSupported)
            {
                try
                {
                    TaskbarManager.Instance.SetProgressState(TaskbarProgressBarState.NoProgress);
                }
                catch (InvalidOperationException) { }
            }
#endif
        }

        private void Start()
        {
#if !__MonoCS__
            if (GitCommands.Utils.EnvUtils.RunningOnWindows() && TaskbarManager.IsPlatformSupported)
            {
                try
                {
                    TaskbarManager.Instance.SetProgressState(TaskbarProgressBarState.Indeterminate);
                }
                catch (InvalidOperationException) { }
            }
#endif
            outpuTimer.Start();
            Reset();
            ProcessCallback(this);
        }

        private void Abort_Click(object sender, EventArgs e)
        {
            try
            {
                AbortCallback(this);
                AppendToOutputString(Environment.NewLine + "Aborted");
                Done(false);
                DialogResult = DialogResult.Abort;
            }
            catch { }
        }

        public void AppendToOutputString(string text)
        {
            lock (_outputString)
            {
                _outputString.Append(text);
            }
        }

        public string GetOutputString()
        {
            lock (_outputString)
            {
                return _outputString.ToString();
            }
        }

        private void KeepDialogOpen_CheckedChanged(object sender, EventArgs e)
        {
            GitCommands.AppSettings.CloseProcessDialog = !KeepDialogOpen.Checked;
        }
    }
}
=======
﻿using System;
using System.Text;
using System.Threading;
using System.Windows.Forms;
#if !__MonoCS__
using Microsoft.WindowsAPICodePack.Taskbar;
#endif

namespace GitUI
{
    public partial class FormStatus : GitExtensionsForm
    {
        public delegate void ProcessStart(FormStatus form);
        public delegate void ProcessAbort(FormStatus form);

        protected readonly SynchronizationContext syncContext;
        private bool UseDialogSettings = true;
        private ProcessOutputTimer outpuTimer;

        public FormStatus(): this(true)
        { }

        public FormStatus(bool useDialogSettings)
            : base(true)
        {
            outpuTimer = new ProcessOutputTimer(AppendMessageCrossThread);
            syncContext = SynchronizationContext.Current;
            UseDialogSettings = useDialogSettings;

            InitializeComponent();
            Translate();
            if (UseDialogSettings)
                KeepDialogOpen.Checked = !GitCommands.Settings.CloseProcessDialog;
            else
                KeepDialogOpen.Hide();
        }

        public FormStatus(ProcessStart process, ProcessAbort abort)
            : this()
        {
            ProcessCallback = process;
            AbortCallback = abort;
        }

        private readonly StringBuilder _outputString = new StringBuilder();
        public ProcessStart ProcessCallback;
        public ProcessAbort AbortCallback;
        private bool errorOccurred;
        private bool showOnError;

        protected override CreateParams CreateParams
        {

            get
            {

                CreateParams mdiCp = base.CreateParams;

                mdiCp.ClassStyle = mdiCp.ClassStyle | NativeConstants.CP_NOCLOSE_BUTTON;

                return mdiCp;

            }

        }

        public bool ErrorOccurred()
        {
            return errorOccurred;
        }

        public void SetProgress(string text)
        {
            // This has to happen on the UI thread
            SendOrPostCallback method = o =>
                {
                    int index = text.IndexOf('%');
                    int progressValue;
                    if (index > 4 && int.TryParse(text.Substring(index - 3, 3), out progressValue))
                    {
                        if (ProgressBar.Style != ProgressBarStyle.Blocks)
                            ProgressBar.Style = ProgressBarStyle.Blocks;
                        ProgressBar.Value = Math.Min(100, progressValue);

#if !__MonoCS__
                        if (GitCommands.Utils.EnvUtils.RunningOnWindows() && TaskbarManager.IsPlatformSupported)
                        {
                            try
                            {
                                TaskbarManager.Instance.SetProgressState(TaskbarProgressBarState.Normal);
                                TaskbarManager.Instance.SetProgressValue(progressValue, 100);
                            }
                            catch (InvalidOperationException)
                            {
                            }
                        }
#endif
                    }
                    Text = text;
                };
            syncContext.Send(method, this);
        }

        public void AppendMessageCrossThread(string text)
        {
            if (syncContext == SynchronizationContext.Current)
                AppendMessage(text); 
            else
                syncContext.Post(o => AppendMessage(text), this);
        }

        public void AddMessage(string text)
        {
            AddMessageToTimer(text);
        }

        public void AddMessageLine(string text)
        {
            AddMessage(text + Environment.NewLine);
        }

        private void AddMessageToTimer(string text)
        {
            if (outpuTimer != null)
                outpuTimer.Append(text);
        }
        
        private void AppendMessage(string text)
        {
            //if not disposed
            if (outpuTimer != null)
            {
                MessageTextBox.Text += text;
                MessageTextBox.SelectionStart = MessageTextBox.Text.Length;
                MessageTextBox.ScrollToCaret();
                MessageTextBox.Visible = true;
            }
        }


        public void Done(bool isSuccess)
        {
            if (outpuTimer != null)
                outpuTimer.Stop(true);
            AppendMessage("Done");
            ProgressBar.Visible = false;
            Ok.Enabled = true;
            Ok.Focus();
            AcceptButton = Ok;
            Abort.Enabled = false;
#if !__MonoCS__
            if (GitCommands.Utils.EnvUtils.RunningOnWindows() && TaskbarManager.IsPlatformSupported)
            {
                try
                {
                    TaskbarManager.Instance.SetProgressState(isSuccess
                                                                 ? TaskbarProgressBarState.Normal
                                                                 : TaskbarProgressBarState.Error);

                    TaskbarManager.Instance.SetProgressValue(100, 100);
                }
                catch (InvalidOperationException) { }
            }
#endif

            if (isSuccess)
                picBoxSuccessFail.Image = GitUI.Properties.Resources.success;
            else
                picBoxSuccessFail.Image = GitUI.Properties.Resources.error;

            errorOccurred = !isSuccess;

            if (showOnError && !isSuccess)
            {
                // For some reason setting the state to normal interferes with
                // proper parent centering...
                WindowState = FormWindowState.Normal;
                CenterToParent();
                Visible = true;
            }

            if (isSuccess && (showOnError || (UseDialogSettings && GitCommands.Settings.CloseProcessDialog)))
            {
                Close();
            }
        }

        public void Reset()
        {
            outpuTimer.Clear();
            MessageTextBox.Text = "";
            MessageTextBox.Visible = false;
            lock (_outputString)
            {
                _outputString.Clear();
            }
            ProgressBar.Visible = true;
            Ok.Enabled = false;
            ActiveControl = null;
        }

        public void Retry()
        {
            Reset();
            ProcessCallback(this);
        }

        public void ShowDialogOnError()
        {
            ShowDialogOnError(null);
        }

        public void ShowDialogOnError(IWin32Window owner)
        {
            Visible = false;
            KeepDialogOpen.Visible = false;
            Abort.Visible = false;
            showOnError = true;
            // Just hiding it still seems to draw one frame of the control
            WindowState = FormWindowState.Minimized;
            ShowDialog(owner);
        }

        private void Ok_Click(object sender, EventArgs e)
        {
            Close();
            DialogResult = DialogResult.OK;
        }

        private void FormStatus_Load(object sender, EventArgs e)
        {
            if (DesignMode)
                return;

            if (ProcessCallback == null)
            {
                throw new InvalidOperationException("You can't load the form without a ProcessCallback");
            }

            if (AbortCallback == null)
            {
                Abort.Visible = false;
            }
            StartPosition = FormStartPosition.CenterParent;

            Start();
        }

        private void FormStatus_FormClosed(object sender, FormClosedEventArgs e)
        {
#if !__MonoCS__
            if (GitCommands.Utils.EnvUtils.RunningOnWindows() && TaskbarManager.IsPlatformSupported)
            {
                try
                {
                    TaskbarManager.Instance.SetProgressState(TaskbarProgressBarState.NoProgress);
                }
                catch (InvalidOperationException) { }
            }
#endif
        }

        private void Start()
        {
#if !__MonoCS__
            if (GitCommands.Utils.EnvUtils.RunningOnWindows() && TaskbarManager.IsPlatformSupported)
            {
                try
                {
                    TaskbarManager.Instance.SetProgressState(TaskbarProgressBarState.Indeterminate);
                }
                catch (InvalidOperationException) { }
            }
#endif
            outpuTimer.Start();
            Reset();
            ProcessCallback(this);
        }

        private void Abort_Click(object sender, EventArgs e)
        {
            try
            {
                AbortCallback(this);
                AppendToOutputString(Environment.NewLine + "Aborted");
                Done(false);
                DialogResult = DialogResult.Abort;
            }
            catch { }
        }

        public void AppendToOutputString(string text)
        {
            lock (_outputString)
            {
                _outputString.Append(text);
            }
        }

        public string GetOutputString()
        {
            lock (_outputString)
            {
                return _outputString.ToString();
            }
        }

        private void KeepDialogOpen_CheckedChanged(object sender, EventArgs e)
        {
            GitCommands.Settings.CloseProcessDialog = !KeepDialogOpen.Checked;
        }
    }
}
>>>>>>> 92466fe0
<|MERGE_RESOLUTION|>--- conflicted
+++ resolved
@@ -1,4 +1,3 @@
-<<<<<<< HEAD
 ﻿using System;
 using System.Text;
 using System.Threading;
@@ -311,319 +310,4 @@
             GitCommands.AppSettings.CloseProcessDialog = !KeepDialogOpen.Checked;
         }
     }
-}
-=======
-﻿using System;
-using System.Text;
-using System.Threading;
-using System.Windows.Forms;
-#if !__MonoCS__
-using Microsoft.WindowsAPICodePack.Taskbar;
-#endif
-
-namespace GitUI
-{
-    public partial class FormStatus : GitExtensionsForm
-    {
-        public delegate void ProcessStart(FormStatus form);
-        public delegate void ProcessAbort(FormStatus form);
-
-        protected readonly SynchronizationContext syncContext;
-        private bool UseDialogSettings = true;
-        private ProcessOutputTimer outpuTimer;
-
-        public FormStatus(): this(true)
-        { }
-
-        public FormStatus(bool useDialogSettings)
-            : base(true)
-        {
-            outpuTimer = new ProcessOutputTimer(AppendMessageCrossThread);
-            syncContext = SynchronizationContext.Current;
-            UseDialogSettings = useDialogSettings;
-
-            InitializeComponent();
-            Translate();
-            if (UseDialogSettings)
-                KeepDialogOpen.Checked = !GitCommands.Settings.CloseProcessDialog;
-            else
-                KeepDialogOpen.Hide();
-        }
-
-        public FormStatus(ProcessStart process, ProcessAbort abort)
-            : this()
-        {
-            ProcessCallback = process;
-            AbortCallback = abort;
-        }
-
-        private readonly StringBuilder _outputString = new StringBuilder();
-        public ProcessStart ProcessCallback;
-        public ProcessAbort AbortCallback;
-        private bool errorOccurred;
-        private bool showOnError;
-
-        protected override CreateParams CreateParams
-        {
-
-            get
-            {
-
-                CreateParams mdiCp = base.CreateParams;
-
-                mdiCp.ClassStyle = mdiCp.ClassStyle | NativeConstants.CP_NOCLOSE_BUTTON;
-
-                return mdiCp;
-
-            }
-
-        }
-
-        public bool ErrorOccurred()
-        {
-            return errorOccurred;
-        }
-
-        public void SetProgress(string text)
-        {
-            // This has to happen on the UI thread
-            SendOrPostCallback method = o =>
-                {
-                    int index = text.IndexOf('%');
-                    int progressValue;
-                    if (index > 4 && int.TryParse(text.Substring(index - 3, 3), out progressValue))
-                    {
-                        if (ProgressBar.Style != ProgressBarStyle.Blocks)
-                            ProgressBar.Style = ProgressBarStyle.Blocks;
-                        ProgressBar.Value = Math.Min(100, progressValue);
-
-#if !__MonoCS__
-                        if (GitCommands.Utils.EnvUtils.RunningOnWindows() && TaskbarManager.IsPlatformSupported)
-                        {
-                            try
-                            {
-                                TaskbarManager.Instance.SetProgressState(TaskbarProgressBarState.Normal);
-                                TaskbarManager.Instance.SetProgressValue(progressValue, 100);
-                            }
-                            catch (InvalidOperationException)
-                            {
-                            }
-                        }
-#endif
-                    }
-                    Text = text;
-                };
-            syncContext.Send(method, this);
-        }
-
-        public void AppendMessageCrossThread(string text)
-        {
-            if (syncContext == SynchronizationContext.Current)
-                AppendMessage(text); 
-            else
-                syncContext.Post(o => AppendMessage(text), this);
-        }
-
-        public void AddMessage(string text)
-        {
-            AddMessageToTimer(text);
-        }
-
-        public void AddMessageLine(string text)
-        {
-            AddMessage(text + Environment.NewLine);
-        }
-
-        private void AddMessageToTimer(string text)
-        {
-            if (outpuTimer != null)
-                outpuTimer.Append(text);
-        }
-        
-        private void AppendMessage(string text)
-        {
-            //if not disposed
-            if (outpuTimer != null)
-            {
-                MessageTextBox.Text += text;
-                MessageTextBox.SelectionStart = MessageTextBox.Text.Length;
-                MessageTextBox.ScrollToCaret();
-                MessageTextBox.Visible = true;
-            }
-        }
-
-
-        public void Done(bool isSuccess)
-        {
-            if (outpuTimer != null)
-                outpuTimer.Stop(true);
-            AppendMessage("Done");
-            ProgressBar.Visible = false;
-            Ok.Enabled = true;
-            Ok.Focus();
-            AcceptButton = Ok;
-            Abort.Enabled = false;
-#if !__MonoCS__
-            if (GitCommands.Utils.EnvUtils.RunningOnWindows() && TaskbarManager.IsPlatformSupported)
-            {
-                try
-                {
-                    TaskbarManager.Instance.SetProgressState(isSuccess
-                                                                 ? TaskbarProgressBarState.Normal
-                                                                 : TaskbarProgressBarState.Error);
-
-                    TaskbarManager.Instance.SetProgressValue(100, 100);
-                }
-                catch (InvalidOperationException) { }
-            }
-#endif
-
-            if (isSuccess)
-                picBoxSuccessFail.Image = GitUI.Properties.Resources.success;
-            else
-                picBoxSuccessFail.Image = GitUI.Properties.Resources.error;
-
-            errorOccurred = !isSuccess;
-
-            if (showOnError && !isSuccess)
-            {
-                // For some reason setting the state to normal interferes with
-                // proper parent centering...
-                WindowState = FormWindowState.Normal;
-                CenterToParent();
-                Visible = true;
-            }
-
-            if (isSuccess && (showOnError || (UseDialogSettings && GitCommands.Settings.CloseProcessDialog)))
-            {
-                Close();
-            }
-        }
-
-        public void Reset()
-        {
-            outpuTimer.Clear();
-            MessageTextBox.Text = "";
-            MessageTextBox.Visible = false;
-            lock (_outputString)
-            {
-                _outputString.Clear();
-            }
-            ProgressBar.Visible = true;
-            Ok.Enabled = false;
-            ActiveControl = null;
-        }
-
-        public void Retry()
-        {
-            Reset();
-            ProcessCallback(this);
-        }
-
-        public void ShowDialogOnError()
-        {
-            ShowDialogOnError(null);
-        }
-
-        public void ShowDialogOnError(IWin32Window owner)
-        {
-            Visible = false;
-            KeepDialogOpen.Visible = false;
-            Abort.Visible = false;
-            showOnError = true;
-            // Just hiding it still seems to draw one frame of the control
-            WindowState = FormWindowState.Minimized;
-            ShowDialog(owner);
-        }
-
-        private void Ok_Click(object sender, EventArgs e)
-        {
-            Close();
-            DialogResult = DialogResult.OK;
-        }
-
-        private void FormStatus_Load(object sender, EventArgs e)
-        {
-            if (DesignMode)
-                return;
-
-            if (ProcessCallback == null)
-            {
-                throw new InvalidOperationException("You can't load the form without a ProcessCallback");
-            }
-
-            if (AbortCallback == null)
-            {
-                Abort.Visible = false;
-            }
-            StartPosition = FormStartPosition.CenterParent;
-
-            Start();
-        }
-
-        private void FormStatus_FormClosed(object sender, FormClosedEventArgs e)
-        {
-#if !__MonoCS__
-            if (GitCommands.Utils.EnvUtils.RunningOnWindows() && TaskbarManager.IsPlatformSupported)
-            {
-                try
-                {
-                    TaskbarManager.Instance.SetProgressState(TaskbarProgressBarState.NoProgress);
-                }
-                catch (InvalidOperationException) { }
-            }
-#endif
-        }
-
-        private void Start()
-        {
-#if !__MonoCS__
-            if (GitCommands.Utils.EnvUtils.RunningOnWindows() && TaskbarManager.IsPlatformSupported)
-            {
-                try
-                {
-                    TaskbarManager.Instance.SetProgressState(TaskbarProgressBarState.Indeterminate);
-                }
-                catch (InvalidOperationException) { }
-            }
-#endif
-            outpuTimer.Start();
-            Reset();
-            ProcessCallback(this);
-        }
-
-        private void Abort_Click(object sender, EventArgs e)
-        {
-            try
-            {
-                AbortCallback(this);
-                AppendToOutputString(Environment.NewLine + "Aborted");
-                Done(false);
-                DialogResult = DialogResult.Abort;
-            }
-            catch { }
-        }
-
-        public void AppendToOutputString(string text)
-        {
-            lock (_outputString)
-            {
-                _outputString.Append(text);
-            }
-        }
-
-        public string GetOutputString()
-        {
-            lock (_outputString)
-            {
-                return _outputString.ToString();
-            }
-        }
-
-        private void KeepDialogOpen_CheckedChanged(object sender, EventArgs e)
-        {
-            GitCommands.Settings.CloseProcessDialog = !KeepDialogOpen.Checked;
-        }
-    }
-}
->>>>>>> 92466fe0
+}