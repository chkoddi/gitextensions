﻿using System;
using System.Collections.Generic;
using System.Diagnostics;
using System.Drawing;
using System.IO;
using System.Linq;
using System.Windows.Forms;
using GitCommands;
using GitUI.CommandsDialogs;
using GitUI.CommandsDialogs.RepoHosting;
using GitUI.CommandsDialogs.SettingsDialog;
using GitUIPluginInterfaces;
using GitUIPluginInterfaces.RepositoryHosts;
using Gravatar;
using Settings = GitCommands.AppSettings;

namespace GitUI
{
    public sealed class GitUICommands : IGitUICommands
    {
        public GitUICommands(GitModule module)
        {
            Module = module;
            RepoChangedNotifier = new ActionNotifier(
                () => InvokeEvent(null, PostRepositoryChanged));
        }

        public GitUICommands(string workingDir)
            : this(new GitModule(workingDir)) { }

        #region IGitUICommands Members

        public event GitUIEventHandler PreBrowse;
        public event GitUIEventHandler PostBrowse;

        public event GitUIEventHandler PreDeleteBranch;
        public event GitUIPostActionEventHandler PostDeleteBranch;

        public event GitUIEventHandler PreCheckoutRevision;
        public event GitUIPostActionEventHandler PostCheckoutRevision;

        public event GitUIEventHandler PreCheckoutBranch;
        public event GitUIPostActionEventHandler PostCheckoutBranch;

        public event GitUIEventHandler PreFileHistory;
        public event GitUIPostActionEventHandler PostFileHistory;

        public event GitUIEventHandler PreCompareRevisions;
        public event GitUIPostActionEventHandler PostCompareRevisions;

        public event GitUIEventHandler PreAddFiles;
        public event GitUIPostActionEventHandler PostAddFiles;

        public event GitUIEventHandler PreCreateBranch;
        public event GitUIPostActionEventHandler PostCreateBranch;

        public event GitUIEventHandler PreClone;
        public event GitUIPostActionEventHandler PostClone;

        public event GitUIEventHandler PreSvnClone;
        public event GitUIPostActionEventHandler PostSvnClone;

        public event GitUIEventHandler PreCommit;
        public event GitUIPostActionEventHandler PostCommit;

        public event GitUIEventHandler PreSvnDcommit;
        public event GitUIPostActionEventHandler PostSvnDcommit;

        public event GitUIEventHandler PreSvnRebase;
        public event GitUIPostActionEventHandler PostSvnRebase;

        public event GitUIEventHandler PreSvnFetch;
        public event GitUIPostActionEventHandler PostSvnFetch;

        public event GitUIEventHandler PreInitialize;
        public event GitUIPostActionEventHandler PostInitialize;

        public event GitUIEventHandler PrePush;
        public event GitUIPostActionEventHandler PostPush;

        public event GitUIEventHandler PrePull;
        public event GitUIPostActionEventHandler PostPull;

        public event GitUIEventHandler PreViewPatch;
        public event GitUIPostActionEventHandler PostViewPatch;

        public event GitUIEventHandler PreApplyPatch;
        public event GitUIPostActionEventHandler PostApplyPatch;

        public event GitUIEventHandler PreFormatPatch;
        public event GitUIPostActionEventHandler PostFormatPatch;

        public event GitUIEventHandler PreStash;
        public event GitUIPostActionEventHandler PostStash;

        public event GitUIEventHandler PreResolveConflicts;
        public event GitUIPostActionEventHandler PostResolveConflicts;

        public event GitUIEventHandler PreCherryPick;
        public event GitUIPostActionEventHandler PostCherryPick;

        public event GitUIEventHandler PreRevertCommit;
        public event GitUIPostActionEventHandler PostRevertCommit;

        public event GitUIEventHandler PreMergeBranch;
        public event GitUIPostActionEventHandler PostMergeBranch;

        public event GitUIEventHandler PreCreateTag;
        public event GitUIPostActionEventHandler PostCreateTag;

        public event GitUIEventHandler PreDeleteTag;
        public event GitUIPostActionEventHandler PostDeleteTag;

        public event GitUIEventHandler PreEditGitIgnore;
        public event GitUIPostActionEventHandler PostEditGitIgnore;

        public event GitUIEventHandler PreSettings;
        public event GitUIPostActionEventHandler PostSettings;

        public event GitUIEventHandler PreArchive;
        public event GitUIPostActionEventHandler PostArchive;

        public event GitUIEventHandler PreMailMap;
        public event GitUIPostActionEventHandler PostMailMap;

        public event GitUIEventHandler PreVerifyDatabase;
        public event GitUIPostActionEventHandler PostVerifyDatabase;

        public event GitUIEventHandler PreRemotes;
        public event GitUIPostActionEventHandler PostRemotes;

        public event GitUIEventHandler PreRebase;
        public event GitUIPostActionEventHandler PostRebase;

        public event GitUIEventHandler PreRename;
        public event GitUIPostActionEventHandler PostRename;

        public event GitUIEventHandler PreSubmodulesEdit;
        public event GitUIPostActionEventHandler PostSubmodulesEdit;

        public event GitUIEventHandler PreUpdateSubmodules;
        public event GitUIPostActionEventHandler PostUpdateSubmodules;

        public event GitUIEventHandler PreSyncSubmodules;
        public event GitUIPostActionEventHandler PostSyncSubmodules;

        public event GitUIEventHandler PreBlame;
        public event GitUIPostActionEventHandler PostBlame;

        public event GitUIEventHandler PreEditGitAttributes;
        public event GitUIPostActionEventHandler PostEditGitAttributes;

        public event GitUIEventHandler PreBrowseInitialize;
        public event GitUIEventHandler PostBrowseInitialize;
        /// <summary>
        /// listeners for changes being made to repository
        /// </summary>
        public event GitUIEventHandler PostRepositoryChanged;

        public event GitUIEventHandler PostRegisterPlugin;

        public ILockableNotifier RepoChangedNotifier { get; private set; }

        #endregion

        public string GitCommand(string arguments)
        {
            return Module.RunGitCmd(arguments);
        }

        public string CommandLineCommand(string cmd, string arguments)
        {
            return Module.RunCmd(cmd, arguments);
        }

        private bool RequiresValidWorkingDir(object owner)
        {
            if (!Module.IsValidGitWorkingDir())
            {
                MessageBoxes.NotValidGitDirectory(owner as IWin32Window);
                return false;
            }

            return true;
        }

        private bool RequiredValidGitSvnWorikingDir(object owner)
        {
            if (!RequiresValidWorkingDir(owner))
                return false;

            if (!GitSvnCommandHelpers.ValidSvnWorkingDir(Module))
            {
                MessageBoxes.NotValidGitSVNDirectory(owner as IWin32Window);
                return false;
            }

            if (!GitSvnCommandHelpers.CheckRefsRemoteSvn(Module))
            {
                MessageBoxes.UnableGetSVNInformation(owner as IWin32Window);
                return false;
            }

            return true;
        }

        public void CacheAvatar(string email)
        {
            FallBackService gravatarFallBack = FallBackService.Identicon;
            try
            {
                gravatarFallBack =
                    (FallBackService)Enum.Parse(typeof(FallBackService), Settings.GravatarFallbackService);
            }
            catch
            {
                Settings.GravatarFallbackService = gravatarFallBack.ToString();
            }
            GravatarService.CacheImage(email + ".png", email, Settings.AuthorImageSize,
                gravatarFallBack);
        }

        public Icon FormIcon { get { return GitExtensionsForm.ApplicationIcon; } } 

        public bool StartBatchFileProcessDialog(object owner, string batchFile)
        {
            string tempFileName = Path.ChangeExtension(Path.GetTempFileName(), ".cmd");
            using (var writer = new StreamWriter(tempFileName))
            {
                writer.WriteLine("@prompt $G");
                writer.Write(batchFile);
            }
            FormProcess.ShowDialog(owner as IWin32Window, Module, "cmd.exe", "/C \"" + tempFileName + "\"");
            File.Delete(tempFileName);
            return true;
        }

        public bool StartBatchFileProcessDialog(string batchFile)
        {
            return StartBatchFileProcessDialog(null, batchFile);
        }

        public bool StartCommandLineProcessDialog(GitCommand cmd, IWin32Window parentForm)
        {
            bool executed;

            if (cmd.AccessesRemote())
                executed = FormRemoteProcess.ShowDialog(parentForm, Module, cmd.ToLine());
            else
                executed = FormProcess.ShowDialog(parentForm, Module, cmd.ToLine());

            if (executed && cmd.ChangesRepoState())
                RepoChangedNotifier.Notify();

            return executed;
        }

        public bool StartCommandLineProcessDialog(object owner, string command, string arguments)
        {
            FormProcess.ShowDialog(owner as IWin32Window, Module, command, arguments);
            return true;
        }

        public bool StartCommandLineProcessDialog(string command, string arguments)
        {
            return StartCommandLineProcessDialog(null, command, arguments);
        }

        public bool StartGitCommandProcessDialog(IWin32Window owner, string arguments)
        {
            FormProcess.ShowDialog(owner, Module, arguments);
            return true;
        }

        public bool StartGitCommandProcessDialog(string arguments)
        {
            return StartGitCommandProcessDialog(null, arguments);
        }

        public bool StartBrowseDialog()
        {
            return StartBrowseDialog("");
        }

        public bool StartDeleteBranchDialog(IWin32Window owner, string branch)
        {
            return DoActionOnRepo(owner, true, false, PreDeleteBranch, PostDeleteBranch, () =>
                {
                    using (var form = new FormDeleteBranch(this, branch))
                        form.ShowDialog(owner);
                    return true;
                }
            );
        }

        public bool StartDeleteBranchDialog(string branch)
        {
            return StartDeleteBranchDialog(null, branch);
        }

        public bool StartCheckoutRevisionDialog(IWin32Window owner, string revision = null)
        {
            return DoActionOnRepo(owner, true, true, PreCheckoutRevision, PostCheckoutRevision, () =>
                {
                    using (var form = new FormCheckoutRevision(this))
                    {
                        form.SetRevision(revision);
                        return form.ShowDialog(owner) == DialogResult.OK;
                    }
                }
            );
        }

        public bool StartCheckoutRevisionDialog()
        {
            return StartCheckoutRevisionDialog(null);
        }

        public void Stash(IWin32Window owner)
        {
            var arguments = GitCommandHelpers.StashSaveCmd(Settings.IncludeUntrackedFilesInAutoStash);
            FormProcess.ShowDialog(owner, Module, arguments);
        }

        public void InvokeEventOnClose(Form form, GitUIEventHandler ev)
        {
            form.FormClosed += (object o, FormClosedEventArgs ea) =>
            {
                InvokeEvent(form == null ? null : form.Owner, ev);
            };

        }

        public void ShowModelessForm(IWin32Window owner, bool requiresValidWorkingDir, 
            GitUIEventHandler preEvent, GitUIPostActionEventHandler postEvent, Func<Form> provideForm)
        {
            if (requiresValidWorkingDir && !RequiresValidWorkingDir(owner))
                return;

            if (!InvokeEvent(owner, preEvent))
                return;

            Form form = provideForm();

            FormClosedEventHandler formClosed = null;

            formClosed = (sender, e) =>
                {
                    form.FormClosed -= formClosed;
                    InvokePostEvent(owner, true, postEvent);
                };

            form.FormClosed += formClosed;
            form.ShowInTaskbar = true;

            if (Application.OpenForms.Count > 0)
                form.Show();
            else
                form.ShowDialog();
        }

        /// <summary>
        /// 
        /// </summary>
        /// <param name="requiresValidWorkingDir">If action requires valid working directory</param>
        /// <param name="owner">Owner window</param>
        /// <param name="changesRepo">if successfuly done action changes repo state</param>
        /// <param name="preEvent">Event invoked before performing action</param>
        /// <param name="postEvent">Event invoked after performing action</param>
        /// <param name="action">Action to do. Return true to indicate that the action was successfully done.</param>
        /// <returns>true if action was sccessfully done, false otherwise</returns>
        public bool DoActionOnRepo(IWin32Window owner, bool requiresValidWorkingDir, bool changesRepo, 
            GitUIEventHandler preEvent, GitUIPostActionEventHandler postEvent, Func<bool> action)
        {
            bool actionDone = false;            
            RepoChangedNotifier.Lock();
            try
            {
                if (requiresValidWorkingDir && !RequiresValidWorkingDir(owner))
                    return false;

                if (!InvokeEvent(owner, preEvent))
                    return false;
                try
                {
                    actionDone = action();
                }
                finally
                {
                    InvokePostEvent(owner, actionDone, postEvent);
                }
            }
            finally
            {
                RepoChangedNotifier.UnLock(changesRepo && actionDone);
            }

            return actionDone;
        }

        public void DoActionOnRepo(Action action) 
        {
            Func<bool> fnc = () =>
                {
                    action();
                    return true;
                };
            DoActionOnRepo(null, false, false, null, null, fnc);
        }

        public bool DoActionOnRepo(Func<bool> action)
        {
            return DoActionOnRepo(null, false, true, null, null, action);
        }

        public bool StartCheckoutBranch(IWin32Window owner, string branch, bool remote, string containRevison)
        {
            return DoActionOnRepo(owner, true, true, PreCheckoutBranch, PostCheckoutBranch, () =>
            {
                using (var form = new FormCheckoutBranch(this, branch, remote, containRevison))
                    return form.DoDefaultActionOrShow(owner) != DialogResult.Cancel;
            }
            );
        }

        public bool StartCheckoutBranch(IWin32Window owner, string branch, bool remote)
        {
            return StartCheckoutBranch(owner, branch, remote, null);
        }

        public bool StartCheckoutBranch(IWin32Window owner, string containRevison)
        {
            return StartCheckoutBranch(owner, "", false, containRevison);
        }

        public bool StartCheckoutBranch(IWin32Window owner)
        {
            return StartCheckoutBranch(owner, "", false, null);
        }

        public bool StartCheckoutBranch()
        {
            return StartCheckoutBranch(null, "", false, null);
        }

        public bool StartCheckoutRemoteBranch(IWin32Window owner, string branch)
        {
            return StartCheckoutBranch(owner, branch, true);
        }

        public bool StartCompareRevisionsDialog(IWin32Window owner)
        {
            Func<bool> action = () =>
            {
                using (var form = new FormLog(this))
                {
                    return form.ShowDialog(owner) == DialogResult.OK;
                }
            };

            return DoActionOnRepo(owner, true, true, PreCompareRevisions, PostCompareRevisions, action);
        }

        public bool StartCompareRevisionsDialog()
        {
            return StartCompareRevisionsDialog(null);
        }

        public bool StartAddFilesDialog(IWin32Window owner, string addFiles)
        {
            return DoActionOnRepo(owner, true, true, PreAddFiles, PostAddFiles, () =>
            {
                using (var form = new FormAddFiles(this, addFiles))
                    form.ShowDialog(owner);

                return true;
            }
            );
        }

        public bool StartAddFilesDialog(IWin32Window owner)
        {
            return StartAddFilesDialog(owner, null);
        }

        public bool StartAddFilesDialog(string addFiles)
        {
            return StartAddFilesDialog(null, addFiles);
        }

        public bool StartAddFilesDialog()
        {
            return StartAddFilesDialog(null, null);
        }

        public bool StartCreateBranchDialog(IWin32Window owner, GitRevision revision)
        {
            Func<bool> action = () =>
            {
                using (var form = new FormCreateBranch(this, revision))
                {
                    return form.ShowDialog(owner) == DialogResult.OK;
                }
            };

            return DoActionOnRepo(owner, true, true, PreCreateBranch, PostCreateBranch, action);
        }

        public bool StartCreateBranchDialog()
        {
            return StartCreateBranchDialog(null, null);
        }

        public bool StartCloneDialog(IWin32Window owner, string url, bool openedFromProtocolHandler, GitModuleChangedEventHandler GitModuleChanged)
        {
            Func<bool> action = () =>
            {
                using (var form = new FormClone(this, url, openedFromProtocolHandler, GitModuleChanged))
                    form.ShowDialog(owner);
                return true;
            };

            return DoActionOnRepo(owner, false, false, PreClone, PostClone, action);
        }

        public bool StartCloneDialog(IWin32Window owner, string url, GitModuleChangedEventHandler GitModuleChanged)
        {
            return StartCloneDialog(owner, url, false, GitModuleChanged);
        }

        public bool StartCloneDialog(IWin32Window owner, string url)
        {
            return StartCloneDialog(owner, url, false, null);
        }

        public bool StartCloneDialog(IWin32Window owner)
        {
            return StartCloneDialog(owner, null, false, null);
        }

        public bool StartCloneDialog(string url)
        {
            return StartCloneDialog(null, url, false, null);
        }

        public bool StartCloneDialog()
        {
            return StartCloneDialog(null, null, false, null);
        }

        public bool StartSvnCloneDialog(IWin32Window owner, GitModuleChangedEventHandler GitModuleChanged)
        {
            Func<bool> action = () =>
            {
                using (var form = new FormSvnClone(this, GitModuleChanged))
                    form.ShowDialog(owner);
                return true;
            };

            return DoActionOnRepo(owner, false, false, PreSvnClone, PostSvnClone, action);
        }

        public bool StartSvnCloneDialog()
        {
            return StartSvnCloneDialog(null, null);
        }

        public void StartCleanupRepositoryDialog(IWin32Window owner = null, string path = null)
        {
            using (var form = new FormCleanupRepository(this))
            {
                form.SetPathArgument(path);
                form.ShowDialog(owner);
            }
        }

        public bool StartSquashCommitDialog(IWin32Window owner, GitRevision revision)
        {
            Func<bool> action = () =>
            {
                using (var form = new FormCommit(this, CommitKind.Squash, revision))
                {
                    form.ShowDialog(owner);
                }
                return true;
            };

            return DoActionOnRepo(action);
        }

        public bool StartFixupCommitDialog(IWin32Window owner, GitRevision revision)
        {
            Func<bool> action = () =>
            {
                using (var form = new FormCommit(this, CommitKind.Fixup, revision))
                {
                    form.ShowDialog(owner);
                }
                return true;
            };

            return DoActionOnRepo(action);
        }

        public bool StartCommitDialog(IWin32Window owner, bool showOnlyWhenChanges)
        {
            Func<bool> action = () =>
            {
                using (var form = new FormCommit(this))
                {
                    if (showOnlyWhenChanges)
                        form.ShowDialogWhenChanges(owner);
                    else
                        form.ShowDialog(owner);
                }
                return true;
            };

            return DoActionOnRepo(owner, true, false, PreCommit, PostCommit, action);
        }

        public bool StartCommitDialog(IWin32Window owner)
        {
            return StartCommitDialog(owner, false);
        }

        public bool StartCommitDialog(bool showOnlyWhenChanges)
        {
            return StartCommitDialog(null, showOnlyWhenChanges);
        }

        public bool StartCommitDialog()
        {
            return StartCommitDialog(null, false);
        }

        public bool StartSvnDcommitDialog(IWin32Window owner)
        {
            Func<bool> action = () =>
            {
                return FormProcess.ShowDialog(owner, Module, Settings.GitCommand, GitSvnCommandHelpers.DcommitCmd());
            };

            return DoActionOnRepo(owner, true, true, PreSvnDcommit, PostSvnDcommit, action);
        }

        public bool StartSvnDcommitDialog()
        {
            return StartSvnDcommitDialog(null);
        }

        public bool StartSvnRebaseDialog(IWin32Window owner)
        {
            Func<bool> action = () =>
            {
                FormProcess.ShowDialog(owner, Module, Settings.GitCommand, GitSvnCommandHelpers.RebaseCmd());
                return true;
            };

            return DoActionOnRepo(owner, true, true, PreSvnRebase, PostSvnRebase, action);
        }

        public bool StartSvnRebaseDialog()
        {
            return StartSvnRebaseDialog(null);
        }

        public bool StartSvnFetchDialog(IWin32Window owner)
        {
            Func<bool> action = () =>
            {
                return FormProcess.ShowDialog(owner, Module, Settings.GitCommand, GitSvnCommandHelpers.FetchCmd());
            };

            return DoActionOnRepo(owner, true, true, PreSvnFetch, PostSvnFetch, action);
        }

        public bool StartSvnFetchDialog()
        {
            return StartSvnFetchDialog(null);
        }

        public bool StartInitializeDialog(IWin32Window owner, GitModuleChangedEventHandler GitModuleChanged)
        {
            return StartInitializeDialog(owner, null, GitModuleChanged);
        }

        public bool StartInitializeDialog()
        {
            return StartInitializeDialog((IWin32Window)null, null);
        }

        public bool StartInitializeDialog(IWin32Window owner, string dir, GitModuleChangedEventHandler GitModuleChanged)
        {
            Func<bool> action = () =>
            {
                if (dir == null)
                    dir = Module.IsValidGitWorkingDir() ? Module.WorkingDir : string.Empty;
                using (var frm = new FormInit(dir, GitModuleChanged)) frm.ShowDialog(owner);
                return true;
            };

            return DoActionOnRepo(owner, false, true, PreInitialize, PostInitialize, action);
        }

        public bool StartInitializeDialog(string dir)
        {
            return StartInitializeDialog(null, dir, null);
        }

        public bool StartPushDialog()
        {
            return StartPushDialog(false);
        }

        /// <summary>
        /// Starts pull dialog
        /// </summary>
        /// <param name="owner">An implementation of IWin32Window that will own the modal dialog box.</param>
        /// <param name="pullOnShow"></param>
        /// <param name="pullCompleted">true if pull completed with no errors</param>
        /// <returns>if revision grid should be refreshed</returns>
        public bool StartPullDialog(IWin32Window owner, bool pullOnShow, string remoteBranch, string remote, out bool pullCompleted, bool fetchAll)
        {
            var pulled = false;

            Func<bool> action = () =>
            {
                using (FormPull formPull = new FormPull(this, remoteBranch, remote))
                {
                    if (fetchAll)
                        formPull.SetForFetchAll();

                    DialogResult dlgResult;
                    if (pullOnShow)
                        dlgResult = formPull.PullAndShowDialogWhenFailed(owner);
                    else
                        dlgResult = formPull.ShowDialog(owner);

                    if (dlgResult == DialogResult.OK)
                    {
                        pulled = !formPull.ErrorOccurred;
                    }

                    return dlgResult == DialogResult.OK;
                }
            };

            bool done = DoActionOnRepo(owner, true, true, PrePull, PostPull, action);

            pullCompleted = pulled;

            return done;
        }

        public bool StartPullDialog(IWin32Window owner, bool pullOnShow, out bool pullCompleted, bool fetchAll)
        {
            return StartPullDialog(owner, pullOnShow, null, null, out pullCompleted, fetchAll);
        }

        public bool StartPullDialog(IWin32Window owner, bool pullOnShow, out bool pullCompleted)
        {
            return StartPullDialog(owner, pullOnShow, out pullCompleted, false);
        }

        public bool StartPullDialog(IWin32Window owner, bool pullOnShow)
        {
            bool errorOccurred;
            return StartPullDialog(owner, pullOnShow, out errorOccurred, false);
        }

        public bool StartPullDialog(bool pullOnShow, out bool pullCompleted)
        {
            return StartPullDialog(null, pullOnShow, out pullCompleted, false);
        }

        public bool StartPullDialog(bool pullOnShow, string remoteBranch, out bool pullCompleted)
        {
            return StartPullDialog(null, pullOnShow, remoteBranch, null, out pullCompleted, false);
        }

        public bool StartPullDialog(bool pullOnShow)
        {
            return StartPullDialog(pullOnShow, null);
        }

        public bool StartPullDialog(bool pullOnShow, string remoteBranch)
        {
            bool errorOccurred;
            return StartPullDialog(pullOnShow, remoteBranch, out errorOccurred);
        }

        public bool StartPullDialog(IWin32Window owner)
        {
            bool errorOccurred;
            return StartPullDialog(owner, false, out errorOccurred, false);
        }

        public bool StartPullDialog()
        {
            return StartPullDialog(false);
        }

        public bool StartViewPatchDialog(IWin32Window owner, string patchFile)
        {
            Func<bool> action = () =>
            {
                using (var viewPatch = new FormViewPatch(this))
                {
                    if (!String.IsNullOrEmpty(patchFile))
                        viewPatch.LoadPatch(patchFile);
                    viewPatch.ShowDialog(owner);
                }
                return true;
            };

            return DoActionOnRepo(owner, false, false, PreViewPatch, PostViewPatch, action);
        }

        public bool StartViewPatchDialog(string patchFile)
        {
            return StartViewPatchDialog(null, patchFile);
        }

        public bool StartViewPatchDialog(IWin32Window owner)
        {
            return StartViewPatchDialog(owner, null);
        }

        public bool StartViewPatchDialog()
        {
            return StartViewPatchDialog(null, null);
        }

        public bool StartFormatPatchDialog(IWin32Window owner)
        {
            Func<bool> action = () =>
            {
                using (var form = new FormFormatPatch(this))
                    form.ShowDialog(owner);

                return true;
            };

            return DoActionOnRepo(owner, true, false, PreFormatPatch, PostFormatPatch, action);
        }

        public bool StartFormatPatchDialog()
        {
            return StartFormatPatchDialog(null);
        }

        public bool StartStashDialog(IWin32Window owner)
        {
            Func<bool> action = () =>
            {
                using (var form = new FormStash(this))
                    form.ShowDialog(owner);

                return true;
            };

            return DoActionOnRepo(owner, true, false, PreStash, PostStash, action);
        }

        public bool StartStashDialog()
        {
            return StartStashDialog(null);
        }

        public bool StartResetChangesDialog(IWin32Window owner)
        {
            var unstagedFiles = Module.GetUnstagedFiles();
            // Show a form asking the user if they want to reset the changes.
            FormResetChanges.ActionEnum resetAction = FormResetChanges.ShowResetDialog(owner, unstagedFiles.Any(item => !item.IsNew), unstagedFiles.Any(item => item.IsNew));

            if (resetAction == FormResetChanges.ActionEnum.Cancel)
            {
                return false;
            }

            Cursor.Current = Cursors.WaitCursor;

            // Reset all changes.
            Module.ResetHard("");

            // Also delete new files, if requested.
            if (resetAction == FormResetChanges.ActionEnum.ResetAndDelete)
            {
                foreach (var item in unstagedFiles.Where(item => item.IsNew))
                {
                    try
                    {
                        string path = Path.Combine(Module.WorkingDir, item.Name);
                        if (File.Exists(path))
                            File.Delete(path);
                        else
                            Directory.Delete(path, true);
                    }
                    catch (System.IO.IOException) { }
                    catch (System.UnauthorizedAccessException) { }
                }
            }

            Cursor.Current = Cursors.Default;

            return true;
        }

        public bool StartResetChangesDialog(IWin32Window owner, string fileName)
        {
            // Show a form asking the user if they want to reset the changes.
            FormResetChanges.ActionEnum resetAction = FormResetChanges.ShowResetDialog(owner, true, false);

            if (resetAction == FormResetChanges.ActionEnum.Cancel)
            {
                return false;
            }

            Cursor.Current = Cursors.WaitCursor;

            // Reset all changes.
            Module.ResetFile(fileName);

            // Also delete new files, if requested.
            if (resetAction == FormResetChanges.ActionEnum.ResetAndDelete)
            {
                try
                {
                    string path = Path.Combine(Module.WorkingDir, fileName);
                    if (File.Exists(path))
                        File.Delete(path);
                    else
                        Directory.Delete(path, true);
                }
                catch (System.IO.IOException) { }
                catch (System.UnauthorizedAccessException) { }
            }

            Cursor.Current = Cursors.Default;

            return true;
        }

        public bool StartResetChangesDialog(string fileName)
        {
            return StartResetChangesDialog(null, fileName);
        }

        public bool StartResetChangesDialog()
        {
            return StartResetChangesDialog((IWin32Window) null);
        }

        public bool StartRevertCommitDialog(IWin32Window owner, GitRevision revision)
        {
            Func<bool> action = () =>
            {
                using (var form = new FormRevertCommit(this, revision))
                {
                    return form.ShowDialog(owner) == DialogResult.OK;
                }
            };

            return DoActionOnRepo(owner, true, true, PreRevertCommit, PostRevertCommit, action);
        }

        public bool StartResolveConflictsDialog(IWin32Window owner, bool offerCommit)
        {
            Func<bool> action = () =>
            {
                using (var form = new FormResolveConflicts(this, offerCommit))
                    form.ShowDialog(owner);

                return true;
            };

            return DoActionOnRepo(owner, true, true, PreResolveConflicts, PostResolveConflicts, action);
        }

        public bool StartResolveConflictsDialog(IWin32Window owner)
        {
            return StartResolveConflictsDialog(owner, true);
        }

        public bool StartResolveConflictsDialog(bool offerCommit)
        {
            return StartResolveConflictsDialog(null, offerCommit);
        }

        public bool StartResolveConflictsDialog()
        {
            return StartResolveConflictsDialog(null, true);
        }

        public bool StartCherryPickDialog(IWin32Window owner, GitRevision revision)
        {
            Func<bool> action = () =>
            {
                using (var form = new FormCherryPick(this, revision))
                {
                    return form.ShowDialog(owner) == DialogResult.OK;
                }
            };

            return DoActionOnRepo(owner, true, true, PreCherryPick, PostCherryPick, action);
        }

        public bool StartCherryPickDialog(IWin32Window owner, IEnumerable<GitRevision> revisions)
        {
            if (revisions == null)
                throw new ArgumentNullException("revisions");
            Func<bool> action = () =>
            {
                FormCherryPick prevForm = null;

                try
                {
                    bool repoChanged = false;

                    foreach (var r in revisions)
                    {
                        var frm = new FormCherryPick(this, r);
                        if (prevForm != null)
                        {
                            frm.CopyOptions(prevForm);
                            prevForm.Dispose();
                        }
                        prevForm = frm;
                        if (frm.ShowDialog(owner) == DialogResult.OK)
                            repoChanged = true;
                        else
                            return repoChanged;
                    }

                    return repoChanged;
                }
                finally
                {
                    if (prevForm != null)
                    {
                        prevForm.Dispose();
                    }
                }
            };

            return DoActionOnRepo(owner, true, true, PreCherryPick, PostCherryPick, action);
        }

        public bool StartCherryPickDialog(IWin32Window owner)
        {
            return StartCherryPickDialog(owner, (GitRevision)null);
        }

        public bool StartCherryPickDialog()
        {
            return StartCherryPickDialog(null);
        }

        public bool StartMergeBranchDialog(IWin32Window owner, string branch)
        {

            Func<bool> action = () =>
            {
                using (var form = new FormMergeBranch(this, branch))
                    form.ShowDialog(owner);

                return true;
            };

            return DoActionOnRepo(owner, true, false, PreMergeBranch, PostMergeBranch, action);
        }

        public bool StartMergeBranchDialog(string branch)
        {
            return StartMergeBranchDialog(null, branch);
        }

        public bool StartCreateTagDialog(IWin32Window owner)
        {
            Func<bool> action = () =>
            {
                using (var form = new FormCreateTag(this, null))
                {
                    return form.ShowDialog(owner) == DialogResult.OK;
                }
            };

            return DoActionOnRepo(owner, true, true, PreCreateTag, PostCreateTag, action);
        }

        public bool StartCreateTagDialog()
        {
            return StartCreateTagDialog(null);
        }

        public bool StartDeleteTagDialog(IWin32Window owner, string tag)
        {
            Func<bool> action = () =>
            {
                using (var form = new FormDeleteTag(this, tag))
                {
                    return form.ShowDialog(owner) == DialogResult.OK;
                }

            };

            return DoActionOnRepo(owner, true, true, PreDeleteTag, PostDeleteTag, action);
        }

        public bool StartDeleteTagDialog(string tag)
        {
            return StartDeleteTagDialog(null, tag);
        }

        public bool StartDeleteTagDialog()
        {
            return StartDeleteTagDialog(null, "");
        }

        public bool StartEditGitIgnoreDialog(IWin32Window owner)
        {
            Func<bool> action = () =>
            {
                using (var form = new FormGitIgnore(this))
                    form.ShowDialog(owner);

                return true;
            };

            return DoActionOnRepo(owner, true, false, PreEditGitIgnore, PostEditGitIgnore, action);
        }

        public bool StartEditGitIgnoreDialog()
        {
            return StartEditGitIgnoreDialog(null);
        }

        public bool StartAddToGitIgnoreDialog(IWin32Window owner, params string[] filePattern)
        {

            Func<bool> action = () =>
            {
                using (var frm = new FormAddToGitIgnore(this, filePattern))
                    frm.ShowDialog(owner);

                return true;
            };

            return DoActionOnRepo(owner, true, false, PreEditGitIgnore, PostEditGitIgnore, action);
        }

        public bool StartSettingsDialog(IWin32Window owner, SettingsPageReference initialPage = null)
        {
            Func<bool> action = () =>
            {
<<<<<<< HEAD
                using (var form = new FormSettings(this, initialPage))
                {
                    form.ShowDialog(owner);
                }
=======
                FormSettings.ShowSettingsDialog(this, owner, initialPage);
>>>>>>> 01f6e0e8

                return true;
            };

            return DoActionOnRepo(owner, false, true, PreSettings, PostSettings, action);
        }

        public bool StartSettingsDialog()
        {
            return StartSettingsDialog(null, null);
        }

        public bool StartSettingsDialog(IGitPlugin gitPlugin)
        {
            // TODO: how to pass the main dialog as owner of the SettingsDialog (first parameter):
            return StartSettingsDialog(null, new SettingsPageReferenceByPlugin(gitPlugin));
        }

        /// <summary>
        /// Open the archive dialog
        /// </summary>
        /// <param name="owner"></param>
        /// <param name="revision">Revision to create an archive from</param>
        /// <param name="revision2">Revision for differencial archive </param>
        /// <param name="path">Files path for archive</param>
        /// <returns></returns>
        public bool StartArchiveDialog(IWin32Window owner = null, GitRevision revision = null, GitRevision revision2 = null, string path = null)
        {
            return DoActionOnRepo(owner, true, false, PreArchive, PostArchive, () =>
                {
                    using (var form = new FormArchive(this))
                    {
                        form.SelectedRevision = revision;
                        form.SetDiffSelectedRevision(revision2);
                        form.SetPathArgument(path);
                        form.ShowDialog(owner);
                    }

                    return true;
                }
            );
        }

        public bool StartArchiveDialog()
        {
            return StartArchiveDialog(null);
        }

        public bool StartMailMapDialog(IWin32Window owner)
        {
            Func<bool> action = () =>
            {
                using (var form = new FormMailMap(this))
                    form.ShowDialog(owner);

                return true;
            };

            return DoActionOnRepo(owner, true, false, PreMailMap, PostMailMap, action);
        }

        public bool StartMailMapDialog()
        {
            return StartMailMapDialog(null);
        }

        public bool StartVerifyDatabaseDialog(IWin32Window owner)
        {
            Func<bool> action = () =>
            {
                using (var form = new FormVerify(this))
                    form.ShowDialog(owner);
                
                return true;
            };

            //TODO: move Notify to FormVerify and friends
            return DoActionOnRepo(owner, true, true, PreVerifyDatabase, PostVerifyDatabase, action);
        }

        public bool StartVerifyDatabaseDialog()
        {
            return StartVerifyDatabaseDialog(null);
        }

        /// <summary>
        /// 
        /// </summary>
        /// <param name="owner"></param>
        /// <param name="preselectRemote">makes the FormRemotes initialially select the given remote</param>
        /// <returns></returns>
        public bool StartRemotesDialog(IWin32Window owner, string preselectRemote)
        {
            Func<bool> action = () =>
            {
                using (var form = new FormRemotes(this))
                {
                    form.PreselectRemoteOnLoad = preselectRemote;
                    form.ShowDialog(owner);
                }

                return true;
            };

            return DoActionOnRepo(owner, true, true, PreRemotes, PostRemotes, action);
        }

        public bool StartRemotesDialog(IWin32Window owner)
        {
            return StartRemotesDialog(owner, null);
        }

        public bool StartRemotesDialog()
        {
            return StartRemotesDialog(null);
        }

        public bool StartRebaseDialog(IWin32Window owner, string branch)
        {
            return StartRebaseDialog(owner, string.Empty, null, branch);
        }

        public bool StartRebaseDialog(IWin32Window owner, string from, string to, string onto)
        {
            Func<bool> action = () =>
            {
                using (var form = new FormRebase(this, from, to, onto))
                    form.ShowDialog(owner);

                return true;
            };

            return DoActionOnRepo(owner, true, true, PreRebase, PostRebase, action);
        }

        public bool StartRebaseDialog(string branch)
        {
            return StartRebaseDialog(null, branch);
        }


        public bool StartRenameDialog(string branch)
        {
            return StartRenameDialog(null, branch);
        }

        public bool StartRenameDialog(IWin32Window owner, string branch)
        {
            Func<bool> action = () =>
            {
                using (var form = new FormRenameBranch(this, branch))
                {

                    return form.ShowDialog(owner) == DialogResult.OK;
                }

            };

            return DoActionOnRepo(owner, true, true, PreRename, PostRename, action);
        }

        public bool StartSubmodulesDialog(IWin32Window owner)
        {
            Func<bool> action = () =>
            {
                using (var form = new FormSubmodules(this))
                    form.ShowDialog(owner);

                return true;
            };

            return DoActionOnRepo(owner, true, true, PreSubmodulesEdit, PostSubmodulesEdit, action);
        }

        public bool StartSubmodulesDialog()
        {
            return StartSubmodulesDialog(null);
        }

        public bool StartUpdateSubmodulesDialog(IWin32Window owner)
        {
            Func<bool> action = () =>
            {
                return FormProcess.ShowDialog(owner, Module, GitCommandHelpers.SubmoduleUpdateCmd(""));
            };

            return DoActionOnRepo(owner, true, true, PreUpdateSubmodules, PostUpdateSubmodules, action);
        }

        public bool StartUpdateSubmodulesDialog()
        {
            return StartUpdateSubmodulesDialog(null);
        }

        public bool StartSyncSubmodulesDialog(IWin32Window owner)
        {
            Func<bool> action = () =>
            {
                return FormProcess.ShowDialog(owner, Module, GitCommandHelpers.SubmoduleSyncCmd(""));
            };

            return DoActionOnRepo(owner, true, true, PreSyncSubmodules, PostSyncSubmodules, action);
        }

        public bool StartSyncSubmodulesDialog()
        {
            return StartSyncSubmodulesDialog(null);
        }

        public bool StartPluginSettingsDialog(IWin32Window owner)
        {
            return StartSettingsDialog(owner, PluginsSettingsGroup.GetPageReference());
        }

        public bool StartPluginSettingsDialog()
        {
            return StartPluginSettingsDialog(null);
        }

        public bool StartRepoSettingsDialog(IWin32Window owner)
        {
            return StartSettingsDialog(owner, GitUI.CommandsDialogs.SettingsDialog.Pages.GitConfigSettingsPage.GetPageReference());
        }

        public bool StartBrowseDialog(IWin32Window owner, string filter)
        {
            if (!InvokeEvent(owner, PreBrowse))
                return false;

            var form = new FormBrowse(this, filter);
            Application.Run(form);

            InvokeEvent(owner, PostBrowse);

            return true;
        }

        public bool StartBrowseDialog(string filter)
        {
            return StartBrowseDialog(null, filter);
        }

        public void StartFileHistoryDialog(IWin32Window owner, string fileName, GitRevision revision, bool filterByRevision, bool showBlame)
        {
            Func<Form> provideForm = () =>
                {
                    var form = new FormFileHistory(this, fileName, revision, filterByRevision);

                    if (showBlame)
                        form.SelectBlameTab();

                    return form;
                };

            ShowModelessForm(owner, true, PreFileHistory, PostFileHistory, provideForm);
        }

        public void StartFileHistoryDialog(IWin32Window owner, string fileName, GitRevision revision, bool filterByRevision)
        {
            StartFileHistoryDialog(owner, fileName, revision, filterByRevision, false);
        }

        public void StartFileHistoryDialog(IWin32Window owner, string fileName, GitRevision revision)
        {
            StartFileHistoryDialog(owner, fileName, revision, false);
        }

        public void StartFileHistoryDialog(IWin32Window owner, string fileName)
        {
            StartFileHistoryDialog(owner, fileName, null, false);
        }

        public void StartFileHistoryDialog(string fileName, GitRevision revision)
        {
            StartFileHistoryDialog(null, fileName, revision, false);
        }

        public void StartFileHistoryDialog(string fileName)
        {
            StartFileHistoryDialog(fileName, null);
        }

        public bool StartPushDialog(IWin32Window owner, bool pushOnShow, out bool pushCompleted)
        {
            bool pushed = false;

            Func<bool> action = () =>
            {
                using (var form = new FormPush(this))
                {
                    DialogResult dlgResult;
                    if (pushOnShow)
                        dlgResult = form.PushAndShowDialogWhenFailed(owner);
                    else
                        dlgResult = form.ShowDialog(owner);

                    if (dlgResult == DialogResult.OK)
                        pushed = !form.ErrorOccurred;

                    return dlgResult == DialogResult.OK;
                }                
            };

            bool done = DoActionOnRepo(owner, true, true, PrePush, PostPush, action);

            pushCompleted = pushed;

            return done;
        }

        public bool StartPushDialog(IWin32Window owner, bool pushOnShow)
        {
            bool pushCompleted;
            return StartPushDialog(owner, pushOnShow, out pushCompleted);
        }

        public bool StartPushDialog(bool pushOnShow)
        {
            return StartPushDialog(null, pushOnShow);
        }

        public bool StartApplyPatchDialog(IWin32Window owner, string patchFile)
        {
            return DoActionOnRepo(owner, true, false, PreApplyPatch, PostApplyPatch, () =>
                {
                    using (var form = new FormApplyPatch(this))
                    {
                        if (Directory.Exists(patchFile))
                            form.SetPatchDir(patchFile);
                        else
                            form.SetPatchFile(patchFile);
                        
                        form.ShowDialog(owner);

                        return true;
                    }
                }
            );
        }

        public bool StartApplyPatchDialog(string patchFile)
        {
            return StartApplyPatchDialog(null, patchFile);
        }

        public bool StartApplyPatchDialog(IWin32Window owner)
        {
            return StartApplyPatchDialog(owner, null);
        }

        public bool StartApplyPatchDialog()
        {
            return StartApplyPatchDialog(null, null);
        }

        public bool StartEditGitAttributesDialog(IWin32Window owner)
        {
            Func<bool> action = () =>
            {
                using (var form = new FormGitAttributes(this))
                {
                    form.ShowDialog(owner);
                }
                return true;
            };

            return DoActionOnRepo(owner, true, false, PreEditGitAttributes, PostEditGitAttributes, action);
        }

        public bool StartEditGitAttributesDialog()
        {
            return StartEditGitAttributesDialog(null);
        }

        private bool InvokeEvent(IWin32Window ownerForm, GitUIEventHandler gitUIEventHandler)
        {
            return InvokeEvent(this, ownerForm, gitUIEventHandler);
        }

        public GitModule Module { get; private set; }

        public IGitModule GitModule
        {
            get
            {
                return Module;
            }
        }

        private void InvokePostEvent(IWin32Window ownerForm, bool actionDone, GitUIPostActionEventHandler gitUIEventHandler)
        {

            if (gitUIEventHandler != null)
            {
                var e = new GitUIPostActionEventArgs(ownerForm, this, actionDone);
                gitUIEventHandler(this, e);
            }
        }

        internal bool InvokeEvent(object sender, IWin32Window ownerForm, GitUIEventHandler gitUIEventHandler)
        {
            try
            {
                var e = new GitUIEventArgs(ownerForm, this);
                if (gitUIEventHandler != null)
                    gitUIEventHandler(sender, e);

                return !e.Cancel;
            }
            catch (Exception ex)
            {
                MessageBox.Show(ex.Message, "Exception");
            }
            return true;
        }

        public bool StartBlameDialog(IWin32Window owner, string fileName)
        {
            return StartBlameDialog(owner, fileName, null);
        }

        private bool StartBlameDialog(IWin32Window owner, string fileName, GitRevision revision)
        {
            return DoActionOnRepo(owner, true, false, PreBlame, PostBlame, () =>
                {
                    using (var frm = new FormBlame(this, fileName, revision))
                        frm.ShowDialog(owner);

                    return true;
                }
            );
        }

        public bool StartBlameDialog(string fileName)
        {
            return StartBlameDialog(null, fileName, null);
        }

        private bool StartBlameDialog(string fileName, GitRevision revision)
        {
            return StartBlameDialog(null, fileName, revision);
        }

        private void WrapRepoHostingCall(string name, IRepositoryHostPlugin gitHoster,
                                                Action<IRepositoryHostPlugin> call)
        {
            if (!gitHoster.ConfigurationOk)
            {
                var eventArgs = new GitUIEventArgs(null, this);
                gitHoster.Execute(eventArgs);
            }

            if (gitHoster.ConfigurationOk)
            {
                try
                {
                    call(gitHoster);
                }
                catch (Exception ex)
                {
                    MessageBox.Show(
                        string.Format("ERROR: {0} failed. Message: {1}\r\n\r\n{2}", name, ex.Message, ex.StackTrace),
                        "Error! :(");
                }
            }
        }

        public void StartCloneForkFromHoster(IWin32Window owner, IRepositoryHostPlugin gitHoster, GitModuleChangedEventHandler GitModuleChanged)
        {
            WrapRepoHostingCall("View pull requests", gitHoster, gh =>
            {
                using (var frm = new ForkAndCloneForm(gitHoster, GitModuleChanged)) frm.ShowDialog(owner);
            });
        }

        internal void StartPullRequestsDialog(IWin32Window owner, IRepositoryHostPlugin gitHoster)
        {
            WrapRepoHostingCall("View pull requests", gitHoster,
                                gh =>
                                {
                                    var frm = new ViewPullRequestsForm(this, gitHoster);
                                    frm.ShowInTaskbar = true;
                                    frm.Show();
                                });
        }

        internal void StartPullRequestsDialog(IRepositoryHostPlugin gitHoster)
        {
            StartPullRequestsDialog(null, gitHoster);
        }

        public void StartCreatePullRequest(IWin32Window owner)
        {
            List<IRepositoryHostPlugin> relevantHosts =
                (from gh in RepoHosts.GitHosters where gh.GitModuleIsRelevantToMe(Module) select gh).ToList();
            if (relevantHosts.Count == 0)
                MessageBox.Show(owner, "Could not find any repo hosts for current working directory");
            else if (relevantHosts.Count == 1)
                StartCreatePullRequest(owner, relevantHosts.First());
            else
                MessageBox.Show("StartCreatePullRequest:Selection not implemented!");
        }

        public void StartCreatePullRequest()
        {
            StartCreatePullRequest((IRepositoryHostPlugin)null);
        }

        public void StartCreatePullRequest(IWin32Window owner, IRepositoryHostPlugin gitHoster)
        {
            StartCreatePullRequest(owner, gitHoster, null, null);
        }

        public void StartCreatePullRequest(IRepositoryHostPlugin gitHoster)
        {
            StartCreatePullRequest(null, gitHoster, null, null);
        }

        public void StartCreatePullRequest(IRepositoryHostPlugin gitHoster, string chooseRemote, string chooseBranch)
        {
            StartCreatePullRequest(null, gitHoster, chooseRemote, chooseBranch);
        }

        public void StartCreatePullRequest(IWin32Window owner, IRepositoryHostPlugin gitHoster, string chooseRemote, string chooseBranch)
        {
            WrapRepoHostingCall("Create pull request", gitHoster,
                                gh =>
                                {
                                    CreatePullRequestForm form = new CreatePullRequestForm(this, gitHoster, chooseRemote, chooseBranch);
                                    form.ShowInTaskbar = true;
                                    form.Show();
                                });
        }

        public void RunCommand(string[] args)
        {
            var arguments = InitializeArguments(args);

            if (args.Length <= 1)
                return;

            if (args[1].Equals("blame") && args.Length <= 2)
            {
                MessageBox.Show("Cannot open blame, there is no file selected.", "Blame");
                return;
            }
            if (args[1].Equals("difftool") && args.Length <= 2)
            {
                MessageBox.Show("Cannot open difftool, there is no file selected.", "Difftool");
                return;
            }
            if (args[1].Equals("filehistory") && args.Length <= 2)
            {
                MessageBox.Show("Cannot open file history, there is no file selected.", "File history");
                return;
            }
            if (args[1].Equals("fileeditor") && args.Length <= 2)
            {
                MessageBox.Show("Cannot open file editor, there is no file selected.", "File editor");
                return;
            }
            if (args[1].Equals("revert") && args.Length <= 2)
            {
                MessageBox.Show("Cannot open revert, there is no file selected.", "Revert");
                return;
            }

            RunCommandBasedOnArgument(args, arguments);
        }


        // Please update FormCommandlineHelp if you add or change commands
        private void RunCommandBasedOnArgument(string[] args, Dictionary<string, string> arguments)
        {
            switch (args[1])
            {
                case "about":
                    var frm = new AboutBox();
                    frm.StartPosition = FormStartPosition.CenterScreen;
                    Application.Run(frm);
                    return;
                case "add":
                case "addfiles":
                    StartAddFilesDialog(args.Length == 3 ? args[2] : ".");
                    return;
                case "apply":       // [filename]
                case "applypatch":
                    StartApplyPatchDialog(args.Length == 3 ? args[2] : "");
                    return;
                case "blame":       // filename
                    RunBlameCommand(args);
                    return;
                case "branch":
                    StartCreateBranchDialog();
                    return;
                case "browse":      // [path] [-filter]
                    RunBrowseCommand(args);
                    return;
                case "checkout":
                case "checkoutbranch":
                    StartCheckoutBranch();
                    return;
                case "checkoutrevision":
                    StartCheckoutRevisionDialog();
                    return;
                case "cherry":
                    StartCherryPickDialog();
                    return;
                case "cleanup":
                    StartCleanupRepositoryDialog();
                    return;
                case "clone":       // [path]
                    RunCloneCommand(args);
                    return;
                case "commit":      // [--quiet]
                    Commit(arguments);
                    return;
                case "difftool":      // filename
                    Module.OpenWithDifftool(args[2]);
                    return;
                case "filehistory": // filename
                    if (Module.WorkingDir.TrimEnd('\\') == Path.GetFullPath(args[2]))
                        Module = Module.SuperprojectModule;
                    RunFileHistoryCommand(args);
                    return;
                case "fileeditor":  // filename
                    if (!StartFileEditorDialog(args[2]))
                        System.Environment.ExitCode = -1;
                    return;
                case "formatpatch":
                    StartFormatPatchDialog();
                    return;
                case "gitbash":
                    Module.RunBash();
                    return;
                case "gitignore":
                    StartEditGitIgnoreDialog();
                    return;
                case "init":        // [path]
                    RunInitCommand(args);
                    return;
                case "merge":       // [--branch name]
                    RunMergeCommand(arguments);
                    return;
                case "mergeconflicts": // [--quiet]
                case "mergetool":
                    RunMergeToolOrConflictCommand(arguments);
                    return;
                case "openrepo":    // [path]
                    RunOpenRepoCommand(args);
                    return;
                case "pull":        //  [--rebase] [--merge] [--fetch] [--quiet] [--remotebranch name]
                    Pull(arguments);
                    return;
                case "push":        // [--quiet]
                    Push(arguments);
                    return;
                case "rebase":      // [--branch name]
                    RunRebaseCommand(arguments);
                    return;
                case "remotes":
                    StartRemotesDialog();
                    return;
                case "revert":
                case "reset":
                    StartResetChangesDialog(args.Length == 3 ? args[2] : "");
                    return;
                case "searchfile":
                    RunSearchFileCommand();
                    return;
                case "settings":
                    StartSettingsDialog();
                    return;
                case "stash":
                    StartStashDialog();
                    return;
                case "synchronize": // [--rebase] [--merge] [--fetch] [--quiet]
                    RunSynchronizeCommand(arguments);
                    return;
                case "tag":
                    StartCreateTagDialog();
                    return;
                case "viewdiff":
                    StartCompareRevisionsDialog();
                    return;
                case "viewpatch":   // [filename]
                    StartViewPatchDialog(args.Length == 3 ? args[2] : "");
                    return;
                default:
                    if (args[1].StartsWith("git://") || args[1].StartsWith("http://") || args[1].StartsWith("https://"))
                    {
                        StartCloneDialog(null, args[1], true, null);
                        return;
                    }
                    if (args[1].StartsWith("github-windows://openRepo/"))
                    {
                        StartCloneDialog(null, args[1].Replace("github-windows://openRepo/", ""), true, null);
                        return;
                    }
                    break;
            }
            var frmCmdLine = new FormCommandlineHelp();
            frmCmdLine.StartPosition = FormStartPosition.CenterScreen;
            Application.Run(frmCmdLine);
        }

        private void RunMergeCommand(Dictionary<string, string> arguments)
        {
            string branch = null;
            if (arguments.ContainsKey("branch"))
                branch = arguments["branch"];
            StartMergeBranchDialog(branch);
        }

        private void RunSearchFileCommand()
        {
            var searchWindow = new SearchWindow<string>(FindFileMatches);
            Application.Run(searchWindow);
            if (searchWindow.SelectedItem != null)
                //We need to return the file that has been found, the visual studio plugin uses the return value
                //to open the selected file.
                Console.WriteLine(Path.Combine(Module.WorkingDir, searchWindow.SelectedItem));
        }

        private void RunBrowseCommand(string[] args)
        {
            StartBrowseDialog(GetParameterOrEmptyStringAsDefault(args, "-filter"));
        }

        private static string GetParameterOrEmptyStringAsDefault(string[] args, string paramName)
        {
            for (int i = 2; i < args.Length; i++)
            {
                string arg = args[i];
                if (arg.StartsWith(paramName + "="))
                {
                    return arg.Replace(paramName + "=", "");
                }
            }

            return string.Empty;
        }

        private void RunOpenRepoCommand(string[] args)
        {
            GitUICommands c = this;
            if (args.Length > 2)
            {
                if (File.Exists(args[2]))
                {
                    string path = File.ReadAllText(args[2]).Trim().Split(new char[] { '\n' }, 1).FirstOrDefault();
                    if (Directory.Exists(path))
                    {
                        c = new GitUICommands(path);
                    }
                }
            }

            c.StartBrowseDialog(GetParameterOrEmptyStringAsDefault(args, "-filter"));
        }

        private void RunSynchronizeCommand(Dictionary<string, string> arguments)
        {
            Commit(arguments);
            Pull(arguments);
            Push(arguments);
        }

        private void RunRebaseCommand(Dictionary<string, string> arguments)
        {
            string branch = null;
            if (arguments.ContainsKey("branch"))
                branch = arguments["branch"];
            StartRebaseDialog(branch);
        }

        public bool StartFileEditorDialog(string filename, bool showWarning = false)
        {
            using (var formEditor = new FormEditor(this, filename, showWarning))
                return formEditor.ShowDialog() != DialogResult.Cancel;
        }

        private void RunFileHistoryCommand(string[] args)
        {
            //Remove working dir from filename. This is to prevent filenames that are too
            //long while there is room left when the workingdir was not in the path.
            string fileHistoryFileName = String.IsNullOrEmpty(Module.WorkingDir) ? args[2] :
                args[2].Replace(Module.WorkingDir, "").Replace('\\', '/');

            StartFileHistoryDialog(fileHistoryFileName);
        }

        private void RunCloneCommand(string[] args)
        {
            if (args.Length > 2)
                StartCloneDialog(args[2]);
            else
                StartCloneDialog();
        }

        private void RunInitCommand(string[] args)
        {
            if (args.Length > 2)
                StartInitializeDialog(args[2]);
            else
                StartInitializeDialog();
        }

        private void RunBlameCommand(string[] args)
        {
            // Remove working dir from filename. This is to prevent filenames that are too
            // long while there is room left when the workingdir was not in the path.
            string filenameFromBlame = args[2].Replace(Module.WorkingDir, "").Replace('\\', '/');
            StartBlameDialog(filenameFromBlame);
        }

        private void RunMergeToolOrConflictCommand(Dictionary<string, string> arguments)
        {
            if (!arguments.ContainsKey("quiet") || Module.InTheMiddleOfConflictedMerge())
                StartResolveConflictsDialog();
        }

        private static Dictionary<string, string> InitializeArguments(string[] args)
        {
            Dictionary<string, string> arguments = new Dictionary<string, string>();

            for (int i = 2; i < args.Length; i++)
            {
                if (args[i].StartsWith("--") && i + 1 < args.Length && !args[i + 1].StartsWith("--"))
                    arguments.Add(args[i].TrimStart('-'), args[++i]);
                else if (args[i].StartsWith("--"))
                    arguments.Add(args[i].TrimStart('-'), null);
            }
            return arguments;
        }

        private IList<string> FindFileMatches(string name)
        {
            var candidates = Module.GetFullTree("HEAD");

            string nameAsLower = name.ToLower();

            return candidates.Where(fileName => fileName.ToLower().Contains(nameAsLower)).ToList();
        }

        private void Commit(Dictionary<string, string> arguments)
        {
            StartCommitDialog(arguments.ContainsKey("quiet"));
        }

        private void Push(Dictionary<string, string> arguments)
        {
            StartPushDialog(arguments.ContainsKey("quiet"));
        }

        private void Pull(Dictionary<string, string> arguments)
        {
            UpdateSettingsBasedOnArguments(arguments);

            string remoteBranch = null;
            if (arguments.ContainsKey("remotebranch"))
                remoteBranch = arguments["remotebranch"];

            StartPullDialog(arguments.ContainsKey("quiet"), remoteBranch);
        }

        private static void UpdateSettingsBasedOnArguments(Dictionary<string, string> arguments)
        {
            if (arguments.ContainsKey("merge"))
                Settings.FormPullAction = Settings.PullAction.Merge;
            if (arguments.ContainsKey("rebase"))
                Settings.FormPullAction = Settings.PullAction.Rebase;
            if (arguments.ContainsKey("fetch"))
                Settings.FormPullAction = Settings.PullAction.Fetch;
            if (arguments.ContainsKey("autostash"))
                Settings.AutoStash = true;
        }

        internal void RaisePreBrowseInitialize(IWin32Window owner)
        {
            InvokeEvent(owner, PreBrowseInitialize);
        }

        internal void RaisePostBrowseInitialize(IWin32Window owner)
        {
            InvokeEvent(owner, PostBrowseInitialize);
        }

        internal void RaisePostRegisterPlugin(IWin32Window owner)
        {
            InvokeEvent(owner, PostRegisterPlugin);
        }

        public IGitRemoteCommand CreateRemoteCommand()
        {
            return new GitRemoteCommand(Module);
        }

        private class GitRemoteCommand : IGitRemoteCommand
        {
            public object OwnerForm { get; set; }

            public string Remote { get; set; }

            public string Title { get; set; }

            public string CommandText { get; set; }

            public bool ErrorOccurred { get; private set; }

            public string CommandOutput { get; private set; }

            public readonly GitModule Module;

            public event GitRemoteCommandCompletedEventHandler Completed;

            internal GitRemoteCommand(GitModule aModule)
            {
                Module = aModule;
            }

            public void Execute()
            {
                if (CommandText == null)
                    throw new InvalidOperationException("CommandText is required");

                using (var form = new FormRemoteProcess(Module, CommandText))
                {
                    if (Title != null)
                        form.Text = Title;
                    if (Remote != null)
                        form.Remote = Remote;

                    form.HandleOnExitCallback = HandleOnExit;

                    form.ShowDialog(OwnerForm as IWin32Window);

                    ErrorOccurred = form.ErrorOccurred();
                    CommandOutput = form.GetOutputString();
                }
            }

            private bool HandleOnExit(ref bool isError, FormProcess form)
            {
                CommandOutput = form.GetOutputString();

                var e = new GitRemoteCommandCompletedEventArgs(this, isError, false);

                if (Completed != null)
                    Completed(form, e);

                isError = e.IsError;

                return e.Handled;
            }
        }
    }
}<|MERGE_RESOLUTION|>--- conflicted
+++ resolved
@@ -1154,14 +1154,7 @@
         {
             Func<bool> action = () =>
             {
-<<<<<<< HEAD
-                using (var form = new FormSettings(this, initialPage))
-                {
-                    form.ShowDialog(owner);
-                }
-=======
                 FormSettings.ShowSettingsDialog(this, owner, initialPage);
->>>>>>> 01f6e0e8
 
                 return true;
             };
