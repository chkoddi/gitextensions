--- conflicted
+++ resolved
@@ -1,4 +1,3 @@
-<<<<<<< HEAD
 ﻿using System;
 using System.Diagnostics;
 using System.Threading;
@@ -226,8 +225,12 @@
             DataReceived(sender, e);
         }
 
-        public void AppendOutputLine(string line)
-        {
+        public void AppendOutputLine(string rawLine)
+        {
+            const string ansiSuffix = "\u001B[K";
+
+            var line = rawLine.Replace(ansiSuffix, "");
+
             AppendToOutputString(line + Environment.NewLine);
 
             AddMessageLine(line);
@@ -253,266 +256,4 @@
 
         }
     }
-}
-=======
-﻿using System;
-using System.Diagnostics;
-using System.Runtime.InteropServices;
-using System.Threading;
-using System.Windows.Forms;
-using GitCommands;
-
-namespace GitUI
-{
-    delegate void DataCallback(string text);
-    /// <summary>
-    /// 
-    /// </summary>
-    /// <param name="isError">if command finished with error</param>
-    /// <param name="form">this form</param>
-    /// <returns>if handled</returns>
-    public delegate bool HandleOnExit(ref bool isError, FormProcess form);
-
-    public class FormProcess : FormStatus
-    {
-        public string Remote { get; set; }
-        public string ProcessString { get; set; }
-        public string ProcessArguments { get; set; }
-        public string ProcessInput { get; set; }
-        public readonly string WorkingDirectory;
-        public Process Process { get; set; }
-        public HandleOnExit HandleOnExitCallback { get; set; }
-
-        private GitCommandsInstance gitCommand;
-
-        protected FormProcess()
-            : base(true)
-        { }
-
-        protected FormProcess(string process, string arguments, string aWorkingDirectory, string input, bool useDialogSettings)
-            : base(useDialogSettings)
-        {
-            ProcessCallback = processStart;
-            AbortCallback = processAbort;
-            ProcessString = process ?? Settings.GitCommand;
-            ProcessArguments = arguments;
-            Remote = "";
-            ProcessInput = input;
-            WorkingDirectory = aWorkingDirectory;
-            Text = Text + " (" + WorkingDirectory + ")";
-        }
-
-        public static bool ShowDialog(IWin32Window owner, GitModule module, string arguments)
-        {
-            return ShowDialog(owner, null, arguments, module.WorkingDir, null, true);
-        }
-
-        public static bool ShowDialog(IWin32Window owner, GitModule module, string process, string arguments)
-        {
-            return ShowDialog(owner, process, arguments, module.WorkingDir, null, true);
-        }
-
-        public static bool ShowDialog(GitModuleForm owner, string arguments)
-        {
-            return ShowDialog(owner, (string)null, arguments);
-        }
-
-        public static bool ShowDialog(GitModuleForm owner, string process, string arguments)
-        {
-            return ShowDialog(owner, process, arguments, owner.Module.WorkingDir, null, true);
-        }
-
-        public static bool ShowDialog(GitModuleForm owner, string arguments, bool useDialogSettings)
-        {
-            return ShowDialog(owner, owner.Module, arguments, useDialogSettings);
-        }
-
-        public static bool ShowDialog(IWin32Window owner, GitModule module, string arguments, bool useDialogSettings)
-        {
-            return ShowDialog(owner, null, arguments, module.WorkingDir, null, useDialogSettings);
-        }
-
-
-        public static bool ShowDialog(IWin32Window owner, string process, string arguments, string aWorkingDirectory, string input, bool useDialogSettings)
-        {
-            using (var formProcess = new FormProcess(process, arguments, aWorkingDirectory, input, useDialogSettings))
-            {
-                formProcess.ShowDialog(owner);
-                return !formProcess.ErrorOccurred();
-            }
-        }
-
-        public static FormProcess ShowModeless(IWin32Window owner, string process, string arguments, string aWorkingDirectory, string input, bool useDialogSettings)
-        {
-            FormProcess formProcess = new FormProcess(process, arguments, aWorkingDirectory, input, useDialogSettings);
-
-            formProcess.ControlBox = true;
-            formProcess.Show(owner);
-
-            return formProcess;
-        }
-
-        public static FormProcess ShowModeless(GitModuleForm owner, string arguments)
-        {
-            return ShowModeless(owner, null, arguments, owner.Module.WorkingDir, null, true);
-        }
-
-        public static string ReadDialog(GitModuleForm owner, string arguments)
-        {
-            return ReadDialog(owner, null, arguments, owner.Module, null, true);
-        }
-
-        public static string ReadDialog(IWin32Window owner, string process, string arguments, GitModule module, string input, bool useDialogSettings)
-        {
-            using (var formProcess = new FormProcess(process, arguments, module.WorkingDir, input, useDialogSettings))
-            {
-                formProcess.ShowDialog(owner);
-                return formProcess.GetOutputString();
-            }
-        }
-
-        protected virtual void BeforeProcessStart()
-        {
-
-        }
-
-        private void processStart(FormStatus form)
-        {
-            BeforeProcessStart();
-            string QuotedProcessString = ProcessString;
-            if (QuotedProcessString.IndexOf(' ') != -1)
-                QuotedProcessString = QuotedProcessString.Quote();
-            AddMessageLine(QuotedProcessString + " " + ProcessArguments);
-            gitCommand = new GitCommandsInstance(WorkingDirectory) { CollectOutput = false };
-
-            try
-            {
-                Process = gitCommand.CmdStartProcess(ProcessString, ProcessArguments);
-
-                gitCommand.Exited += gitCommand_Exited;
-                gitCommand.DataReceived += gitCommand_DataReceived;
-                if (!string.IsNullOrEmpty(ProcessInput))
-                {
-                    Thread.Sleep(500);
-                    Process.StandardInput.Write(ProcessInput);
-                    AddMessageLine(string.Format(":: Wrote [{0}] to process!\r\n", ProcessInput));
-                }
-            }
-            catch (Exception e)
-            {
-                AddMessageLine("\n" + e.ToStringWithData());
-                gitCommand.ExitCode = 1;
-                gitCommand_Exited(null, null);
-            }
-        }
-
-        private void processAbort(FormStatus form)
-        {
-            if (Process != null)
-            {
-                Process.TerminateTree();
-            }
-        }
-
-        protected void KillGitCommand()
-        {
-            try
-            {
-                gitCommand.Kill();
-            }
-            catch
-            {
-            }
-        }
-
-        void gitCommand_Exited(object sender, EventArgs e)
-        {
-            // This has to happen on the UI thread
-            var method = new SendOrPostCallback(OnExit);
-
-            syncContext.Send(method, this);
-        }
-
-        /// <summary>
-        /// 
-        /// </summary>
-        /// <param name="isError">if command finished with error</param>
-        /// <returns>if handled</returns>
-        protected virtual bool HandleOnExit(ref bool isError)
-        {
-            return HandleOnExitCallback != null && HandleOnExitCallback(ref isError, this);
-        }
-
-        private void OnExit(object state)
-        {
-            bool isError;
-
-            try
-            {
-                isError = gitCommand != null && gitCommand.ExitCode != 0;
-                if (HandleOnExit(ref isError))
-                    return;
-            }
-            catch
-            {
-                isError = true;
-            }
-
-            Done(!isError);
-        }
-
-        protected virtual void DataReceived(object sender, DataReceivedEventArgs e)
-        {
-
-        }
-
-        void gitCommand_DataReceived(object sender, DataReceivedEventArgs e)
-        {
-            if (e.Data == null)
-                return;
-
-            if (e.Data.Contains("%") || e.Data.StartsWith("remote: Counting objects"))
-            {
-                SetProgress(e.Data);
-            }
-            else
-            {
-                AppendOutputLine(e.Data);
-            }
-
-            DataReceived(sender, e);
-        }
-
-        public void AppendOutputLine(string rawLine)
-        {
-            const string ansiSuffix = "\u001B[K";
-
-            var line = rawLine.Replace(ansiSuffix, "");
-
-            AppendToOutputString(line + Environment.NewLine);
-
-            AddMessageLine(line);
-        }
-
-        public static bool IsOperationAborted(string dialogResult)
-        {
-            return dialogResult.Trim('\r', '\n') == "Aborted";
-        }
-
-        private void InitializeComponent()
-        {
-            this.SuspendLayout();
-            // 
-            // FormProcess
-            // 
-            this.AutoScaleDimensions = new System.Drawing.SizeF(96F, 96F);
-            this.AutoScaleMode = System.Windows.Forms.AutoScaleMode.Dpi;
-            this.ClientSize = new System.Drawing.Size(565, 326);
-            this.Name = "FormProcess";
-            this.ResumeLayout(false);
-            this.PerformLayout();
-
-        }
-    }
-}
->>>>>>> 15ea4b8f
+}