﻿namespace GitUI
{
    partial class FormAddToGitIgnore
    {
        /// <summary>
        /// Required designer variable.
        /// </summary>
        private System.ComponentModel.IContainer components = null;

        /// <summary>
        /// Clean up any resources being used.
        /// </summary>
        /// <param name="disposing">true if managed resources should be disposed; otherwise, false.</param>
        protected override void Dispose(bool disposing)
        {
            if (disposing && (components != null))
            {
                components.Dispose();
            }
            base.Dispose(disposing);
        }

        #region Windows Form Designer generated code

        /// <summary>
        /// Required method for Designer support - do not modify
        /// the contents of this method with the code editor.
        /// </summary>
        private void InitializeComponent()
        {
            this.groupBox1 = new System.Windows.Forms.GroupBox();
            this._NO_TRANSLATE_filesWillBeIgnored = new System.Windows.Forms.Label();
            this.noMatchPanel = new System.Windows.Forms.Panel();
            this.label2 = new System.Windows.Forms.Label();
            this.pictureBox1 = new System.Windows.Forms.PictureBox();
            this._NO_TRANSLATE_Preview = new System.Windows.Forms.ListBox();
            this.AddToIngore = new System.Windows.Forms.Button();
            this.FilePattern = new System.Windows.Forms.TextBox();
            this.panel1 = new System.Windows.Forms.Panel();
            this.btnCancel = new System.Windows.Forms.Button();
            this.groupFilePattern = new System.Windows.Forms.GroupBox();
            this.panel2 = new System.Windows.Forms.Panel();
            this.groupBox1.SuspendLayout();
            this.noMatchPanel.SuspendLayout();
            ((System.ComponentModel.ISupportInitialize)(this.pictureBox1)).BeginInit();
            this.panel1.SuspendLayout();
            this.groupFilePattern.SuspendLayout();
            this.panel2.SuspendLayout();
            this.SuspendLayout();
            // 
            // groupBox1
            // 
            this.groupBox1.Controls.Add(this.panel2);
            this.groupBox1.Controls.Add(this.noMatchPanel);
            this.groupBox1.Controls.Add(this._NO_TRANSLATE_Preview);
            this.groupBox1.Dock = System.Windows.Forms.DockStyle.Fill;
            this.groupBox1.Location = new System.Drawing.Point(0, 93);
            this.groupBox1.Name = "groupBox1";
            this.groupBox1.Padding = new System.Windows.Forms.Padding(12, 8, 12, 0);
            this.groupBox1.Size = new System.Drawing.Size(599, 204);
            this.groupBox1.TabIndex = 9;
            this.groupBox1.TabStop = false;
            this.groupBox1.Text = "Preview";
            // 
            // _NO_TRANSLATE_filesWillBeIgnored
            // 
            this._NO_TRANSLATE_filesWillBeIgnored.AutoSize = true;
<<<<<<< HEAD
            this._NO_TRANSLATE_filesWillBeIgnored.Location = new System.Drawing.Point(449, 211);
            this._NO_TRANSLATE_filesWillBeIgnored.Name = "_NO_TRANSLATE_filesWillBeIgnored";
            this._NO_TRANSLATE_filesWillBeIgnored.Size = new System.Drawing.Size(0, 12);
=======
            this._NO_TRANSLATE_filesWillBeIgnored.Dock = System.Windows.Forms.DockStyle.Right;
            this._NO_TRANSLATE_filesWillBeIgnored.Location = new System.Drawing.Point(455, 0);
            this._NO_TRANSLATE_filesWillBeIgnored.Name = "_NO_TRANSLATE_filesWillBeIgnored";
            this._NO_TRANSLATE_filesWillBeIgnored.Size = new System.Drawing.Size(120, 15);
>>>>>>> 5cfe64a5
            this._NO_TRANSLATE_filesWillBeIgnored.TabIndex = 11;
            this._NO_TRANSLATE_filesWillBeIgnored.Text = "(matched files count)";
            // 
            // noMatchPanel
            // 
            this.noMatchPanel.Anchor = System.Windows.Forms.AnchorStyles.None;
            this.noMatchPanel.BackColor = System.Drawing.Color.White;
            this.noMatchPanel.Controls.Add(this.label2);
            this.noMatchPanel.Controls.Add(this.pictureBox1);
            this.noMatchPanel.Location = new System.Drawing.Point(161, 89);
            this.noMatchPanel.Name = "noMatchPanel";
            this.noMatchPanel.Size = new System.Drawing.Size(233, 26);
            this.noMatchPanel.TabIndex = 2;
            this.noMatchPanel.Visible = false;
            // 
            // label2
            // 
            this.label2.AutoSize = true;
            this.label2.Font = new System.Drawing.Font("Segoe UI", 9F, System.Drawing.FontStyle.Italic, System.Drawing.GraphicsUnit.Point, ((byte)(0)));
            this.label2.ForeColor = System.Drawing.SystemColors.ControlDarkDark;
            this.label2.Location = new System.Drawing.Point(25, 5);
            this.label2.Name = "label2";
            this.label2.Size = new System.Drawing.Size(195, 15);
            this.label2.TabIndex = 1;
            this.label2.Text = "No existing files match that pattern.";
            // 
            // pictureBox1
            // 
            this.pictureBox1.Image = global::GitUI.Properties.Resources.Conflict;
            this.pictureBox1.Location = new System.Drawing.Point(10, 5);
            this.pictureBox1.Name = "pictureBox1";
            this.pictureBox1.Size = new System.Drawing.Size(16, 16);
            this.pictureBox1.SizeMode = System.Windows.Forms.PictureBoxSizeMode.AutoSize;
            this.pictureBox1.TabIndex = 0;
            this.pictureBox1.TabStop = false;
            // 
            // _NO_TRANSLATE_Preview
            // 
            this._NO_TRANSLATE_Preview.Dock = System.Windows.Forms.DockStyle.Fill;
            this._NO_TRANSLATE_Preview.FormattingEnabled = true;
<<<<<<< HEAD
            this._NO_TRANSLATE_Preview.ItemHeight = 12;
            this._NO_TRANSLATE_Preview.Location = new System.Drawing.Point(12, 22);
            this._NO_TRANSLATE_Preview.Name = "_NO_TRANSLATE_Preview";
            this._NO_TRANSLATE_Preview.Size = new System.Drawing.Size(528, 186);
=======
            this._NO_TRANSLATE_Preview.ItemHeight = 15;
            this._NO_TRANSLATE_Preview.Location = new System.Drawing.Point(12, 24);
            this._NO_TRANSLATE_Preview.Name = "_NO_TRANSLATE_Preview";
            this._NO_TRANSLATE_Preview.Size = new System.Drawing.Size(575, 180);
>>>>>>> 5cfe64a5
            this._NO_TRANSLATE_Preview.TabIndex = 1;
            // 
            // AddToIngore
            // 
            this.AddToIngore.Anchor = ((System.Windows.Forms.AnchorStyles)((System.Windows.Forms.AnchorStyles.Bottom | System.Windows.Forms.AnchorStyles.Right)));
            this.AddToIngore.Location = new System.Drawing.Point(335, 7);
            this.AddToIngore.Name = "AddToIngore";
            this.AddToIngore.Size = new System.Drawing.Size(110, 25);
            this.AddToIngore.TabIndex = 7;
            this.AddToIngore.Text = "Ignore";
            this.AddToIngore.UseVisualStyleBackColor = true;
            this.AddToIngore.Click += new System.EventHandler(this.AddToIngoreClick);
            // 
<<<<<<< HEAD
            // label1
            // 
            this.label1.AutoSize = true;
            this.label1.Location = new System.Drawing.Point(12, 19);
            this.label1.Name = "label1";
            this.label1.Size = new System.Drawing.Size(129, 12);
            this.label1.TabIndex = 5;
            this.label1.Text = "Enter a file pattern to ignore:";
            // 
=======
>>>>>>> 5cfe64a5
            // FilePattern
            // 
            this.FilePattern.AcceptsReturn = true;
            this.FilePattern.Dock = System.Windows.Forms.DockStyle.Fill;
            this.FilePattern.Location = new System.Drawing.Point(12, 19);
            this.FilePattern.Multiline = true;
            this.FilePattern.Name = "FilePattern";
<<<<<<< HEAD
            this.FilePattern.Size = new System.Drawing.Size(202, 21);
=======
            this.FilePattern.ScrollBars = System.Windows.Forms.ScrollBars.Vertical;
            this.FilePattern.Size = new System.Drawing.Size(575, 71);
>>>>>>> 5cfe64a5
            this.FilePattern.TabIndex = 6;
            this.FilePattern.WordWrap = false;
            this.FilePattern.TextChanged += new System.EventHandler(this.FilePattern_TextChanged);
            // 
            // panel1
            // 
            this.panel1.Controls.Add(this.btnCancel);
            this.panel1.Controls.Add(this.AddToIngore);
            this.panel1.Dock = System.Windows.Forms.DockStyle.Bottom;
            this.panel1.Location = new System.Drawing.Point(0, 297);
            this.panel1.Name = "panel1";
            this.panel1.Size = new System.Drawing.Size(599, 44);
            this.panel1.TabIndex = 10;
            // 
            // btnCancel
            // 
            this.btnCancel.Anchor = ((System.Windows.Forms.AnchorStyles)((System.Windows.Forms.AnchorStyles.Bottom | System.Windows.Forms.AnchorStyles.Right)));
            this.btnCancel.DialogResult = System.Windows.Forms.DialogResult.Cancel;
            this.btnCancel.Location = new System.Drawing.Point(467, 7);
            this.btnCancel.Name = "btnCancel";
            this.btnCancel.Size = new System.Drawing.Size(110, 25);
            this.btnCancel.TabIndex = 8;
            this.btnCancel.Text = "Cancel";
            this.btnCancel.UseVisualStyleBackColor = true;
            // 
            // groupFilePattern
            // 
            this.groupFilePattern.Controls.Add(this.FilePattern);
            this.groupFilePattern.Dock = System.Windows.Forms.DockStyle.Top;
            this.groupFilePattern.Location = new System.Drawing.Point(0, 0);
            this.groupFilePattern.Name = "groupFilePattern";
            this.groupFilePattern.Padding = new System.Windows.Forms.Padding(12, 3, 12, 3);
            this.groupFilePattern.Size = new System.Drawing.Size(599, 93);
            this.groupFilePattern.TabIndex = 11;
            this.groupFilePattern.TabStop = false;
            this.groupFilePattern.Text = "Enter a file pattern to ignore:";
            // 
            // panel2
            // 
            this.panel2.Controls.Add(this._NO_TRANSLATE_filesWillBeIgnored);
            this.panel2.Dock = System.Windows.Forms.DockStyle.Bottom;
            this.panel2.Location = new System.Drawing.Point(12, 181);
            this.panel2.Name = "panel2";
            this.panel2.Size = new System.Drawing.Size(575, 23);
            this.panel2.TabIndex = 12;
            // 
            // FormAddToGitIgnore
            // 
            this.AcceptButton = this.AddToIngore;
            this.AutoScaleMode = System.Windows.Forms.AutoScaleMode.None;
            this.CancelButton = this.btnCancel;
            this.ClientSize = new System.Drawing.Size(599, 341);
            this.Controls.Add(this.groupBox1);
            this.Controls.Add(this.groupFilePattern);
            this.Controls.Add(this.panel1);
            this.MinimizeBox = false;
            this.Name = "FormAddToGitIgnore";
            this.StartPosition = System.Windows.Forms.FormStartPosition.CenterParent;
            this.Text = "Add files(s) to .gitIgnore";
            this.groupBox1.ResumeLayout(false);
            this.noMatchPanel.ResumeLayout(false);
            this.noMatchPanel.PerformLayout();
            ((System.ComponentModel.ISupportInitialize)(this.pictureBox1)).EndInit();
            this.panel1.ResumeLayout(false);
            this.groupFilePattern.ResumeLayout(false);
            this.groupFilePattern.PerformLayout();
            this.panel2.ResumeLayout(false);
            this.panel2.PerformLayout();
            this.ResumeLayout(false);

        }

        #endregion

        private System.Windows.Forms.GroupBox groupBox1;
        private System.Windows.Forms.ListBox _NO_TRANSLATE_Preview;
        private System.Windows.Forms.Button AddToIngore;
        private System.Windows.Forms.TextBox FilePattern;
        private System.Windows.Forms.Panel noMatchPanel;
        private System.Windows.Forms.Label label2;
        private System.Windows.Forms.PictureBox pictureBox1;
        private System.Windows.Forms.Label _NO_TRANSLATE_filesWillBeIgnored;
        private System.Windows.Forms.Panel panel1;
        private System.Windows.Forms.Button btnCancel;
        private System.Windows.Forms.GroupBox groupFilePattern;
        private System.Windows.Forms.Panel panel2;

    }
}<|MERGE_RESOLUTION|>--- conflicted
+++ resolved
@@ -1,255 +1,226 @@
-﻿namespace GitUI
-{
-    partial class FormAddToGitIgnore
-    {
-        /// <summary>
-        /// Required designer variable.
-        /// </summary>
-        private System.ComponentModel.IContainer components = null;
-
-        /// <summary>
-        /// Clean up any resources being used.
-        /// </summary>
-        /// <param name="disposing">true if managed resources should be disposed; otherwise, false.</param>
-        protected override void Dispose(bool disposing)
-        {
-            if (disposing && (components != null))
-            {
-                components.Dispose();
-            }
-            base.Dispose(disposing);
-        }
-
-        #region Windows Form Designer generated code
-
-        /// <summary>
-        /// Required method for Designer support - do not modify
-        /// the contents of this method with the code editor.
-        /// </summary>
-        private void InitializeComponent()
-        {
-            this.groupBox1 = new System.Windows.Forms.GroupBox();
-            this._NO_TRANSLATE_filesWillBeIgnored = new System.Windows.Forms.Label();
-            this.noMatchPanel = new System.Windows.Forms.Panel();
-            this.label2 = new System.Windows.Forms.Label();
-            this.pictureBox1 = new System.Windows.Forms.PictureBox();
-            this._NO_TRANSLATE_Preview = new System.Windows.Forms.ListBox();
-            this.AddToIngore = new System.Windows.Forms.Button();
-            this.FilePattern = new System.Windows.Forms.TextBox();
-            this.panel1 = new System.Windows.Forms.Panel();
-            this.btnCancel = new System.Windows.Forms.Button();
-            this.groupFilePattern = new System.Windows.Forms.GroupBox();
-            this.panel2 = new System.Windows.Forms.Panel();
-            this.groupBox1.SuspendLayout();
-            this.noMatchPanel.SuspendLayout();
-            ((System.ComponentModel.ISupportInitialize)(this.pictureBox1)).BeginInit();
-            this.panel1.SuspendLayout();
-            this.groupFilePattern.SuspendLayout();
-            this.panel2.SuspendLayout();
-            this.SuspendLayout();
-            // 
-            // groupBox1
-            // 
-            this.groupBox1.Controls.Add(this.panel2);
-            this.groupBox1.Controls.Add(this.noMatchPanel);
-            this.groupBox1.Controls.Add(this._NO_TRANSLATE_Preview);
-            this.groupBox1.Dock = System.Windows.Forms.DockStyle.Fill;
-            this.groupBox1.Location = new System.Drawing.Point(0, 93);
-            this.groupBox1.Name = "groupBox1";
-            this.groupBox1.Padding = new System.Windows.Forms.Padding(12, 8, 12, 0);
-            this.groupBox1.Size = new System.Drawing.Size(599, 204);
-            this.groupBox1.TabIndex = 9;
-            this.groupBox1.TabStop = false;
-            this.groupBox1.Text = "Preview";
-            // 
-            // _NO_TRANSLATE_filesWillBeIgnored
-            // 
-            this._NO_TRANSLATE_filesWillBeIgnored.AutoSize = true;
-<<<<<<< HEAD
-            this._NO_TRANSLATE_filesWillBeIgnored.Location = new System.Drawing.Point(449, 211);
-            this._NO_TRANSLATE_filesWillBeIgnored.Name = "_NO_TRANSLATE_filesWillBeIgnored";
-            this._NO_TRANSLATE_filesWillBeIgnored.Size = new System.Drawing.Size(0, 12);
-=======
-            this._NO_TRANSLATE_filesWillBeIgnored.Dock = System.Windows.Forms.DockStyle.Right;
-            this._NO_TRANSLATE_filesWillBeIgnored.Location = new System.Drawing.Point(455, 0);
-            this._NO_TRANSLATE_filesWillBeIgnored.Name = "_NO_TRANSLATE_filesWillBeIgnored";
-            this._NO_TRANSLATE_filesWillBeIgnored.Size = new System.Drawing.Size(120, 15);
->>>>>>> 5cfe64a5
-            this._NO_TRANSLATE_filesWillBeIgnored.TabIndex = 11;
-            this._NO_TRANSLATE_filesWillBeIgnored.Text = "(matched files count)";
-            // 
-            // noMatchPanel
-            // 
-            this.noMatchPanel.Anchor = System.Windows.Forms.AnchorStyles.None;
-            this.noMatchPanel.BackColor = System.Drawing.Color.White;
-            this.noMatchPanel.Controls.Add(this.label2);
-            this.noMatchPanel.Controls.Add(this.pictureBox1);
-            this.noMatchPanel.Location = new System.Drawing.Point(161, 89);
-            this.noMatchPanel.Name = "noMatchPanel";
-            this.noMatchPanel.Size = new System.Drawing.Size(233, 26);
-            this.noMatchPanel.TabIndex = 2;
-            this.noMatchPanel.Visible = false;
-            // 
-            // label2
-            // 
-            this.label2.AutoSize = true;
-            this.label2.Font = new System.Drawing.Font("Segoe UI", 9F, System.Drawing.FontStyle.Italic, System.Drawing.GraphicsUnit.Point, ((byte)(0)));
-            this.label2.ForeColor = System.Drawing.SystemColors.ControlDarkDark;
-            this.label2.Location = new System.Drawing.Point(25, 5);
-            this.label2.Name = "label2";
-            this.label2.Size = new System.Drawing.Size(195, 15);
-            this.label2.TabIndex = 1;
-            this.label2.Text = "No existing files match that pattern.";
-            // 
-            // pictureBox1
-            // 
-            this.pictureBox1.Image = global::GitUI.Properties.Resources.Conflict;
-            this.pictureBox1.Location = new System.Drawing.Point(10, 5);
-            this.pictureBox1.Name = "pictureBox1";
-            this.pictureBox1.Size = new System.Drawing.Size(16, 16);
-            this.pictureBox1.SizeMode = System.Windows.Forms.PictureBoxSizeMode.AutoSize;
-            this.pictureBox1.TabIndex = 0;
-            this.pictureBox1.TabStop = false;
-            // 
-            // _NO_TRANSLATE_Preview
-            // 
-            this._NO_TRANSLATE_Preview.Dock = System.Windows.Forms.DockStyle.Fill;
-            this._NO_TRANSLATE_Preview.FormattingEnabled = true;
-<<<<<<< HEAD
-            this._NO_TRANSLATE_Preview.ItemHeight = 12;
-            this._NO_TRANSLATE_Preview.Location = new System.Drawing.Point(12, 22);
-            this._NO_TRANSLATE_Preview.Name = "_NO_TRANSLATE_Preview";
-            this._NO_TRANSLATE_Preview.Size = new System.Drawing.Size(528, 186);
-=======
-            this._NO_TRANSLATE_Preview.ItemHeight = 15;
-            this._NO_TRANSLATE_Preview.Location = new System.Drawing.Point(12, 24);
-            this._NO_TRANSLATE_Preview.Name = "_NO_TRANSLATE_Preview";
-            this._NO_TRANSLATE_Preview.Size = new System.Drawing.Size(575, 180);
->>>>>>> 5cfe64a5
-            this._NO_TRANSLATE_Preview.TabIndex = 1;
-            // 
-            // AddToIngore
-            // 
-            this.AddToIngore.Anchor = ((System.Windows.Forms.AnchorStyles)((System.Windows.Forms.AnchorStyles.Bottom | System.Windows.Forms.AnchorStyles.Right)));
-            this.AddToIngore.Location = new System.Drawing.Point(335, 7);
-            this.AddToIngore.Name = "AddToIngore";
-            this.AddToIngore.Size = new System.Drawing.Size(110, 25);
-            this.AddToIngore.TabIndex = 7;
-            this.AddToIngore.Text = "Ignore";
-            this.AddToIngore.UseVisualStyleBackColor = true;
-            this.AddToIngore.Click += new System.EventHandler(this.AddToIngoreClick);
-            // 
-<<<<<<< HEAD
-            // label1
-            // 
-            this.label1.AutoSize = true;
-            this.label1.Location = new System.Drawing.Point(12, 19);
-            this.label1.Name = "label1";
-            this.label1.Size = new System.Drawing.Size(129, 12);
-            this.label1.TabIndex = 5;
-            this.label1.Text = "Enter a file pattern to ignore:";
-            // 
-=======
->>>>>>> 5cfe64a5
-            // FilePattern
-            // 
-            this.FilePattern.AcceptsReturn = true;
-            this.FilePattern.Dock = System.Windows.Forms.DockStyle.Fill;
-            this.FilePattern.Location = new System.Drawing.Point(12, 19);
-            this.FilePattern.Multiline = true;
-            this.FilePattern.Name = "FilePattern";
-<<<<<<< HEAD
-            this.FilePattern.Size = new System.Drawing.Size(202, 21);
-=======
-            this.FilePattern.ScrollBars = System.Windows.Forms.ScrollBars.Vertical;
-            this.FilePattern.Size = new System.Drawing.Size(575, 71);
->>>>>>> 5cfe64a5
-            this.FilePattern.TabIndex = 6;
-            this.FilePattern.WordWrap = false;
-            this.FilePattern.TextChanged += new System.EventHandler(this.FilePattern_TextChanged);
-            // 
-            // panel1
-            // 
-            this.panel1.Controls.Add(this.btnCancel);
-            this.panel1.Controls.Add(this.AddToIngore);
-            this.panel1.Dock = System.Windows.Forms.DockStyle.Bottom;
-            this.panel1.Location = new System.Drawing.Point(0, 297);
-            this.panel1.Name = "panel1";
-            this.panel1.Size = new System.Drawing.Size(599, 44);
-            this.panel1.TabIndex = 10;
-            // 
-            // btnCancel
-            // 
-            this.btnCancel.Anchor = ((System.Windows.Forms.AnchorStyles)((System.Windows.Forms.AnchorStyles.Bottom | System.Windows.Forms.AnchorStyles.Right)));
-            this.btnCancel.DialogResult = System.Windows.Forms.DialogResult.Cancel;
-            this.btnCancel.Location = new System.Drawing.Point(467, 7);
-            this.btnCancel.Name = "btnCancel";
-            this.btnCancel.Size = new System.Drawing.Size(110, 25);
-            this.btnCancel.TabIndex = 8;
-            this.btnCancel.Text = "Cancel";
-            this.btnCancel.UseVisualStyleBackColor = true;
-            // 
-            // groupFilePattern
-            // 
-            this.groupFilePattern.Controls.Add(this.FilePattern);
-            this.groupFilePattern.Dock = System.Windows.Forms.DockStyle.Top;
-            this.groupFilePattern.Location = new System.Drawing.Point(0, 0);
-            this.groupFilePattern.Name = "groupFilePattern";
-            this.groupFilePattern.Padding = new System.Windows.Forms.Padding(12, 3, 12, 3);
-            this.groupFilePattern.Size = new System.Drawing.Size(599, 93);
-            this.groupFilePattern.TabIndex = 11;
-            this.groupFilePattern.TabStop = false;
-            this.groupFilePattern.Text = "Enter a file pattern to ignore:";
-            // 
-            // panel2
-            // 
-            this.panel2.Controls.Add(this._NO_TRANSLATE_filesWillBeIgnored);
-            this.panel2.Dock = System.Windows.Forms.DockStyle.Bottom;
-            this.panel2.Location = new System.Drawing.Point(12, 181);
-            this.panel2.Name = "panel2";
-            this.panel2.Size = new System.Drawing.Size(575, 23);
-            this.panel2.TabIndex = 12;
-            // 
-            // FormAddToGitIgnore
-            // 
-            this.AcceptButton = this.AddToIngore;
-            this.AutoScaleMode = System.Windows.Forms.AutoScaleMode.None;
-            this.CancelButton = this.btnCancel;
-            this.ClientSize = new System.Drawing.Size(599, 341);
-            this.Controls.Add(this.groupBox1);
-            this.Controls.Add(this.groupFilePattern);
-            this.Controls.Add(this.panel1);
-            this.MinimizeBox = false;
-            this.Name = "FormAddToGitIgnore";
-            this.StartPosition = System.Windows.Forms.FormStartPosition.CenterParent;
-            this.Text = "Add files(s) to .gitIgnore";
-            this.groupBox1.ResumeLayout(false);
-            this.noMatchPanel.ResumeLayout(false);
-            this.noMatchPanel.PerformLayout();
-            ((System.ComponentModel.ISupportInitialize)(this.pictureBox1)).EndInit();
-            this.panel1.ResumeLayout(false);
-            this.groupFilePattern.ResumeLayout(false);
-            this.groupFilePattern.PerformLayout();
-            this.panel2.ResumeLayout(false);
-            this.panel2.PerformLayout();
-            this.ResumeLayout(false);
-
-        }
-
-        #endregion
-
-        private System.Windows.Forms.GroupBox groupBox1;
-        private System.Windows.Forms.ListBox _NO_TRANSLATE_Preview;
-        private System.Windows.Forms.Button AddToIngore;
-        private System.Windows.Forms.TextBox FilePattern;
-        private System.Windows.Forms.Panel noMatchPanel;
-        private System.Windows.Forms.Label label2;
-        private System.Windows.Forms.PictureBox pictureBox1;
-        private System.Windows.Forms.Label _NO_TRANSLATE_filesWillBeIgnored;
-        private System.Windows.Forms.Panel panel1;
-        private System.Windows.Forms.Button btnCancel;
-        private System.Windows.Forms.GroupBox groupFilePattern;
-        private System.Windows.Forms.Panel panel2;
-
-    }
+﻿namespace GitUI
+{
+    partial class FormAddToGitIgnore
+    {
+        /// <summary>
+        /// Required designer variable.
+        /// </summary>
+        private System.ComponentModel.IContainer components = null;
+
+        /// <summary>
+        /// Clean up any resources being used.
+        /// </summary>
+        /// <param name="disposing">true if managed resources should be disposed; otherwise, false.</param>
+        protected override void Dispose(bool disposing)
+        {
+            if (disposing && (components != null))
+            {
+                components.Dispose();
+            }
+            base.Dispose(disposing);
+        }
+
+        #region Windows Form Designer generated code
+
+        /// <summary>
+        /// Required method for Designer support - do not modify
+        /// the contents of this method with the code editor.
+        /// </summary>
+        private void InitializeComponent()
+        {
+            this.groupBox1 = new System.Windows.Forms.GroupBox();
+            this._NO_TRANSLATE_filesWillBeIgnored = new System.Windows.Forms.Label();
+            this.noMatchPanel = new System.Windows.Forms.Panel();
+            this.label2 = new System.Windows.Forms.Label();
+            this.pictureBox1 = new System.Windows.Forms.PictureBox();
+            this._NO_TRANSLATE_Preview = new System.Windows.Forms.ListBox();
+            this.AddToIngore = new System.Windows.Forms.Button();
+            this.FilePattern = new System.Windows.Forms.TextBox();
+            this.panel1 = new System.Windows.Forms.Panel();
+            this.btnCancel = new System.Windows.Forms.Button();
+            this.groupFilePattern = new System.Windows.Forms.GroupBox();
+            this.panel2 = new System.Windows.Forms.Panel();
+            this.groupBox1.SuspendLayout();
+            this.noMatchPanel.SuspendLayout();
+            ((System.ComponentModel.ISupportInitialize)(this.pictureBox1)).BeginInit();
+            this.panel1.SuspendLayout();
+            this.groupFilePattern.SuspendLayout();
+            this.panel2.SuspendLayout();
+            this.SuspendLayout();
+            // 
+            // groupBox1
+            // 
+            this.groupBox1.Controls.Add(this.panel2);
+            this.groupBox1.Controls.Add(this.noMatchPanel);
+            this.groupBox1.Controls.Add(this._NO_TRANSLATE_Preview);
+            this.groupBox1.Dock = System.Windows.Forms.DockStyle.Fill;
+            this.groupBox1.Location = new System.Drawing.Point(0, 93);
+            this.groupBox1.Name = "groupBox1";
+            this.groupBox1.Padding = new System.Windows.Forms.Padding(12, 8, 12, 0);
+            this.groupBox1.Size = new System.Drawing.Size(599, 204);
+            this.groupBox1.TabIndex = 9;
+            this.groupBox1.TabStop = false;
+            this.groupBox1.Text = "Preview";
+            // 
+            // _NO_TRANSLATE_filesWillBeIgnored
+            // 
+            this._NO_TRANSLATE_filesWillBeIgnored.AutoSize = true;
+            this._NO_TRANSLATE_filesWillBeIgnored.Dock = System.Windows.Forms.DockStyle.Right;
+            this._NO_TRANSLATE_filesWillBeIgnored.Location = new System.Drawing.Point(455, 0);
+            this._NO_TRANSLATE_filesWillBeIgnored.Name = "_NO_TRANSLATE_filesWillBeIgnored";
+            this._NO_TRANSLATE_filesWillBeIgnored.Size = new System.Drawing.Size(120, 15);
+            this._NO_TRANSLATE_filesWillBeIgnored.TabIndex = 11;
+            this._NO_TRANSLATE_filesWillBeIgnored.Text = "(matched files count)";
+            // 
+            // noMatchPanel
+            // 
+            this.noMatchPanel.Anchor = System.Windows.Forms.AnchorStyles.None;
+            this.noMatchPanel.BackColor = System.Drawing.Color.White;
+            this.noMatchPanel.Controls.Add(this.label2);
+            this.noMatchPanel.Controls.Add(this.pictureBox1);
+            this.noMatchPanel.Location = new System.Drawing.Point(161, 89);
+            this.noMatchPanel.Name = "noMatchPanel";
+            this.noMatchPanel.Size = new System.Drawing.Size(233, 26);
+            this.noMatchPanel.TabIndex = 2;
+            this.noMatchPanel.Visible = false;
+            // 
+            // label2
+            // 
+            this.label2.AutoSize = true;
+            this.label2.Font = new System.Drawing.Font("Segoe UI", 9F, System.Drawing.FontStyle.Italic, System.Drawing.GraphicsUnit.Point, ((byte)(0)));
+            this.label2.ForeColor = System.Drawing.SystemColors.ControlDarkDark;
+            this.label2.Location = new System.Drawing.Point(25, 5);
+            this.label2.Name = "label2";
+            this.label2.Size = new System.Drawing.Size(195, 15);
+            this.label2.TabIndex = 1;
+            this.label2.Text = "No existing files match that pattern.";
+            // 
+            // pictureBox1
+            // 
+            this.pictureBox1.Image = global::GitUI.Properties.Resources.Conflict;
+            this.pictureBox1.Location = new System.Drawing.Point(10, 5);
+            this.pictureBox1.Name = "pictureBox1";
+            this.pictureBox1.Size = new System.Drawing.Size(16, 16);
+            this.pictureBox1.SizeMode = System.Windows.Forms.PictureBoxSizeMode.AutoSize;
+            this.pictureBox1.TabIndex = 0;
+            this.pictureBox1.TabStop = false;
+            // 
+            // _NO_TRANSLATE_Preview
+            // 
+            this._NO_TRANSLATE_Preview.Dock = System.Windows.Forms.DockStyle.Fill;
+            this._NO_TRANSLATE_Preview.FormattingEnabled = true;
+            this._NO_TRANSLATE_Preview.ItemHeight = 12;
+            this._NO_TRANSLATE_Preview.Location = new System.Drawing.Point(12, 22);
+            this._NO_TRANSLATE_Preview.Name = "_NO_TRANSLATE_Preview";
+            this._NO_TRANSLATE_Preview.Size = new System.Drawing.Size(575, 180);
+            this._NO_TRANSLATE_Preview.TabIndex = 1;
+            // 
+            // AddToIngore
+            // 
+            this.AddToIngore.Anchor = ((System.Windows.Forms.AnchorStyles)((System.Windows.Forms.AnchorStyles.Bottom | System.Windows.Forms.AnchorStyles.Right)));
+            this.AddToIngore.Location = new System.Drawing.Point(335, 7);
+            this.AddToIngore.Name = "AddToIngore";
+            this.AddToIngore.Size = new System.Drawing.Size(110, 25);
+            this.AddToIngore.TabIndex = 7;
+            this.AddToIngore.Text = "Ignore";
+            this.AddToIngore.UseVisualStyleBackColor = true;
+            this.AddToIngore.Click += new System.EventHandler(this.AddToIngoreClick);
+            // 
+            // FilePattern
+            // 
+            this.FilePattern.AcceptsReturn = true;
+            this.FilePattern.Dock = System.Windows.Forms.DockStyle.Fill;
+            this.FilePattern.Location = new System.Drawing.Point(12, 19);
+            this.FilePattern.Multiline = true;
+            this.FilePattern.Name = "FilePattern";
+            this.FilePattern.ScrollBars = System.Windows.Forms.ScrollBars.Vertical;
+            this.FilePattern.Size = new System.Drawing.Size(575, 71);
+            this.FilePattern.TabIndex = 6;
+            this.FilePattern.WordWrap = false;
+            this.FilePattern.TextChanged += new System.EventHandler(this.FilePattern_TextChanged);
+            // 
+            // panel1
+            // 
+            this.panel1.Controls.Add(this.btnCancel);
+            this.panel1.Controls.Add(this.AddToIngore);
+            this.panel1.Dock = System.Windows.Forms.DockStyle.Bottom;
+            this.panel1.Location = new System.Drawing.Point(0, 297);
+            this.panel1.Name = "panel1";
+            this.panel1.Size = new System.Drawing.Size(599, 44);
+            this.panel1.TabIndex = 10;
+            // 
+            // btnCancel
+            // 
+            this.btnCancel.Anchor = ((System.Windows.Forms.AnchorStyles)((System.Windows.Forms.AnchorStyles.Bottom | System.Windows.Forms.AnchorStyles.Right)));
+            this.btnCancel.DialogResult = System.Windows.Forms.DialogResult.Cancel;
+            this.btnCancel.Location = new System.Drawing.Point(467, 7);
+            this.btnCancel.Name = "btnCancel";
+            this.btnCancel.Size = new System.Drawing.Size(110, 25);
+            this.btnCancel.TabIndex = 8;
+            this.btnCancel.Text = "Cancel";
+            this.btnCancel.UseVisualStyleBackColor = true;
+            // 
+            // groupFilePattern
+            // 
+            this.groupFilePattern.Controls.Add(this.FilePattern);
+            this.groupFilePattern.Dock = System.Windows.Forms.DockStyle.Top;
+            this.groupFilePattern.Location = new System.Drawing.Point(0, 0);
+            this.groupFilePattern.Name = "groupFilePattern";
+            this.groupFilePattern.Padding = new System.Windows.Forms.Padding(12, 3, 12, 3);
+            this.groupFilePattern.Size = new System.Drawing.Size(599, 93);
+            this.groupFilePattern.TabIndex = 11;
+            this.groupFilePattern.TabStop = false;
+            this.groupFilePattern.Text = "Enter a file pattern to ignore:";
+            // 
+            // panel2
+            // 
+            this.panel2.Controls.Add(this._NO_TRANSLATE_filesWillBeIgnored);
+            this.panel2.Dock = System.Windows.Forms.DockStyle.Bottom;
+            this.panel2.Location = new System.Drawing.Point(12, 181);
+            this.panel2.Name = "panel2";
+            this.panel2.Size = new System.Drawing.Size(575, 23);
+            this.panel2.TabIndex = 12;
+            // 
+            // FormAddToGitIgnore
+            // 
+            this.AcceptButton = this.AddToIngore;
+            this.AutoScaleMode = System.Windows.Forms.AutoScaleMode.None;
+            this.CancelButton = this.btnCancel;
+            this.ClientSize = new System.Drawing.Size(599, 341);
+            this.Controls.Add(this.groupBox1);
+            this.Controls.Add(this.groupFilePattern);
+            this.Controls.Add(this.panel1);
+            this.MinimizeBox = false;
+            this.Name = "FormAddToGitIgnore";
+            this.StartPosition = System.Windows.Forms.FormStartPosition.CenterParent;
+            this.Text = "Add files(s) to .gitIgnore";
+            this.groupBox1.ResumeLayout(false);
+            this.noMatchPanel.ResumeLayout(false);
+            this.noMatchPanel.PerformLayout();
+            ((System.ComponentModel.ISupportInitialize)(this.pictureBox1)).EndInit();
+            this.panel1.ResumeLayout(false);
+            this.groupFilePattern.ResumeLayout(false);
+            this.groupFilePattern.PerformLayout();
+            this.panel2.ResumeLayout(false);
+            this.panel2.PerformLayout();
+            this.ResumeLayout(false);
+
+        }
+
+        #endregion
+
+        private System.Windows.Forms.GroupBox groupBox1;
+        private System.Windows.Forms.ListBox _NO_TRANSLATE_Preview;
+        private System.Windows.Forms.Button AddToIngore;
+        private System.Windows.Forms.TextBox FilePattern;
+        private System.Windows.Forms.Panel noMatchPanel;
+        private System.Windows.Forms.Label label2;
+        private System.Windows.Forms.PictureBox pictureBox1;
+        private System.Windows.Forms.Label _NO_TRANSLATE_filesWillBeIgnored;
+        private System.Windows.Forms.Panel panel1;
+        private System.Windows.Forms.Button btnCancel;
+        private System.Windows.Forms.GroupBox groupFilePattern;
+        private System.Windows.Forms.Panel panel2;
+
+    }
 }