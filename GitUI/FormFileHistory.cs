using System;
using System.IO;
using System.Text;
using System.Windows.Forms;
using GitCommands;
using PatchApply;
using System.Diagnostics;
using System.Collections.Generic;
using System.Threading;
using ResourceManager.Translation;

namespace GitUI
{
    public sealed partial class FormFileHistory : GitExtensionsForm
    {
        private readonly SynchronizationContext syncContext;
        private readonly FilterRevisionsHelper filterRevisionsHelper;
        private readonly FilterBranchHelper filterBranchHelper;

        public FormFileHistory(string fileName, GitRevision revision, bool filterByRevision)
        {
            InitializeComponent();
            syncContext = SynchronizationContext.Current;
            filterBranchHelper = new FilterBranchHelper(toolStripBranches, toolStripDropDownButton2, FileChanges);

            filterRevisionsHelper = new FilterRevisionsHelper(toolStripTextBoxFilter, toolStripDropDownButton1, FileChanges, toolStripLabel2, this);

            FileChanges.SetInitialRevision(revision);
            Translate();

            FileName = fileName;

            Diff.ExtraDiffArgumentsChanged += DiffExtraDiffArgumentsChanged;

            FileChanges.SelectionChanged += FileChangesSelectionChanged;
            FileChanges.DisableContextMenu();

            followFileHistoryToolStripMenuItem.Checked = Settings.FollowRenamesInFileHistory;
            fullHistoryToolStripMenuItem.Checked = Settings.FullHistoryInFileHistory;
            loadHistoryOnShowToolStripMenuItem.Checked = Settings.LoadFileHistoryOnShow;
            loadBlameOnShowToolStripMenuItem.Checked = Settings.LoadBlameOnShow;

            if (filterByRevision && revision != null && revision.Guid != null)
                filterBranchHelper.SetBranchFilter(revision.Guid, false);
        }

        public FormFileHistory(string fileName)
            : this(fileName, null, false)
        {
        }

        protected override void OnRuntimeLoad(EventArgs e)
        {
            base.OnRuntimeLoad(e);

            bool autoLoad = (tabControl1.SelectedTab == Blame && Settings.LoadBlameOnShow) || Settings.LoadFileHistoryOnShow;

            if (autoLoad)
                LoadFileHistory();
            else
                FileChanges.Visible = false;
        }

        private string FileName { get; set; }

        public void SelectBlameTab()
        {
            tabControl1.SelectedTab = Blame;
        }

        private void LoadFileHistory()
        {
            FileChanges.Visible = true;
            ThreadPool.QueueUserWorkItem(o => LoadFileHistory(FileName));
        }

        private void LoadFileHistory(string fileName)
        {
            if (string.IsNullOrEmpty(fileName))
                return;

            //Replace windows path seperator to linux path seperator. 
            //This is needed to keep the file history working when started from file tree in
            //browse dialog.
            fileName = fileName.Replace('\\', '/');

            // we will need this later to look up proper casing for the file
            var fullFilePath = Path.Combine(Settings.WorkingDir, fileName);

            //The section below contains native windows (kernel32) calls
            //and breaks on Linux. Only use it on Windows. Casing is only
            //a Windows problem anyway.
            if (Settings.RunningOnWindows() && File.Exists(fullFilePath))
            {
                // grab the 8.3 file path
                var shortPath = new StringBuilder(4096);
                NativeMethods.GetShortPathName(fullFilePath, shortPath, shortPath.Capacity);

                // use 8.3 file path to get properly cased full file path
                var longPath = new StringBuilder(4096);
                NativeMethods.GetLongPathName(shortPath.ToString(), longPath, longPath.Capacity);

                // remove the working dir and now we have a properly cased file name.
                fileName = longPath.ToString().Substring(Settings.WorkingDir.Length);
            }

            if (fileName.StartsWith(Settings.WorkingDir, StringComparison.InvariantCultureIgnoreCase))
                fileName = fileName.Substring(Settings.WorkingDir.Length);

            FileName = fileName;

            string filter;
            if (Settings.FollowRenamesInFileHistory && !Directory.Exists(fullFilePath))
            {
                // git log --follow is not working as expected (see  http://kerneltrap.org/mailarchive/git/2009/1/30/4856404/thread)
                //
                // But we can take a more complicated path to get reasonable results:
                //  1. use git log --follow to get all previous filenames of the file we are interested in
                //  2. use git log "list of files names" to get the history graph 
                //
                // note: This implementation is quite a quick hack (by someone who does not speak C# fluently).
                // 

                var gitGetGraphCommand = new GitCommandsInstance { StreamOutput = true, CollectOutput = false };

                string arg = "log --format=\"%n\" --name-only --follow -- \"" + fileName + "\"";
                Process p = gitGetGraphCommand.CmdStartProcess(Settings.GitCommand, arg);

                // the sequence of (quoted) file names - start with the initial filename for the search.
                var listOfFileNames = new StringBuilder("\"" + fileName + "\"");

                // keep a set of the file names already seen
                var setOfFileNames = new HashSet<string> { fileName };

                string line;
                do
                {
                    line = p.StandardOutput.ReadLine();

                    if (!string.IsNullOrEmpty(line) && setOfFileNames.Add(line))
                    {
                        listOfFileNames.Append(" \"");
                        listOfFileNames.Append(line);
                        listOfFileNames.Append('\"');
                    }
                } while (line != null);

                // here we need --name-only to get the previous filenames in the revision graph
                filter = " -M -C --name-only --parents -- " + listOfFileNames;
            }
            else
            {
                // --parents doesn't work with --follow enabled, but needed to graph a filtered log
                filter = " --parents -- \"" + fileName + "\"";
            }

            if (Settings.FullHistoryInFileHistory)
            {
                filter = string.Concat(" --full-history --simplify-by-decoration ", filter);
            }

            syncContext.Post(_ =>
            {
                FileChanges.FixedFilter = filter;
                FileChanges.AllowGraphWithFilter = true;
                FileChanges.Load();
            }, null);
        }

        private void DiffExtraDiffArgumentsChanged(object sender, EventArgs e)
        {
            UpdateSelectedFileViewers();
        }

        private void FormFileHistoryFormClosing(object sender, FormClosingEventArgs e)
        {
            SavePosition("file-history");
        }

        private void FormFileHistoryLoad(object sender, EventArgs e)
        {
            RestorePosition("file-history");
            Text = string.Format("File History ({0})", FileName);
        }

        private void FileChangesSelectionChanged(object sender, EventArgs e)
        {
            View.SaveCurrentScrollPos();
            Diff.SaveCurrentScrollPos();

            var selectedRows = FileChanges.GetSelectedRevisions();
            if (selectedRows.Count > 0)
            {
                GitRevision revision = selectedRows[0];
                if (revision.IsArtificial())
                    tabControl1.RemoveIfExists(Blame);
                else
                    tabControl1.InsertIfNotExists(2, Blame);
            }
            UpdateSelectedFileViewers();
        }

        private void UpdateSelectedFileViewers()
        {
            var selectedRows = FileChanges.GetSelectedRevisions();

            if (selectedRows.Count == 0) return;

            IGitItem revision = selectedRows[0];

            var fileName = revision.Name;

            if (string.IsNullOrEmpty(fileName))
                fileName = FileName;

            Text = string.Format("File History - {0}", FileName);
            if (!fileName.Equals(FileName))
                Text = Text + string.Format(" ({0})", fileName);

            if (tabControl1.SelectedTab == Blame)
                blameControl1.LoadBlame(revision.Guid, fileName, FileChanges, Blame);
            if (tabControl1.SelectedTab == ViewTab)
            {
                var scrollpos = View.ScrollPos;

                View.ViewGitItemRevision(fileName, revision.Guid);
                View.ScrollPos = scrollpos;
            }

            if (tabControl1.SelectedTab == DiffTab)
            {
                GitItemStatus file = new GitItemStatus();
                file.IsTracked = true;
                file.Name = fileName;
                Diff.ViewPatch(FileChanges, file, "You need to select at least one revision to view diff.");
            }

        }

        private void TabControl1SelectedIndexChanged(object sender, EventArgs e)
        {
            FileChangesSelectionChanged(sender, e);
        }

        private void FileChangesDoubleClick(object sender, EventArgs e)
        {
            FileChanges.ViewSelectedRevisions();
        }

        private void OpenWithDifftoolToolStripMenuItemClick(object sender, EventArgs e)
        {
            FileChanges.OpenWithDifftool(FileName, GitUIExtensions.DiffWithRevisionKind.DiffAsSelected);
        }

        private void saveAsToolStripMenuItem_Click(object sender, EventArgs e)
        {
            var selectedRows = FileChanges.GetSelectedRevisions();

            if (selectedRows.Count > 0)
            {
                string orgFileName = selectedRows[0].Name;

                if (string.IsNullOrEmpty(orgFileName))
                    orgFileName = FileName;

                string fullName = Settings.WorkingDir + orgFileName.Replace(Settings.PathSeparatorWrong, Settings.PathSeparator);

                using (var fileDialog = new SaveFileDialog
                {
                    InitialDirectory = Path.GetDirectoryName(fullName),
                    FileName = Path.GetFileName(fullName),
                    DefaultExt = GitCommandHelpers.GetFileExtension(fullName),
                    AddExtension = true
                })
                {
                    fileDialog.Filter =
                        "Current format (*." +
                        fileDialog.DefaultExt + ")|*." +
                        fileDialog.DefaultExt +
                        "|All files (*.*)|*.*";
                    if (fileDialog.ShowDialog(this) == DialogResult.OK)
                    {
                        Settings.Module.SaveBlobAs(fileDialog.FileName, selectedRows[0].Guid + ":\"" + orgFileName + "\"");
                    }
                }
            }
        }

        private void followFileHistoryToolStripMenuItem_Click(object sender, EventArgs e)
        {
            Settings.FollowRenamesInFileHistory = !Settings.FollowRenamesInFileHistory;
            followFileHistoryToolStripMenuItem.Checked = Settings.FollowRenamesInFileHistory;

            LoadFileHistory();
        }

        private void fullHistoryToolStripMenuItem_Click(object sender, EventArgs e)
        {
            Settings.FullHistoryInFileHistory = !Settings.FullHistoryInFileHistory;
            fullHistoryToolStripMenuItem.Checked = Settings.FullHistoryInFileHistory;
            LoadFileHistory();
        }

        private void cherryPickThisCommitToolStripMenuItem_Click(object sender, EventArgs e)
        {
            var selectedRevisions = FileChanges.GetSelectedRevisions();
            if (selectedRevisions.Count == 1)
            {
                using (var frm = new FormCherryPickCommitSmall(selectedRevisions[0]))
                    frm.ShowDialog(this);
            }
        }

        private void revertCommitToolStripMenuItem_Click(object sender, EventArgs e)
        {
            var selectedRevisions = FileChanges.GetSelectedRevisions();
            if (selectedRevisions.Count == 1)
            {
                var frm = new FormRevertCommitSmall(selectedRevisions[0]);
                frm.ShowDialog(this);
            }
        }

        private void viewCommitToolStripMenuItem_Click(object sender, EventArgs e)
        {
            FileChanges.ViewSelectedRevisions();
        }

        private const string FormBrowseName = "FormBrowse";

        public override void AddTranslationItems(Translation translation)
        {
            base.AddTranslationItems(translation);
            TranslationUtl.AddTranslationItemsFromFields(FormBrowseName, filterRevisionsHelper, translation);
            TranslationUtl.AddTranslationItemsFromFields(FormBrowseName, filterBranchHelper, translation);
        }

        public override void TranslateItems(Translation translation)
        {
            base.TranslateItems(translation);
            TranslationUtl.TranslateItemsFromFields(FormBrowseName, filterRevisionsHelper, translation);
            TranslationUtl.TranslateItemsFromFields(FormBrowseName, filterBranchHelper, translation);
        }

<<<<<<< HEAD
        private void diffToolremotelocalStripMenuItem_Click(object sender, EventArgs e)
        {
            FileChanges.OpenWithDifftool(FileName, GitUIExtensions.DiffWithRevisionKind.DiffRemoteLocal);
=======
		private void diffToolremotelocalStripMenuItem_Click(object sender, EventArgs e)
		{
			FileChanges.OpenWithDifftool(FileName, GitUIExtensions.DiffWithRevisionKind.DiffRemoteLocal);
		}

        private void toolStripSplitLoad_ButtonClick(object sender, EventArgs e)
        {
            LoadFileHistory();
        }

        private void loadHistoryOnShowToolStripMenuItem_Click(object sender, EventArgs e)
        {
            Settings.LoadFileHistoryOnShow = !Settings.LoadFileHistoryOnShow;
            loadHistoryOnShowToolStripMenuItem.Checked = Settings.LoadFileHistoryOnShow;
        }

        private void loadBlameOnShowToolStripMenuItem_Click(object sender, EventArgs e)
        {
            Settings.LoadBlameOnShow = !Settings.LoadBlameOnShow;
            loadBlameOnShowToolStripMenuItem.Checked = Settings.LoadBlameOnShow;
>>>>>>> 87ebb18e
        }
    }
}<|MERGE_RESOLUTION|>--- conflicted
+++ resolved
@@ -1,373 +1,367 @@
-using System;
-using System.IO;
-using System.Text;
-using System.Windows.Forms;
-using GitCommands;
-using PatchApply;
-using System.Diagnostics;
-using System.Collections.Generic;
-using System.Threading;
-using ResourceManager.Translation;
-
-namespace GitUI
-{
-    public sealed partial class FormFileHistory : GitExtensionsForm
-    {
-        private readonly SynchronizationContext syncContext;
-        private readonly FilterRevisionsHelper filterRevisionsHelper;
-        private readonly FilterBranchHelper filterBranchHelper;
-
-        public FormFileHistory(string fileName, GitRevision revision, bool filterByRevision)
-        {
-            InitializeComponent();
-            syncContext = SynchronizationContext.Current;
-            filterBranchHelper = new FilterBranchHelper(toolStripBranches, toolStripDropDownButton2, FileChanges);
-
-            filterRevisionsHelper = new FilterRevisionsHelper(toolStripTextBoxFilter, toolStripDropDownButton1, FileChanges, toolStripLabel2, this);
-
-            FileChanges.SetInitialRevision(revision);
-            Translate();
-
-            FileName = fileName;
-
-            Diff.ExtraDiffArgumentsChanged += DiffExtraDiffArgumentsChanged;
-
-            FileChanges.SelectionChanged += FileChangesSelectionChanged;
-            FileChanges.DisableContextMenu();
-
-            followFileHistoryToolStripMenuItem.Checked = Settings.FollowRenamesInFileHistory;
-            fullHistoryToolStripMenuItem.Checked = Settings.FullHistoryInFileHistory;
-            loadHistoryOnShowToolStripMenuItem.Checked = Settings.LoadFileHistoryOnShow;
-            loadBlameOnShowToolStripMenuItem.Checked = Settings.LoadBlameOnShow;
-
-            if (filterByRevision && revision != null && revision.Guid != null)
-                filterBranchHelper.SetBranchFilter(revision.Guid, false);
-        }
-
-        public FormFileHistory(string fileName)
-            : this(fileName, null, false)
-        {
-        }
-
-        protected override void OnRuntimeLoad(EventArgs e)
-        {
-            base.OnRuntimeLoad(e);
-
-            bool autoLoad = (tabControl1.SelectedTab == Blame && Settings.LoadBlameOnShow) || Settings.LoadFileHistoryOnShow;
-
-            if (autoLoad)
-                LoadFileHistory();
-            else
-                FileChanges.Visible = false;
-        }
-
-        private string FileName { get; set; }
-
-        public void SelectBlameTab()
-        {
-            tabControl1.SelectedTab = Blame;
-        }
-
-        private void LoadFileHistory()
-        {
-            FileChanges.Visible = true;
-            ThreadPool.QueueUserWorkItem(o => LoadFileHistory(FileName));
-        }
-
-        private void LoadFileHistory(string fileName)
-        {
-            if (string.IsNullOrEmpty(fileName))
-                return;
-
-            //Replace windows path seperator to linux path seperator. 
-            //This is needed to keep the file history working when started from file tree in
-            //browse dialog.
-            fileName = fileName.Replace('\\', '/');
-
-            // we will need this later to look up proper casing for the file
-            var fullFilePath = Path.Combine(Settings.WorkingDir, fileName);
-
-            //The section below contains native windows (kernel32) calls
-            //and breaks on Linux. Only use it on Windows. Casing is only
-            //a Windows problem anyway.
-            if (Settings.RunningOnWindows() && File.Exists(fullFilePath))
-            {
-                // grab the 8.3 file path
-                var shortPath = new StringBuilder(4096);
-                NativeMethods.GetShortPathName(fullFilePath, shortPath, shortPath.Capacity);
-
-                // use 8.3 file path to get properly cased full file path
-                var longPath = new StringBuilder(4096);
-                NativeMethods.GetLongPathName(shortPath.ToString(), longPath, longPath.Capacity);
-
-                // remove the working dir and now we have a properly cased file name.
-                fileName = longPath.ToString().Substring(Settings.WorkingDir.Length);
-            }
-
-            if (fileName.StartsWith(Settings.WorkingDir, StringComparison.InvariantCultureIgnoreCase))
-                fileName = fileName.Substring(Settings.WorkingDir.Length);
-
-            FileName = fileName;
-
-            string filter;
-            if (Settings.FollowRenamesInFileHistory && !Directory.Exists(fullFilePath))
-            {
-                // git log --follow is not working as expected (see  http://kerneltrap.org/mailarchive/git/2009/1/30/4856404/thread)
-                //
-                // But we can take a more complicated path to get reasonable results:
-                //  1. use git log --follow to get all previous filenames of the file we are interested in
-                //  2. use git log "list of files names" to get the history graph 
-                //
-                // note: This implementation is quite a quick hack (by someone who does not speak C# fluently).
-                // 
-
-                var gitGetGraphCommand = new GitCommandsInstance { StreamOutput = true, CollectOutput = false };
-
-                string arg = "log --format=\"%n\" --name-only --follow -- \"" + fileName + "\"";
-                Process p = gitGetGraphCommand.CmdStartProcess(Settings.GitCommand, arg);
-
-                // the sequence of (quoted) file names - start with the initial filename for the search.
-                var listOfFileNames = new StringBuilder("\"" + fileName + "\"");
-
-                // keep a set of the file names already seen
-                var setOfFileNames = new HashSet<string> { fileName };
-
-                string line;
-                do
-                {
-                    line = p.StandardOutput.ReadLine();
-
-                    if (!string.IsNullOrEmpty(line) && setOfFileNames.Add(line))
-                    {
-                        listOfFileNames.Append(" \"");
-                        listOfFileNames.Append(line);
-                        listOfFileNames.Append('\"');
-                    }
-                } while (line != null);
-
-                // here we need --name-only to get the previous filenames in the revision graph
-                filter = " -M -C --name-only --parents -- " + listOfFileNames;
-            }
-            else
-            {
-                // --parents doesn't work with --follow enabled, but needed to graph a filtered log
-                filter = " --parents -- \"" + fileName + "\"";
-            }
-
-            if (Settings.FullHistoryInFileHistory)
-            {
-                filter = string.Concat(" --full-history --simplify-by-decoration ", filter);
-            }
-
-            syncContext.Post(_ =>
-            {
-                FileChanges.FixedFilter = filter;
-                FileChanges.AllowGraphWithFilter = true;
-                FileChanges.Load();
-            }, null);
-        }
-
-        private void DiffExtraDiffArgumentsChanged(object sender, EventArgs e)
-        {
-            UpdateSelectedFileViewers();
-        }
-
-        private void FormFileHistoryFormClosing(object sender, FormClosingEventArgs e)
-        {
-            SavePosition("file-history");
-        }
-
-        private void FormFileHistoryLoad(object sender, EventArgs e)
-        {
-            RestorePosition("file-history");
-            Text = string.Format("File History ({0})", FileName);
-        }
-
-        private void FileChangesSelectionChanged(object sender, EventArgs e)
-        {
-            View.SaveCurrentScrollPos();
-            Diff.SaveCurrentScrollPos();
-
-            var selectedRows = FileChanges.GetSelectedRevisions();
-            if (selectedRows.Count > 0)
-            {
-                GitRevision revision = selectedRows[0];
-                if (revision.IsArtificial())
-                    tabControl1.RemoveIfExists(Blame);
-                else
-                    tabControl1.InsertIfNotExists(2, Blame);
-            }
-            UpdateSelectedFileViewers();
-        }
-
-        private void UpdateSelectedFileViewers()
-        {
-            var selectedRows = FileChanges.GetSelectedRevisions();
-
-            if (selectedRows.Count == 0) return;
-
-            IGitItem revision = selectedRows[0];
-
-            var fileName = revision.Name;
-
-            if (string.IsNullOrEmpty(fileName))
-                fileName = FileName;
-
-            Text = string.Format("File History - {0}", FileName);
-            if (!fileName.Equals(FileName))
-                Text = Text + string.Format(" ({0})", fileName);
-
-            if (tabControl1.SelectedTab == Blame)
-                blameControl1.LoadBlame(revision.Guid, fileName, FileChanges, Blame);
-            if (tabControl1.SelectedTab == ViewTab)
-            {
-                var scrollpos = View.ScrollPos;
-
-                View.ViewGitItemRevision(fileName, revision.Guid);
-                View.ScrollPos = scrollpos;
-            }
-
-            if (tabControl1.SelectedTab == DiffTab)
-            {
-                GitItemStatus file = new GitItemStatus();
-                file.IsTracked = true;
-                file.Name = fileName;
-                Diff.ViewPatch(FileChanges, file, "You need to select at least one revision to view diff.");
-            }
-
-        }
-
-        private void TabControl1SelectedIndexChanged(object sender, EventArgs e)
-        {
-            FileChangesSelectionChanged(sender, e);
-        }
-
-        private void FileChangesDoubleClick(object sender, EventArgs e)
-        {
-            FileChanges.ViewSelectedRevisions();
-        }
-
-        private void OpenWithDifftoolToolStripMenuItemClick(object sender, EventArgs e)
-        {
-            FileChanges.OpenWithDifftool(FileName, GitUIExtensions.DiffWithRevisionKind.DiffAsSelected);
-        }
-
-        private void saveAsToolStripMenuItem_Click(object sender, EventArgs e)
-        {
-            var selectedRows = FileChanges.GetSelectedRevisions();
-
-            if (selectedRows.Count > 0)
-            {
-                string orgFileName = selectedRows[0].Name;
-
-                if (string.IsNullOrEmpty(orgFileName))
-                    orgFileName = FileName;
-
-                string fullName = Settings.WorkingDir + orgFileName.Replace(Settings.PathSeparatorWrong, Settings.PathSeparator);
-
-                using (var fileDialog = new SaveFileDialog
-                {
-                    InitialDirectory = Path.GetDirectoryName(fullName),
-                    FileName = Path.GetFileName(fullName),
-                    DefaultExt = GitCommandHelpers.GetFileExtension(fullName),
-                    AddExtension = true
-                })
-                {
-                    fileDialog.Filter =
-                        "Current format (*." +
-                        fileDialog.DefaultExt + ")|*." +
-                        fileDialog.DefaultExt +
-                        "|All files (*.*)|*.*";
-                    if (fileDialog.ShowDialog(this) == DialogResult.OK)
-                    {
-                        Settings.Module.SaveBlobAs(fileDialog.FileName, selectedRows[0].Guid + ":\"" + orgFileName + "\"");
-                    }
-                }
-            }
-        }
-
-        private void followFileHistoryToolStripMenuItem_Click(object sender, EventArgs e)
-        {
-            Settings.FollowRenamesInFileHistory = !Settings.FollowRenamesInFileHistory;
-            followFileHistoryToolStripMenuItem.Checked = Settings.FollowRenamesInFileHistory;
-
-            LoadFileHistory();
-        }
-
-        private void fullHistoryToolStripMenuItem_Click(object sender, EventArgs e)
-        {
-            Settings.FullHistoryInFileHistory = !Settings.FullHistoryInFileHistory;
-            fullHistoryToolStripMenuItem.Checked = Settings.FullHistoryInFileHistory;
-            LoadFileHistory();
-        }
-
-        private void cherryPickThisCommitToolStripMenuItem_Click(object sender, EventArgs e)
-        {
-            var selectedRevisions = FileChanges.GetSelectedRevisions();
-            if (selectedRevisions.Count == 1)
-            {
-                using (var frm = new FormCherryPickCommitSmall(selectedRevisions[0]))
-                    frm.ShowDialog(this);
-            }
-        }
-
-        private void revertCommitToolStripMenuItem_Click(object sender, EventArgs e)
-        {
-            var selectedRevisions = FileChanges.GetSelectedRevisions();
-            if (selectedRevisions.Count == 1)
-            {
-                var frm = new FormRevertCommitSmall(selectedRevisions[0]);
-                frm.ShowDialog(this);
-            }
-        }
-
-        private void viewCommitToolStripMenuItem_Click(object sender, EventArgs e)
-        {
-            FileChanges.ViewSelectedRevisions();
-        }
-
-        private const string FormBrowseName = "FormBrowse";
-
-        public override void AddTranslationItems(Translation translation)
-        {
-            base.AddTranslationItems(translation);
-            TranslationUtl.AddTranslationItemsFromFields(FormBrowseName, filterRevisionsHelper, translation);
-            TranslationUtl.AddTranslationItemsFromFields(FormBrowseName, filterBranchHelper, translation);
-        }
-
-        public override void TranslateItems(Translation translation)
-        {
-            base.TranslateItems(translation);
-            TranslationUtl.TranslateItemsFromFields(FormBrowseName, filterRevisionsHelper, translation);
-            TranslationUtl.TranslateItemsFromFields(FormBrowseName, filterBranchHelper, translation);
-        }
-
-<<<<<<< HEAD
-        private void diffToolremotelocalStripMenuItem_Click(object sender, EventArgs e)
-        {
-            FileChanges.OpenWithDifftool(FileName, GitUIExtensions.DiffWithRevisionKind.DiffRemoteLocal);
-=======
-		private void diffToolremotelocalStripMenuItem_Click(object sender, EventArgs e)
-		{
-			FileChanges.OpenWithDifftool(FileName, GitUIExtensions.DiffWithRevisionKind.DiffRemoteLocal);
-		}
-
-        private void toolStripSplitLoad_ButtonClick(object sender, EventArgs e)
-        {
-            LoadFileHistory();
-        }
-
-        private void loadHistoryOnShowToolStripMenuItem_Click(object sender, EventArgs e)
-        {
-            Settings.LoadFileHistoryOnShow = !Settings.LoadFileHistoryOnShow;
-            loadHistoryOnShowToolStripMenuItem.Checked = Settings.LoadFileHistoryOnShow;
-        }
-
-        private void loadBlameOnShowToolStripMenuItem_Click(object sender, EventArgs e)
-        {
-            Settings.LoadBlameOnShow = !Settings.LoadBlameOnShow;
-            loadBlameOnShowToolStripMenuItem.Checked = Settings.LoadBlameOnShow;
->>>>>>> 87ebb18e
-        }
-    }
+using System;
+using System.IO;
+using System.Text;
+using System.Windows.Forms;
+using GitCommands;
+using PatchApply;
+using System.Diagnostics;
+using System.Collections.Generic;
+using System.Threading;
+using ResourceManager.Translation;
+
+namespace GitUI
+{
+    public sealed partial class FormFileHistory : GitExtensionsForm
+    {
+        private readonly SynchronizationContext syncContext;
+        private readonly FilterRevisionsHelper filterRevisionsHelper;
+        private readonly FilterBranchHelper filterBranchHelper;
+
+        public FormFileHistory(string fileName, GitRevision revision, bool filterByRevision)
+        {
+            InitializeComponent();
+            syncContext = SynchronizationContext.Current;
+            filterBranchHelper = new FilterBranchHelper(toolStripBranches, toolStripDropDownButton2, FileChanges);
+
+            filterRevisionsHelper = new FilterRevisionsHelper(toolStripTextBoxFilter, toolStripDropDownButton1, FileChanges, toolStripLabel2, this);
+
+            FileChanges.SetInitialRevision(revision);
+            Translate();
+
+            FileName = fileName;
+
+            Diff.ExtraDiffArgumentsChanged += DiffExtraDiffArgumentsChanged;
+
+            FileChanges.SelectionChanged += FileChangesSelectionChanged;
+            FileChanges.DisableContextMenu();
+
+            followFileHistoryToolStripMenuItem.Checked = Settings.FollowRenamesInFileHistory;
+            fullHistoryToolStripMenuItem.Checked = Settings.FullHistoryInFileHistory;
+            loadHistoryOnShowToolStripMenuItem.Checked = Settings.LoadFileHistoryOnShow;
+            loadBlameOnShowToolStripMenuItem.Checked = Settings.LoadBlameOnShow;
+
+            if (filterByRevision && revision != null && revision.Guid != null)
+                filterBranchHelper.SetBranchFilter(revision.Guid, false);
+        }
+
+        public FormFileHistory(string fileName)
+            : this(fileName, null, false)
+        {
+        }
+
+        protected override void OnRuntimeLoad(EventArgs e)
+        {
+            base.OnRuntimeLoad(e);
+
+            bool autoLoad = (tabControl1.SelectedTab == Blame && Settings.LoadBlameOnShow) || Settings.LoadFileHistoryOnShow;
+
+            if (autoLoad)
+                LoadFileHistory();
+            else
+                FileChanges.Visible = false;
+        }
+
+        private string FileName { get; set; }
+
+        public void SelectBlameTab()
+        {
+            tabControl1.SelectedTab = Blame;
+        }
+
+        private void LoadFileHistory()
+        {
+            FileChanges.Visible = true;
+            ThreadPool.QueueUserWorkItem(o => LoadFileHistory(FileName));
+        }
+
+        private void LoadFileHistory(string fileName)
+        {
+            if (string.IsNullOrEmpty(fileName))
+                return;
+
+            //Replace windows path seperator to linux path seperator. 
+            //This is needed to keep the file history working when started from file tree in
+            //browse dialog.
+            fileName = fileName.Replace('\\', '/');
+
+            // we will need this later to look up proper casing for the file
+            var fullFilePath = Path.Combine(Settings.WorkingDir, fileName);
+
+            //The section below contains native windows (kernel32) calls
+            //and breaks on Linux. Only use it on Windows. Casing is only
+            //a Windows problem anyway.
+            if (Settings.RunningOnWindows() && File.Exists(fullFilePath))
+            {
+                // grab the 8.3 file path
+                var shortPath = new StringBuilder(4096);
+                NativeMethods.GetShortPathName(fullFilePath, shortPath, shortPath.Capacity);
+
+                // use 8.3 file path to get properly cased full file path
+                var longPath = new StringBuilder(4096);
+                NativeMethods.GetLongPathName(shortPath.ToString(), longPath, longPath.Capacity);
+
+                // remove the working dir and now we have a properly cased file name.
+                fileName = longPath.ToString().Substring(Settings.WorkingDir.Length);
+            }
+
+            if (fileName.StartsWith(Settings.WorkingDir, StringComparison.InvariantCultureIgnoreCase))
+                fileName = fileName.Substring(Settings.WorkingDir.Length);
+
+            FileName = fileName;
+
+            string filter;
+            if (Settings.FollowRenamesInFileHistory && !Directory.Exists(fullFilePath))
+            {
+                // git log --follow is not working as expected (see  http://kerneltrap.org/mailarchive/git/2009/1/30/4856404/thread)
+                //
+                // But we can take a more complicated path to get reasonable results:
+                //  1. use git log --follow to get all previous filenames of the file we are interested in
+                //  2. use git log "list of files names" to get the history graph 
+                //
+                // note: This implementation is quite a quick hack (by someone who does not speak C# fluently).
+                // 
+
+                var gitGetGraphCommand = new GitCommandsInstance { StreamOutput = true, CollectOutput = false };
+
+                string arg = "log --format=\"%n\" --name-only --follow -- \"" + fileName + "\"";
+                Process p = gitGetGraphCommand.CmdStartProcess(Settings.GitCommand, arg);
+
+                // the sequence of (quoted) file names - start with the initial filename for the search.
+                var listOfFileNames = new StringBuilder("\"" + fileName + "\"");
+
+                // keep a set of the file names already seen
+                var setOfFileNames = new HashSet<string> { fileName };
+
+                string line;
+                do
+                {
+                    line = p.StandardOutput.ReadLine();
+
+                    if (!string.IsNullOrEmpty(line) && setOfFileNames.Add(line))
+                    {
+                        listOfFileNames.Append(" \"");
+                        listOfFileNames.Append(line);
+                        listOfFileNames.Append('\"');
+                    }
+                } while (line != null);
+
+                // here we need --name-only to get the previous filenames in the revision graph
+                filter = " -M -C --name-only --parents -- " + listOfFileNames;
+            }
+            else
+            {
+                // --parents doesn't work with --follow enabled, but needed to graph a filtered log
+                filter = " --parents -- \"" + fileName + "\"";
+            }
+
+            if (Settings.FullHistoryInFileHistory)
+            {
+                filter = string.Concat(" --full-history --simplify-by-decoration ", filter);
+            }
+
+            syncContext.Post(_ =>
+            {
+                FileChanges.FixedFilter = filter;
+                FileChanges.AllowGraphWithFilter = true;
+                FileChanges.Load();
+            }, null);
+        }
+
+        private void DiffExtraDiffArgumentsChanged(object sender, EventArgs e)
+        {
+            UpdateSelectedFileViewers();
+        }
+
+        private void FormFileHistoryFormClosing(object sender, FormClosingEventArgs e)
+        {
+            SavePosition("file-history");
+        }
+
+        private void FormFileHistoryLoad(object sender, EventArgs e)
+        {
+            RestorePosition("file-history");
+            Text = string.Format("File History ({0})", FileName);
+        }
+
+        private void FileChangesSelectionChanged(object sender, EventArgs e)
+        {
+            View.SaveCurrentScrollPos();
+            Diff.SaveCurrentScrollPos();
+
+            var selectedRows = FileChanges.GetSelectedRevisions();
+            if (selectedRows.Count > 0)
+            {
+                GitRevision revision = selectedRows[0];
+                if (revision.IsArtificial())
+                    tabControl1.RemoveIfExists(Blame);
+                else
+                    tabControl1.InsertIfNotExists(2, Blame);
+            }
+            UpdateSelectedFileViewers();
+        }
+
+        private void UpdateSelectedFileViewers()
+        {
+            var selectedRows = FileChanges.GetSelectedRevisions();
+
+            if (selectedRows.Count == 0) return;
+
+            IGitItem revision = selectedRows[0];
+
+            var fileName = revision.Name;
+
+            if (string.IsNullOrEmpty(fileName))
+                fileName = FileName;
+
+            Text = string.Format("File History - {0}", FileName);
+            if (!fileName.Equals(FileName))
+                Text = Text + string.Format(" ({0})", fileName);
+
+            if (tabControl1.SelectedTab == Blame)
+                blameControl1.LoadBlame(revision.Guid, fileName, FileChanges, Blame);
+            if (tabControl1.SelectedTab == ViewTab)
+            {
+                var scrollpos = View.ScrollPos;
+
+                View.ViewGitItemRevision(fileName, revision.Guid);
+                View.ScrollPos = scrollpos;
+            }
+
+            if (tabControl1.SelectedTab == DiffTab)
+            {
+                GitItemStatus file = new GitItemStatus();
+                file.IsTracked = true;
+                file.Name = fileName;
+                Diff.ViewPatch(FileChanges, file, "You need to select at least one revision to view diff.");
+            }
+
+        }
+
+        private void TabControl1SelectedIndexChanged(object sender, EventArgs e)
+        {
+            FileChangesSelectionChanged(sender, e);
+        }
+
+        private void FileChangesDoubleClick(object sender, EventArgs e)
+        {
+            FileChanges.ViewSelectedRevisions();
+        }
+
+        private void OpenWithDifftoolToolStripMenuItemClick(object sender, EventArgs e)
+        {
+            FileChanges.OpenWithDifftool(FileName, GitUIExtensions.DiffWithRevisionKind.DiffAsSelected);
+        }
+
+        private void saveAsToolStripMenuItem_Click(object sender, EventArgs e)
+        {
+            var selectedRows = FileChanges.GetSelectedRevisions();
+
+            if (selectedRows.Count > 0)
+            {
+                string orgFileName = selectedRows[0].Name;
+
+                if (string.IsNullOrEmpty(orgFileName))
+                    orgFileName = FileName;
+
+                string fullName = Settings.WorkingDir + orgFileName.Replace(Settings.PathSeparatorWrong, Settings.PathSeparator);
+
+                using (var fileDialog = new SaveFileDialog
+                {
+                    InitialDirectory = Path.GetDirectoryName(fullName),
+                    FileName = Path.GetFileName(fullName),
+                    DefaultExt = GitCommandHelpers.GetFileExtension(fullName),
+                    AddExtension = true
+                })
+                {
+                    fileDialog.Filter =
+                        "Current format (*." +
+                        fileDialog.DefaultExt + ")|*." +
+                        fileDialog.DefaultExt +
+                        "|All files (*.*)|*.*";
+                    if (fileDialog.ShowDialog(this) == DialogResult.OK)
+                    {
+                        Settings.Module.SaveBlobAs(fileDialog.FileName, selectedRows[0].Guid + ":\"" + orgFileName + "\"");
+                    }
+                }
+            }
+        }
+
+        private void followFileHistoryToolStripMenuItem_Click(object sender, EventArgs e)
+        {
+            Settings.FollowRenamesInFileHistory = !Settings.FollowRenamesInFileHistory;
+            followFileHistoryToolStripMenuItem.Checked = Settings.FollowRenamesInFileHistory;
+
+            LoadFileHistory();
+        }
+
+        private void fullHistoryToolStripMenuItem_Click(object sender, EventArgs e)
+        {
+            Settings.FullHistoryInFileHistory = !Settings.FullHistoryInFileHistory;
+            fullHistoryToolStripMenuItem.Checked = Settings.FullHistoryInFileHistory;
+            LoadFileHistory();
+        }
+
+        private void cherryPickThisCommitToolStripMenuItem_Click(object sender, EventArgs e)
+        {
+            var selectedRevisions = FileChanges.GetSelectedRevisions();
+            if (selectedRevisions.Count == 1)
+            {
+                using (var frm = new FormCherryPickCommitSmall(selectedRevisions[0]))
+                    frm.ShowDialog(this);
+            }
+        }
+
+        private void revertCommitToolStripMenuItem_Click(object sender, EventArgs e)
+        {
+            var selectedRevisions = FileChanges.GetSelectedRevisions();
+            if (selectedRevisions.Count == 1)
+            {
+                var frm = new FormRevertCommitSmall(selectedRevisions[0]);
+                frm.ShowDialog(this);
+            }
+        }
+
+        private void viewCommitToolStripMenuItem_Click(object sender, EventArgs e)
+        {
+            FileChanges.ViewSelectedRevisions();
+        }
+
+        private const string FormBrowseName = "FormBrowse";
+
+        public override void AddTranslationItems(Translation translation)
+        {
+            base.AddTranslationItems(translation);
+            TranslationUtl.AddTranslationItemsFromFields(FormBrowseName, filterRevisionsHelper, translation);
+            TranslationUtl.AddTranslationItemsFromFields(FormBrowseName, filterBranchHelper, translation);
+        }
+
+        public override void TranslateItems(Translation translation)
+        {
+            base.TranslateItems(translation);
+            TranslationUtl.TranslateItemsFromFields(FormBrowseName, filterRevisionsHelper, translation);
+            TranslationUtl.TranslateItemsFromFields(FormBrowseName, filterBranchHelper, translation);
+        }
+
+        private void diffToolremotelocalStripMenuItem_Click(object sender, EventArgs e)
+        {
+            FileChanges.OpenWithDifftool(FileName, GitUIExtensions.DiffWithRevisionKind.DiffRemoteLocal);
+        }
+
+        private void toolStripSplitLoad_ButtonClick(object sender, EventArgs e)
+        {
+            LoadFileHistory();
+        }
+
+        private void loadHistoryOnShowToolStripMenuItem_Click(object sender, EventArgs e)
+        {
+            Settings.LoadFileHistoryOnShow = !Settings.LoadFileHistoryOnShow;
+            loadHistoryOnShowToolStripMenuItem.Checked = Settings.LoadFileHistoryOnShow;
+        }
+
+        private void loadBlameOnShowToolStripMenuItem_Click(object sender, EventArgs e)
+        {
+            Settings.LoadBlameOnShow = !Settings.LoadBlameOnShow;
+            loadBlameOnShowToolStripMenuItem.Checked = Settings.LoadBlameOnShow;
+        }
+    }
 }