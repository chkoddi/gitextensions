--- conflicted
+++ resolved
@@ -5,12 +5,8 @@
 
 namespace GitUIPluginInterfaces
 {
-<<<<<<< HEAD
+    /// <summary>Provides manipulation with git module.</summary>
     public interface IGitModule : IDisposable
-=======
-    /// <summary>Provides manipulation with git module.</summary>
-    public interface IGitModule
->>>>>>> 21896d8e
     {
         /// <summary>
         /// Run git command, console window is hidden, redirect output
