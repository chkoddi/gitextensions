--- conflicted
+++ resolved
@@ -74,7 +74,6 @@
 
         private Regex BuildIdFilter { get; set; }
 
-<<<<<<< HEAD
         private CookieContainer GetTeamCityNtlmAuthCookie (string serverUrl)
         {
             string url = serverUrl + "ntlmLogin.html";
@@ -86,9 +85,8 @@
             request.GetResponse();
             return cookieContainer;
         }
-=======
+
         public string LogAsGuestUrlParameter { get; set; }
->>>>>>> 5cc0ed15
 
         public void Initialize(IBuildServerWatcher buildServerWatcher, ISettingsSource config)
         {
@@ -98,30 +96,21 @@
             this.buildServerWatcher = buildServerWatcher;
 
             ProjectNames = config.GetString("ProjectName", "").Split(new char[]{'|'}, StringSplitOptions.RemoveEmptyEntries);
-<<<<<<< HEAD
-            BuildIdFilter = new Regex(config.GetString("BuildIdFilter", ""), RegexOptions.Compiled);
+
+            var buildIdFilerSetting = config.GetString("BuildIdFilter", "");
+            if (!BuildServerSettingsHelper.IsRegexValid(buildIdFilerSetting))
+            {
+                return;
+            }
+            BuildIdFilter = new Regex(buildIdFilerSetting, RegexOptions.Compiled);
             HostName = config.GetString("BuildServerUrl", null);
+            LogAsGuestUrlParameter = config.GetBool("LogAsGuest", false) ? "&guest=1" : string.Empty;
 
             if (!string.IsNullOrEmpty(HostName))
             {
                 CreateNewHttpClient(HostName);
                 UpdateHttpClientOptionsGuestAuth();
-=======
-
-            var buildIdFilerSetting = config.GetString("BuildIdFilter", "");
-            if (!BuildServerSettingsHelper.IsRegexValid(buildIdFilerSetting))
-            {
-                return;
-            }
-            BuildIdFilter = new Regex(buildIdFilerSetting, RegexOptions.Compiled);
-            var hostName = config.GetString("BuildServerUrl", null);
-            LogAsGuestUrlParameter = config.GetBool("LogAsGuest", false) ? "&guest=1" : string.Empty;
-
-            if (!string.IsNullOrEmpty(hostName))
-            {
                 InitializeHttpClient(hostName, () => buildServerWatcher.GetBuildServerCredentials(this, true));
->>>>>>> 5cc0ed15
-
                 if (ProjectNames.Length > 0)
                 {
                     getBuildTypesTask.Clear();
@@ -134,26 +123,33 @@
                                    select element.Attribute("id").Value,
                            TaskContinuationOptions.ExecuteSynchronously | TaskContinuationOptions.AttachedToParent));
                     }
+
                 }
             }
         }
 
-<<<<<<< HEAD
+        public void InitializeHttpClient(string hostName, Func<IBuildServerCredentials> getBuildServerCredentials = null)
+        {
+            SetHttpClient(hostName);
+            UpdateHttpClientOptions(getBuildServerCredentials != null ? getBuildServerCredentials() : null);
+        }
+
+        private void SetHttpClient(string hostName)
+        {
+            httpClient = new HttpClient
+            {
+                Timeout = TimeSpan.FromMinutes(2),
+                BaseAddress = hostName.Contains("://")
+                    ? new Uri(hostName, UriKind.Absolute)
+                    : new Uri(string.Format("{0}://{1}", Uri.UriSchemeHttp, hostName), UriKind.Absolute)
+            };
+            httpClient.DefaultRequestHeaders.Accept.Add(new MediaTypeWithQualityHeaderValue("application/xml"));
+        }
+
         private void CreateNewHttpClient(string hostName)
         {
             httpClientHandler = new HttpClientHandler();
             httpClient = new HttpClient(httpClientHandler)
-=======
-        public void InitializeHttpClient(string hostName, Func<IBuildServerCredentials> getBuildServerCredentials = null)
-        {
-            SetHttpClient(hostName);
-            UpdateHttpClientOptions(getBuildServerCredentials != null ? getBuildServerCredentials() : null);
-        }
-
-        private void SetHttpClient(string hostName)
-        {
-            httpClient = new HttpClient
->>>>>>> 5cc0ed15
             {
                 Timeout = TimeSpan.FromMinutes(2),
                 BaseAddress = hostName.Contains("://")
