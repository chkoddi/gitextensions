--- conflicted
+++ resolved
@@ -203,13 +203,10 @@
     </Content>
   </ItemGroup>
   <Import Project="$(MSBuildToolsPath)\Microsoft.CSharp.targets" />
-<<<<<<< HEAD
+  <Import Project="$(SolutionDir)\.nuget\nuget.targets" />
   <PropertyGroup>
     <PostBuildEvent>xcopy "$(ProjectDir)..\libgit2sharp\Lib\NativeBinaries\*" "$(TargetDir)NativeBinaries\" /E /D /Y</PostBuildEvent>
   </PropertyGroup>
-=======
-  <Import Project="$(SolutionDir)\.nuget\nuget.targets" />
->>>>>>> 76038bcb
   <!-- To modify your build process, add your task inside one of the targets below and uncomment it. 
        Other similar extension points exist, see Microsoft.Common.targets.
   <Target Name="BeforeBuild">
