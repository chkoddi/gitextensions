﻿using System;
using System.Collections.Generic;
using System.ComponentModel;
using System.Diagnostics;
using System.IO;
using System.Linq;
using System.Net.Mail;
using System.Security.Permissions;
using System.Text;
using System.Text.RegularExpressions;
using System.Threading.Tasks;
using GitCommands.Config;
using GitCommands.Settings;
using GitCommands.Utils;
using GitUIPluginInterfaces;
using JetBrains.Annotations;
using PatchApply;
using SmartFormat;

namespace GitCommands
{
    public delegate void GitModuleChangedEventHandler(GitModule module);

    public enum SubmoduleStatus
    {
        Unknown,
        NewSubmodule,
        FastForward,
        Rewind,
        NewerTime,
        OlderTime,
        SameTime
    }

    /// <summary>Provides manipulation with git module. 
    /// <remarks>Several instances may be created for submodules.</remarks></summary>
    [DebuggerDisplay("GitModule ( {_workingDir} )")]
    public sealed class GitModule : IGitModule
    {
        private static readonly Regex DefaultHeadPattern = new Regex("refs/remotes/[^/]+/HEAD", RegexOptions.Compiled);
        private readonly object _lock = new object();

        public GitModule(string workingdir)
        {
            _superprojectInit = false;
            _workingDir = (workingdir ?? "").EnsureTrailingPathSeparator();
        }

        #region IGitCommands

        [NotNull] private readonly string _workingDir;

        [NotNull]
        public string WorkingDir
        {
            get
            {
                return _workingDir;
            }
        }

        /// <summary>Gets the path to the git application executable.</summary>
        public string GitCommand
        {
            get
            {
                return AppSettings.GitCommand;
            }
        }

        public Version AppVersion
        {
            get
            {
                return AppSettings.AppVersion;
            }
        }

        public string GravatarCacheDir
        {
            get
            {
                return AppSettings.GravatarCachePath;
            }
        }

        #endregion

        private bool _superprojectInit;
        private GitModule _superprojectModule;
        private string _submoduleName;
        private string _submodulePath;

        public string SubmoduleName
        {
            get
            {
                InitSuperproject();
                return _submoduleName;
            }
        }

        public string SubmodulePath
        {
            get
            {
                InitSuperproject();
                return _submodulePath;
            }
        }

        public GitModule SuperprojectModule
        {
            get
            {
                InitSuperproject();
                return _superprojectModule;
            }
        }

        private void InitSuperproject()
        {
            if (!_superprojectInit)
            {
                string superprojectDir = FindGitSuperprojectPath(out _submoduleName, out _submodulePath);
                _superprojectModule = superprojectDir == null ? null : new GitModule(superprojectDir);
                _superprojectInit = true;
            }
        }

        public GitModule FindTopProjectModule()
        {
            GitModule module = SuperprojectModule;
            if (module == null)
                return null;
            do
            {
                if (module.SuperprojectModule == null)
                    return module;
                module = module.SuperprojectModule;
            } while (module != null);
            return module;
        }

        private RepoDistSettings _settings;
        public RepoDistSettings Settings
        {
            get
            {
                lock (_lock)
                {
                    if (_settings == null)
                        _settings = RepoDistSettings.CreateEffective(this);
                }

                return _settings;
            }
        }

        private ConfigFileSettings _effectiveConfigFile;
        public ConfigFileSettings EffectiveConfigFile
        {
            get
            {
                lock (_lock)
                {
                    if (_effectiveConfigFile == null)
                        _effectiveConfigFile = ConfigFileSettings.CreateEffective(this);
                }

                return _effectiveConfigFile;
            }
        }

        public ConfigFileSettings LocalConfigFile
        {
            get
            {
                return new ConfigFileSettings(null, EffectiveConfigFile.SettingsCache);
            }
        }

        //encoding for files paths
        private static Encoding _systemEncoding;
        public static Encoding SystemEncoding
        {
            get
            {
                if (_systemEncoding == null)
                {
                    //check whether GitExtensions works with standard msysgit or msysgit-unicode

                    // invoke a git command that returns an invalid argument in its response, and
                    // check if a unicode-only character is reported back. If so assume msysgit-unicode

                    // git config --get with a malformed key (no section) returns:
                    // "error: key does not contain a section: <key>"
                    const string controlStr = "ą"; // "a caudata"
                    string arguments = string.Format("config --get {0}", controlStr);

<<<<<<< HEAD
                    String s = new GitModule("").RunGitCmd(arguments, Encoding.UTF8);
=======
                    int exitCode;

                    String s = new GitModule("").RunGitCmd(arguments, out exitCode, Encoding.UTF8);
>>>>>>> bfa268a0
                    if (s != null && s.IndexOf(controlStr) != -1)
                        _systemEncoding = new UTF8Encoding(false);
                    else
                        _systemEncoding = Encoding.Default;

                    Debug.WriteLine("System encoding: " + _systemEncoding.EncodingName);
                }

                return _systemEncoding;
            }
        }

        //Encoding that let us read all bytes without replacing any char
        //It is using to read output of commands, which may consist of:
        //1) commit header (message, author, ...) encoded in CommitEncoding, recoded to LogOutputEncoding or not dependent of 
        //   pretty parameter (pretty=raw - recoded, pretty=format - not recoded)
        //2) file content encoded in its original encoding
        //3) file path (file name is encoded in system default encoding),
        //   when core.quotepath is on, every non ASCII character is escaped 
        //   with \ followed by its code as a three digit octal number
        //4) branch, tag name, errors, warnings, hints encoded in system default encoding
        public static readonly Encoding LosslessEncoding = Encoding.GetEncoding("ISO-8859-1");//is any better?

        public Encoding FilesEncoding
        {
            get
            {
                Encoding result = EffectiveConfigFile.FilesEncoding;
                if (result == null)
                    result = new UTF8Encoding(false);
                return result;
            }
        }

        public Encoding CommitEncoding
        {
            get
            {
                Encoding result = EffectiveConfigFile.CommitEncoding;
                if (result == null)
                    result = new UTF8Encoding(false);
                return result;
            }
        }

        /// <summary>
        /// Encoding for commit header (message, notes, author, commiter, emails)
        /// </summary>
        public Encoding LogOutputEncoding
        {
            get
            {
                Encoding result = EffectiveConfigFile.LogOutputEncoding;
                if (result == null)
                    result = CommitEncoding;
                return result;
            }
        }

        /// <summary>"(no branch)"</summary>
        public static readonly string DetachedBranch = "(no branch)";

        private static readonly string[] DetachedPrefixes = { "(no branch", "(detached from " };

        public AppSettings.PullAction LastPullAction
        {
            get { return AppSettings.GetEnum("LastPullAction_" + WorkingDir, AppSettings.PullAction.None); }
            set { AppSettings.SetEnum("LastPullAction_" + WorkingDir, value); }
        }

        public void LastPullActionToFormPullAction()
        {
            if (LastPullAction == AppSettings.PullAction.FetchAll)
                AppSettings.FormPullAction = AppSettings.PullAction.Fetch;
            else if (LastPullAction != AppSettings.PullAction.None)
                AppSettings.FormPullAction = LastPullAction;
        }

        /// <summary>Indicates whether the <see cref="WorkingDir"/> contains a git repository.</summary>
        public bool IsValidGitWorkingDir()
        {
            return IsValidGitWorkingDir(_workingDir);
        }

        /// <summary>Indicates whether the specified directory contains a git repository.</summary>
        public static bool IsValidGitWorkingDir(string dir)
        {
            if (string.IsNullOrEmpty(dir))
                return false;

            string dirPath = dir.EnsureTrailingPathSeparator();
            string path = dirPath + ".git";

            if (Directory.Exists(path) || File.Exists(path))
                return true;

            return Directory.Exists(dirPath + "info") &&
                   Directory.Exists(dirPath + "objects") &&
                   Directory.Exists(dirPath + "refs");
        }

        /// <summary>Gets the ".git" directory path.</summary>
        public string GetGitDirectory()
        {
            return GetGitDirectory(_workingDir);
        }

        public static string GetGitDirectory(string repositoryPath)
        {
            var gitpath = Path.Combine(repositoryPath, ".git");
            if (File.Exists(gitpath))
            {
                var lines = File.ReadLines(gitpath);
                foreach (string line in lines)
                {
                    if (line.StartsWith("gitdir:"))
                    {
                        string path = line.Substring(7).Trim().Replace('/', '\\');
                        if (Path.IsPathRooted(path))
                            return path.EnsureTrailingPathSeparator();
                        else
                            return
                                Path.GetFullPath(Path.Combine(repositoryPath,
                                    path.EnsureTrailingPathSeparator()));
                    }
                }
            }
            gitpath = gitpath.EnsureTrailingPathSeparator();
            if (!Directory.Exists(gitpath))
                return repositoryPath;
            return gitpath;
        }

        public bool IsBareRepository()
        {
            return WorkingDir == GetGitDirectory();
<<<<<<< HEAD
        }

        public static bool IsBareRepository(string repositoryPath)
        {
            return repositoryPath == GetGitDirectory(repositoryPath);
        }

        public bool HasSubmodules()
        {
=======
        }

        public static bool IsBareRepository(string repositoryPath)
        {
            return repositoryPath == GetGitDirectory(repositoryPath);
        }

        public bool HasSubmodules()
        {
>>>>>>> bfa268a0
            return GetSubmodulesLocalPathes(recursive: false).Any();
        }

        /// <summary>
        /// This is a faster function to get the names of all submodules then the 
        /// GetSubmodules() function. The command @git submodule is very slow.
        /// </summary>
        public IList<string> GetSubmodulesLocalPathes(bool recursive = true)
        {
            var configFile = GetSubmoduleConfigFile();
            var submodules = configFile.ConfigSections.Select(configSection => configSection.GetPathValue("path").Trim()).ToList();
            if (recursive)
            {
                for (int i = 0; i < submodules.Count; i++)
                {
                    var submodule = GetSubmodule(submodules[i]);
                    var submoduleConfigFile = submodule.GetSubmoduleConfigFile();
                    var subsubmodules = submoduleConfigFile.ConfigSections.Select(configSection => configSection.GetPathValue("path").Trim()).ToList();
                    for (int j = 0; j < subsubmodules.Count; j++)
                        subsubmodules[j] = submodules[i] + '/' + subsubmodules[j];
                    submodules.InsertRange(i + 1, subsubmodules);
                    i += subsubmodules.Count;
                }
            }
            return submodules;
        }

        public static string FindGitWorkingDir(string startDir)
        {
            if (string.IsNullOrEmpty(startDir))
                return "";

            var dir = startDir.Trim();

            do
            {
               if (IsValidGitWorkingDir(dir))
                    return dir.EnsureTrailingPathSeparator();

                dir = PathUtil.GetDirectoryName(dir);
            }
            while (!string.IsNullOrEmpty(dir));
            return startDir;
        }

        private static Process StartProccess(string fileName, string arguments, string workingDir, bool showConsole)
        {
            GitCommandHelpers.SetEnvironmentVariable();

            string quotedCmd = fileName;
            if (quotedCmd.IndexOf(' ') != -1)
                quotedCmd = quotedCmd.Quote();
            AppSettings.GitLog.Log(quotedCmd + " " + arguments);

            var startInfo = new ProcessStartInfo
                                {
                                    FileName = fileName,
                                    Arguments = arguments,
                                    WorkingDirectory = workingDir
                                };
            if (!showConsole)
            {
                startInfo.UseShellExecute = false;
                startInfo.CreateNoWindow = true;
            }
            return Process.Start(startInfo);
        }

        /// <summary>
        /// Run command, console window is visible
        /// </summary>
        public Process RunExternalCmdDetachedShowConsole(string cmd, string arguments)
        {
            try
            {
                return StartProccess(cmd, arguments, _workingDir, showConsole: true);
            }
            catch (Exception ex)
            {
                Trace.WriteLine(ex.Message);
            }

            return null;
        }

        /// <summary>
        /// Run command, console window is visible, wait for exit
        /// </summary>
        public void RunExternalCmdShowConsole(string cmd, string arguments)
        {
            try
            {
                using (var process = StartProccess(cmd, arguments, _workingDir, showConsole: true))
                    process.WaitForExit();
            }
            catch (Exception ex)
            {
                Trace.WriteLine(ex.Message);
            }
        }

        /// <summary>
        /// Run command, console window is hidden
        /// </summary>
        public static Process RunExternalCmdDetached(string fileName, string arguments, string workingDir)
        {
            try
            {
                return StartProccess(fileName, arguments, workingDir, showConsole: false);
            }
            catch (Exception ex)
            {
                Trace.WriteLine(ex.Message);
            }

            return null;
        }

        /// <summary>
        /// Run command, console window is hidden
        /// </summary>
        public Process RunExternalCmdDetached(string cmd, string arguments)
        {
            return RunExternalCmdDetached(cmd, arguments, _workingDir);
        }

        /// <summary>
        /// Run git command, console window is hidden, redirect output
        /// </summary>
        public Process RunGitCmdDetached(string arguments, Encoding encoding = null)
        {
            if (encoding == null)
                encoding = SystemEncoding;

            return GitCommandHelpers.StartProcess(AppSettings.GitCommand, arguments, _workingDir, encoding);
        }

        /// <summary>
        /// Run command, cache results, console window is hidden, wait for exit, redirect output
        /// </summary>
        [PermissionSet(SecurityAction.Demand, Name = "FullTrust")]
        public string RunCacheableCmd(string cmd, string arguments = "", Encoding encoding = null)
        {
            if (encoding == null)
                encoding = SystemEncoding;

            byte[] cmdout, cmderr;
            if (GitCommandCache.TryGet(arguments, out cmdout, out cmderr))
                return EncodingHelper.DecodeString(cmdout, cmderr, ref encoding);

            GitCommandHelpers.RunCmdByte(cmd, arguments, _workingDir, null, out cmdout, out cmderr);

            GitCommandCache.Add(arguments, cmdout, cmderr);

            return EncodingHelper.DecodeString(cmdout, cmderr, ref encoding);
        }

        /// <summary>
        /// Run command, console window is hidden, wait for exit, redirect output
        /// </summary>
        [PermissionSet(SecurityAction.Demand, Name = "FullTrust")]
<<<<<<< HEAD
        public CmdResult RunCmdResult(string cmd, string arguments, Encoding encoding = null, byte[] stdInput = null)
        {
            byte[] output, error;
            int exitCode = GitCommandHelpers.RunCmdByte(cmd, arguments, _workingDir, stdInput, out output, out error);
            if (encoding == null)
                encoding = SystemEncoding;
            return new CmdResult 
            {
                StdOutput = output == null ? string.Empty : encoding.GetString(output),
                StdError = error == null ? string.Empty : encoding.GetString(error),
                ExitCode = exitCode 
            };
=======
        public string RunCmd(string cmd, string arguments, Encoding encoding = null, byte[] stdInput = null)
        {
            int exitCode;
            return RunCmd(cmd, arguments, out exitCode, encoding, stdInput);
        }

        /// <summary>
        /// Run command, console window is hidden, wait for exit, redirect output
        /// </summary>
        [PermissionSet(SecurityAction.Demand, Name = "FullTrust")]
        public string RunCmd(string cmd, string arguments, out int exitCode, Encoding encoding = null, byte[] stdInput = null)
        {
            byte[] output, error;
            exitCode = GitCommandHelpers.RunCmdByte(cmd, arguments, _workingDir, stdInput, out output, out error);
            if (encoding == null)
                encoding = SystemEncoding;
            return EncodingHelper.GetString(output, error, encoding);
        }

        /// <summary>
        /// Run git command, console window is hidden, wait for exit, redirect output
        /// </summary>
        public string RunGitCmd(string arguments, out int exitCode, Encoding encoding = null, byte[] stdInput = null)
        {
            return RunCmd(AppSettings.GitCommand, arguments, out exitCode, encoding, stdInput);
        }

        /// <summary>
        /// Run git command, console window is hidden, wait for exit, redirect output
        /// </summary>
        public string RunGitCmd(string arguments, Encoding encoding = null, byte[] stdInput = null)
        {
            int exitCode;
            return RunCmd(AppSettings.GitCommand, arguments, out exitCode, encoding, stdInput);
>>>>>>> bfa268a0
        }

        /// <summary>
        /// Run command, console window is hidden, wait for exit, redirect output
        /// </summary>
<<<<<<< HEAD
        [PermissionSet(SecurityAction.Demand, Name = "FullTrust")]
        public string RunCmd(string cmd, string arguments, Encoding encoding = null, byte[] stdInput = null)
        {
            return RunCmdResult(cmd, arguments, encoding, stdInput).GetString();
        }

        /// <summary>
        /// Run git command, console window is hidden, wait for exit, redirect output
        /// </summary>
        public string RunGitCmd(string arguments, Encoding encoding = null, byte[] stdInput = null)
        {
            return RunCmd(AppSettings.GitCommand, arguments, encoding, stdInput);
        }

        /// <summary>
        /// Run git command, console window is hidden, wait for exit, redirect output
        /// </summary>
        public CmdResult RunGitCmdResult(string arguments, Encoding encoding = null, byte[] stdInput = null)
        {
            return RunCmdResult(AppSettings.GitCommand, arguments, encoding, stdInput);
        }

        /// <summary>
        /// Run command, console window is hidden, wait for exit, redirect output
        /// </summary>
=======
>>>>>>> bfa268a0
        [PermissionSet(SecurityAction.Demand, Name = "FullTrust")]
        private IEnumerable<string> ReadCmdOutputLines(string cmd, string arguments, string stdInput)
        {
            return GitCommandHelpers.ReadCmdOutputLines(cmd, arguments, _workingDir, stdInput);
        }

        /// <summary>
        /// Run git command, console window is hidden, wait for exit, redirect output
        /// </summary>
        public IEnumerable<string> ReadGitOutputLines(string arguments)
        {
            return ReadCmdOutputLines(AppSettings.GitCommand, arguments, null);
        }

        /// <summary>
        /// Run batch file, console window is hidden, wait for exit, redirect output
        /// </summary>
        public string RunBatchFile(string batchFile)
        {
            string tempFileName = Path.ChangeExtension(Path.GetTempFileName(), ".cmd");
            using (var writer = new StreamWriter(tempFileName))
            {
                writer.WriteLine("@prompt $G");
                writer.Write(batchFile);
            }
            string result = RunCmd("cmd.exe", "/C \"" + tempFileName + "\"");
            File.Delete(tempFileName);
            return result;
        }

        public void EditNotes(string revision)
        {
            string editor = GetEffectivePathSetting("core.editor").ToLower();
            if (editor.Contains("gitextensions") || editor.Contains("notepad") ||
                editor.Contains("notepad++"))
            {
                RunGitCmd("notes edit " + revision);
            }
            else
            {
                RunExternalCmdShowConsole(AppSettings.GitCommand, "notes edit " + revision);
            }
        }

        public bool InTheMiddleOfConflictedMerge()
        {
            return !string.IsNullOrEmpty(RunGitCmd("ls-files -z --unmerged"));
        }

        public IList<GitItem> GetConflictedFiles()
        {
            var unmergedFiles = new List<GitItem>();

            var fileName = "";
            foreach (var file in GetUnmergedFileListing())
            {
                if (file.IndexOf('\t') <= 0)
                    continue;
                if (file.Substring(file.IndexOf('\t') + 1) == fileName)
                    continue;
                fileName = file.Substring(file.IndexOf('\t') + 1);
                unmergedFiles.Add(new GitItem(this) { FileName = fileName });
            }

            return unmergedFiles;
        }

        private IEnumerable<string> GetUnmergedFileListing()
        {
            return RunGitCmd("ls-files -z --unmerged").Split(new[] { '\0', '\n' }, StringSplitOptions.RemoveEmptyEntries);
        }

        public bool HandleConflictSelectSide(string fileName, string side)
        {
            Directory.SetCurrentDirectory(_workingDir);
            fileName = fileName.ToPosixPath();

            side = GetSide(side);

            string result = RunGitCmd(String.Format("checkout-index -f --stage={0} -- \"{1}\"", side, fileName));
            if (!result.IsNullOrEmpty())
            {
                return false;
            }

            result = RunGitCmd(String.Format("add -- \"{0}\"", fileName));
            return result.IsNullOrEmpty();
        }

        public bool HandleConflictsSaveSide(string fileName, string saveAsFileName, string side)
        {
            Directory.SetCurrentDirectory(_workingDir);
            fileName = fileName.ToPosixPath();

            side = GetSide(side);

            var result = RunGitCmd(String.Format("checkout-index --stage={0} --temp -- \"{1}\"", side, fileName));
            if (result.IsNullOrEmpty())
            {
                return false;
            }

            if (!result.StartsWith(".merge_file_"))
            {
                return false;
            }

            // Parse temporary file name from command line result
            var splitResult = result.Split(new[] { "\t", "\n", "\r" }, StringSplitOptions.RemoveEmptyEntries);
            if (splitResult.Length != 2)
            {
                return false;
            }

            var temporaryFileName = splitResult[0].Trim();

            if (!File.Exists(temporaryFileName))
            {
                return false;
            }

            var retValue = false;
            try
            {
                if (File.Exists(saveAsFileName))
                {
                    File.Delete(saveAsFileName);
                }
                File.Move(temporaryFileName, saveAsFileName);
                retValue = true;
            }
            catch
            {
            }
            finally
            {
                if (File.Exists(temporaryFileName))
                {
                    File.Delete(temporaryFileName);
                }
            }

            return retValue;
        }

        public void SaveBlobAs(string saveAs, string blob)
        {
            using (var ms = (MemoryStream)GetFileStream(blob)) //Ugly, has implementation info.
            {
                byte[] buf = ms.ToArray();
                if (EffectiveConfigFile.core.autocrlf.Value == AutoCRLFType.True)
                {
                    if (!FileHelper.IsBinaryFile(this, saveAs) && !FileHelper.IsBinaryFileAccordingToContent(buf))
                    {
                        buf = GitConvert.ConvertCrLfToWorktree(buf);
                    }
                }

                using (FileStream fileOut = File.Create(saveAs))
                {
                    fileOut.Write(buf, 0, buf.Length);
                }
            }
        }

        private static string GetSide(string side)
        {
            if (side.Equals("REMOTE", StringComparison.CurrentCultureIgnoreCase))
                side = "3";
            if (side.Equals("LOCAL", StringComparison.CurrentCultureIgnoreCase))
                side = "2";
            if (side.Equals("BASE", StringComparison.CurrentCultureIgnoreCase))
                side = "1";
            return side;
        }

        public string[] GetConflictedFiles(string filename)
        {
            Directory.SetCurrentDirectory(_workingDir);

            filename = filename.ToPosixPath();

            string[] fileNames =
                {
                    filename + ".BASE",
                    filename + ".LOCAL",
                    filename + ".REMOTE"
                };

            var unmerged = RunGitCmd("ls-files -z --unmerged \"" + filename + "\"").Split(new char[] { '\0', '\n' }, StringSplitOptions.RemoveEmptyEntries);

            foreach (var file in unmerged)
            {
                string fileStage = null;
                int findSecondWhitespace = file.IndexOfAny(new[] { ' ', '\t' });
                if (findSecondWhitespace >= 0) fileStage = file.Substring(findSecondWhitespace).Trim();
                findSecondWhitespace = fileStage.IndexOfAny(new[] { ' ', '\t' });
                if (findSecondWhitespace >= 0) fileStage = fileStage.Substring(findSecondWhitespace).Trim();
                if (string.IsNullOrEmpty(fileStage))
                    continue;

                int stage;
                if (!Int32.TryParse(fileStage.Trim()[0].ToString(), out stage))
                    continue;

                var tempFile = RunGitCmd("checkout-index --temp --stage=" + stage + " -- " + "\"" + filename + "\"");
                tempFile = tempFile.Split('\t')[0];
                tempFile = Path.Combine(_workingDir, tempFile);

                var newFileName = Path.Combine(_workingDir, fileNames[stage - 1]);
                try
                {
                    fileNames[stage - 1] = newFileName;
                    var index = 1;
                    while (File.Exists(fileNames[stage - 1]) && index < 50)
                    {
                        fileNames[stage - 1] = newFileName + index;
                        index++;
                    }
                    File.Move(tempFile, fileNames[stage - 1]);
                }
                catch (Exception ex)
                {
                    Trace.WriteLine(ex);
                }
            }

            if (!File.Exists(fileNames[0])) fileNames[0] = null;
            if (!File.Exists(fileNames[1])) fileNames[1] = null;
            if (!File.Exists(fileNames[2])) fileNames[2] = null;

            return fileNames;
        }

        public string[] GetConflictedFileNames(string filename)
        {
            filename = filename.ToPosixPath();

            var fileNames = new string[3];

            var unmerged = RunGitCmd("ls-files -z --unmerged \"" + filename + "\"").Split(new[] { '\0', '\n' }, StringSplitOptions.RemoveEmptyEntries);

            foreach (var line in unmerged)
            {
                int findSecondWhitespace = line.IndexOfAny(new[] { ' ', '\t' });
                string fileStage = findSecondWhitespace >= 0 ? line.Substring(findSecondWhitespace).Trim() : "";

                findSecondWhitespace = fileStage.IndexOfAny(new[] { ' ', '\t' });

                fileStage = findSecondWhitespace >= 0 ? fileStage.Substring(findSecondWhitespace).Trim() : "";

                int stage;
                if (fileStage.Length > 2 && Int32.TryParse(fileStage[0].ToString(), out stage) && stage >= 1 && stage <= 3)
                {
                    fileNames[stage - 1] = fileStage.Substring(2);
                }
            }

            return fileNames;
        }

        public string[] GetConflictedSubmoduleHashes(string filename)
        {
            filename = filename.ToPosixPath();

            var hashes = new string[3];

            var unmerged = RunGitCmd("ls-files -z --unmerged \"" + filename + "\"").Split(new[] { '\0', '\n' }, StringSplitOptions.RemoveEmptyEntries);

            foreach (var line in unmerged)
            {
                int findSecondWhitespace = line.IndexOfAny(new[] { ' ', '\t' });
                string fileStage = findSecondWhitespace >= 0 ? line.Substring(findSecondWhitespace).Trim() : "";

                findSecondWhitespace = fileStage.IndexOfAny(new[] { ' ', '\t' });

                string hash = findSecondWhitespace >= 0 ? fileStage.Substring(0, findSecondWhitespace).Trim() : "";
                fileStage = findSecondWhitespace >= 0 ? fileStage.Substring(findSecondWhitespace).Trim() : "";

                int stage;
                if (fileStage.Length > 2 && Int32.TryParse(fileStage[0].ToString(), out stage) && stage >= 1 && stage <= 3)
                {
                    hashes[stage - 1] = hash;
                }
            }

            return hashes;
        }

        public Dictionary<GitRef, GitItem> GetSubmoduleItemsForEachRef(string filename, Func<GitRef, bool> showRemoteRef)
        {
            string command = GetShowRefCommand();

            if (command == null)
                return new Dictionary<GitRef, GitItem>();

            filename = filename.ToPosixPath();

            var tree = RunGitCmd(command, SystemEncoding);

            var refs = GetTreeRefs(tree);

            return refs.Where(showRemoteRef).ToDictionary(r => r, r => GetSubmoduleGuid(filename, r.Name));
        }

        private string GetShowRefCommand()
        {
            if (AppSettings.ShowSuperprojectRemoteBranches)
                return "show-ref --dereference";

            if (AppSettings.ShowSuperprojectBranches || AppSettings.ShowSuperprojectTags)
                return "show-ref --dereference"
                    + (AppSettings.ShowSuperprojectBranches ? " --heads" : null)
                    + (AppSettings.ShowSuperprojectTags ? " --tags" : null);

            return null;
        }

        private GitItem GetSubmoduleGuid(string filename, string refName)
        {
            string str = RunGitCmd("ls-tree " + refName + " \"" + filename + "\"");

            return GitItem.CreateGitItemFromString(this, str);
        }

        public int? GetCommitCount(string parentHash, string childHash)
        {
            string result = RunGitCmd("rev-list " + parentHash + " ^" + childHash + " --count");
            int commitCount;
            if (int.TryParse(result, out commitCount))
                return commitCount;
            return null;
        }

        public string GetCommitCountString(string from, string to)
        {
            int? removed = GetCommitCount(from, to);
            int? added = GetCommitCount(to, from);

            if (removed == null || added == null)
                return "";
            if (removed == 0 && added == 0)
                return "=";

            return 
                (removed > 0 ? ("-" + removed) : "") +
                (added > 0 ? ("+" + added) : "");
        }

        public string GetMergeMessage()
        {
            var file = GetGitDirectory() + "MERGE_MSG";

            return
                File.Exists(file)
                    ? File.ReadAllText(file)
                    : "";
        }

        public void RunGitK()
        {
            if (EnvUtils.RunningOnUnix())
            {
                RunExternalCmdDetachedShowConsole("gitk", "");
            }
            else
            {
                RunExternalCmdDetached("cmd.exe", "/c \"\"" + AppSettings.GitCommand.Replace("git.cmd", "gitk.cmd")
                                                              .Replace("bin\\git.exe", "cmd\\gitk.cmd")
                                                              .Replace("bin/git.exe", "cmd/gitk.cmd") + "\" --branches --tags --remotes\"");
            }
        }

        public void RunGui()
        {
            if (EnvUtils.RunningOnUnix())
            {
                RunExternalCmdDetachedShowConsole(AppSettings.GitCommand, "gui");
            }
            else
            {
                RunExternalCmdDetached("cmd.exe", "/c \"\"" + AppSettings.GitCommand + "\" gui\"");
            }
        }

        /// <summary>Runs a bash or shell command.</summary>
        public Process RunBash(string bashCommand = null)
        {
            if (EnvUtils.RunningOnUnix())
            {
                string[] termEmuCmds =
                {
                    "gnome-terminal",
                    "konsole",
                    "Terminal",
                    "xterm"
                };

                string args = "";
                string cmd = termEmuCmds.FirstOrDefault(termEmuCmd => !string.IsNullOrEmpty(RunCmd("which", termEmuCmd)));

                if (string.IsNullOrEmpty(cmd))
                {
                    cmd = "bash";
                    args = "--login -i";
                }

                return RunExternalCmdDetachedShowConsole(cmd, args);
            }
            else
            {
                string args;
                if (string.IsNullOrWhiteSpace(bashCommand))
                {
                    args = "--login -i\"";
                }
                else
                {
                    args = "--login -i -c \"" + bashCommand.Replace("\"", "\\\"") + "\"";
                }

                string termCmd = File.Exists(AppSettings.GitBinDir + "bash.exe") ? "bash" : "sh";
                return RunExternalCmdDetachedShowConsole("cmd.exe",
                    string.Format("/c \"\"{0}{1}\" {2}", AppSettings.GitBinDir, termCmd, args));
            }
        }

        public string Init(bool bare, bool shared)
        {
            return RunGitCmd(Smart.Format("init{0: --bare|}{1: --shared=all|}", bare, shared));
        }

        public bool IsMerge(string commit)
        {
            string[] parents = GetParents(commit);
            return parents.Length > 1;
        }

        private static string ProccessDiffNotes(int startIndex, string[] lines)
        {
            int endIndex = lines.Length - 1;
            if (lines[endIndex] == "Notes:")
                endIndex--;

            var message = new StringBuilder();
            bool bNotesStart = false;
            for (int i = startIndex; i <= endIndex; i++)
            {
                string line = lines[i];
                if (bNotesStart)
                    line = "    " + line;
                message.AppendLine(line);
                if (lines[i] == "Notes:")
                    bNotesStart = true;
            }

            return message.ToString();
        }

        public GitRevision GetRevision(string commit, bool shortFormat = false)
        {
            const string formatString =
                /* Hash           */ "%H%n" +
                /* Tree           */ "%T%n" +
                /* Parents        */ "%P%n" +
                /* Author Name    */ "%aN%n" +
                /* Author EMail   */ "%aE%n" +
                /* Author Date    */ "%at%n" +
                /* Committer Name */ "%cN%n" +
                /* Committer EMail*/ "%cE%n" +
                /* Committer Date */ "%ct%n";
            const string messageFormat = "%e%n%B%nNotes:%n%-N";
            string cmd = "log -n1 --format=format:" + formatString + (shortFormat ? "%e%n%s" : messageFormat) + " " + commit;
            var revInfo = RunCacheableCmd(AppSettings.GitCommand, cmd, LosslessEncoding);
            string[] lines = revInfo.Split('\n');
            var revision = new GitRevision(this, lines[0])
            {
                TreeGuid = lines[1],
                ParentGuids = lines[2].Split(new[] { ' ' }, StringSplitOptions.RemoveEmptyEntries),
                Author = ReEncodeStringFromLossless(lines[3]),
                AuthorEmail = ReEncodeStringFromLossless(lines[4]),
                Committer = ReEncodeStringFromLossless(lines[6]),
                CommitterEmail = ReEncodeStringFromLossless(lines[7])
            };
            revision.AuthorDate = DateTimeUtils.ParseUnixTime(lines[5]);
            revision.CommitDate = DateTimeUtils.ParseUnixTime(lines[8]);
            revision.MessageEncoding = lines[9];
            if (shortFormat)
            {
                revision.Message = ReEncodeCommitMessage(lines[10], revision.MessageEncoding);
            }
            else
            {
                string message = ProccessDiffNotes(10, lines);

                //commit message is not reencoded by git when format is given
                revision.Body = ReEncodeCommitMessage(message, revision.MessageEncoding);
                revision.Message = revision.Body.Substring(0, revision.Body.IndexOfAny(new[] { '\r', '\n' }));
            }

            return revision;
        }

        public string[] GetParents(string commit)
        {
            string output = RunGitCmd("log -n 1 --format=format:%P \"" + commit + "\"");
            return output.Split(' ');
        }

        public GitRevision[] GetParentsRevisions(string commit)
        {
            string[] parents = GetParents(commit);
            var parentsRevisions = new GitRevision[parents.Length];
            for (int i = 0; i < parents.Length; i++)
                parentsRevisions[i] = GetRevision(parents[i], true);
            return parentsRevisions;
        }

        public string ShowSha1(string sha1)
        {
            return ReEncodeShowString(RunCacheableCmd(AppSettings.GitCommand, "show " + sha1, LosslessEncoding));
        }

        public string DeleteTag(string tagName)
        {
            return RunGitCmd(GitCommandHelpers.DeleteTagCmd(tagName));
        }

        public string GetCurrentCheckout()
        {
            return RunGitCmd("rev-parse HEAD").TrimEnd();
        }

        public KeyValuePair<char, string> GetSuperprojectCurrentCheckout()
        {
            if (SuperprojectModule == null)
                return new KeyValuePair<char, string>(' ', "");

            var lines = SuperprojectModule.RunGitCmd("submodule status --cached " + _submodulePath).Split('\n');

            if (lines.Length == 0)
                return new KeyValuePair<char, string>(' ', "");

            string submodule = lines[0];
            if (submodule.Length < 43)
                return new KeyValuePair<char, string>(' ', "");

            var currentCommitGuid = submodule.Substring(1, 40).Trim();
            return new KeyValuePair<char, string>(submodule[0], currentCommitGuid);
        }

        public bool ExistsMergeCommit(string startRev, string endRev)
        {
            if (startRev.IsNullOrEmpty() || endRev.IsNullOrEmpty())
                return false;

            string revisions = RunGitCmd("rev-list --parents --no-walk " + startRev + ".." + endRev);
            string[] revisionsTab = revisions.Split('\n');
            Func<string, bool> ex = (string parents) =>
                {
                    string[] tab = parents.Split(' ');
                    return tab.Length > 2 && tab.All(parent => GitRevision.Sha1HashRegex.IsMatch(parent));
                };
            return revisionsTab.Any(ex);
        }

        public ConfigFile GetSubmoduleConfigFile()
        {
            return new ConfigFile(_workingDir + ".gitmodules", true);
        }

        public string GetCurrentSubmoduleLocalPath()
        {
            if (SuperprojectModule == null)
                return null;
            string submodulePath = WorkingDir.Substring(SuperprojectModule.WorkingDir.Length);
            submodulePath = PathUtil.GetDirectoryName(submodulePath.ToPosixPath());
            return submodulePath;
        }

        public string GetSubmoduleNameByPath(string localPath)
        {
            var configFile = GetSubmoduleConfigFile();
            var submodule = configFile.ConfigSections.FirstOrDefault(configSection => configSection.GetPathValue("path").Trim() == localPath);
            if (submodule != null)
                return submodule.SubSection.Trim();
            return null;
        }

        public string GetSubmoduleRemotePath(string name)
        {
            var configFile = GetSubmoduleConfigFile();
            return configFile.GetPathValue(string.Format("submodule.{0}.url", name)).Trim();
        }

        public string GetSubmoduleFullPath(string localPath)
        {
            string dir = Path.Combine(_workingDir, localPath.EnsureTrailingPathSeparator());
            return Path.GetFullPath(dir); // fix slashes
        }

        public GitModule GetSubmodule(string localPath)
        {
            return new GitModule(GetSubmoduleFullPath(localPath));
        }

        IGitModule IGitModule.GetSubmodule(string submoduleName)
        {
            return GetSubmodule(submoduleName);
        }

        private GitSubmoduleInfo GetSubmoduleInfo(string submodule)
        {
            var gitSubmodule =
                new GitSubmoduleInfo(this)
                {
                    Initialized = submodule[0] != '-',
                    UpToDate = submodule[0] != '+',
                    CurrentCommitGuid = submodule.Substring(1, 40).Trim()
                };

            var localPath = submodule.Substring(42).Trim();
            if (localPath.Contains("("))
            {
                gitSubmodule.LocalPath = localPath.Substring(0, localPath.IndexOf("(")).TrimEnd();
                gitSubmodule.Branch = localPath.Substring(localPath.IndexOf("(")).Trim(new[] { '(', ')', ' ' });
            }
            else
                gitSubmodule.LocalPath = localPath;
            return gitSubmodule;
        }

        public IEnumerable<IGitSubmoduleInfo> GetSubmodulesInfo()
        {
            var submodules = ReadGitOutputLines("submodule status");

            string lastLine = null;

            foreach (var submodule in submodules)
            {
                if (submodule.Length < 43)
                    continue;

                if (submodule.Equals(lastLine))
                    continue;

                lastLine = submodule;

                yield return GetSubmoduleInfo(submodule);
            }
        }

        public string FindGitSuperprojectPath(out string submoduleName, out string submodulePath)
        {
            submoduleName = null;
            submodulePath = null;
            if (!IsValidGitWorkingDir())
                return null;

            string superprojectPath = null;

            string currentPath = Path.GetDirectoryName(_workingDir); // remove last slash
            if (!string.IsNullOrEmpty(currentPath))
            {
                string path = Path.GetDirectoryName(currentPath);
                for (int i = 0; i < 5; i++)
                {
                    if (string.IsNullOrEmpty(path))
                        break;
                    if (File.Exists(Path.Combine(path, ".gitmodules")) &&
                        IsValidGitWorkingDir(path))
                    {
                        superprojectPath = path.EnsureTrailingPathSeparator();
                        break;
                    }
                    // Check upper directory
                    path = Path.GetDirectoryName(path);
                }
            }

            if (File.Exists(_workingDir + ".git") &&
                superprojectPath == null)
            {
                var lines = File.ReadLines(_workingDir + ".git");
                foreach (string line in lines)
                {
                    if (line.StartsWith("gitdir:"))
                    {
                        string gitpath = line.Substring(7).Trim();
                        int pos = gitpath.IndexOf("/.git/");
                        if (pos != -1)
                        {
                            gitpath = gitpath.Substring(0, pos + 1).Replace('/', '\\');
                            gitpath = Path.GetFullPath(Path.Combine(_workingDir, gitpath));
                            if (File.Exists(gitpath + ".gitmodules") && IsValidGitWorkingDir(gitpath))
                                superprojectPath = gitpath;
                        }
                    }
                }
            }

            if (!string.IsNullOrEmpty(superprojectPath))
            {
                submodulePath = currentPath.Substring(superprojectPath.Length).ToPosixPath();
                var configFile = new ConfigFile(superprojectPath + ".gitmodules", true);
                foreach (ConfigSection configSection in configFile.ConfigSections)
                {
                    if (configSection.GetPathValue("path") == submodulePath.ToPosixPath())
                    {
                        submoduleName = configSection.SubSection;
                        return superprojectPath;
                    }
                }
            }

            return null;
        }

        public string GetSubmoduleSummary(string submodule)
        {
            var arguments = string.Format("submodule summary {0}", submodule);
            return RunGitCmd(arguments);
        }

        public string ResetSoft(string commit)
        {
            return ResetSoft(commit, "");
        }

        public string ResetMixed(string commit)
        {
            return ResetMixed(commit, "");
        }

        public string ResetHard(string commit)
        {
            return ResetHard(commit, "");
        }

        public string ResetSoft(string commit, string file)
        {
            var args = "reset --soft";

            if (!string.IsNullOrEmpty(commit))
                args += " \"" + commit + "\"";

            if (!string.IsNullOrEmpty(file))
                args += " -- \"" + file + "\"";

            return RunGitCmd(args);
        }

        public string ResetMixed(string commit, string file)
        {
            var args = "reset --mixed";

            if (!string.IsNullOrEmpty(commit))
                args += " \"" + commit + "\"";

            if (!string.IsNullOrEmpty(file))
                args += " -- \"" + file + "\"";

            return RunGitCmd(args);
        }

        public string ResetHard(string commit, string file)
        {
            var args = "reset --hard";

            if (!string.IsNullOrEmpty(commit))
                args += " \"" + commit + "\"";

            if (!string.IsNullOrEmpty(file))
                args += " -- \"" + file + "\"";

            return RunGitCmd(args);
        }

        public string ResetFile(string file)
        {
            file = file.ToPosixPath();
            return RunGitCmd("checkout-index --index --force -- \"" + file + "\"");
        }


        public string FormatPatch(string from, string to, string output, int start)
        {
            output = output.ToPosixPath();

            var result = RunGitCmd("format-patch -M -C -B --start-number " + start + " \"" + from + "\"..\"" + to +
                                "\" -o \"" + output + "\"");

            return result;
        }

        public string FormatPatch(string from, string to, string output)
        {
            output = output.ToPosixPath();

            var result = RunGitCmd("format-patch -M -C -B \"" + from + "\"..\"" + to + "\" -o \"" + output + "\"");

            return result;
        }

        public string Tag(string tagName, string revision, bool annotation, bool force)
        {
            if (annotation)
                return RunGitCmd(string.Format("tag \"{0}\" -a {1} -F \"{2}\\TAGMESSAGE\" -- \"{3}\"", tagName.Trim(), (force ? "-f" : ""), GetGitDirectory(), revision));
            return RunGitCmd(string.Format("tag {0} \"{1}\" \"{2}\"", (force ? "-f" : ""), tagName.Trim(), revision));
        }

        public string CheckoutFiles(IEnumerable<string> fileList, string revision, bool force)
        {
            string files = fileList.Select(s => s.Quote()).Join(" ");
            return RunGitCmd("checkout " + force.AsForce() + revision.Quote() + " -- " + files);
        }

        /// <summary>Tries to start Pageant for the specified remote repo (using the remote's PuTTY key file).</summary>
        /// <returns>true if the remote has a PuTTY key file; otherwise, false.</returns>
        public bool StartPageantForRemote(string remote)
        {
            var sshKeyFile = GetPuttyKeyFileForRemote(remote);
            if (string.IsNullOrEmpty(sshKeyFile) || !File.Exists(sshKeyFile))
                return false;

            StartPageantWithKey(sshKeyFile);
            return true;
        }

        public static void StartPageantWithKey(string sshKeyFile)
        {
            RunExternalCmdDetached(AppSettings.Pageant, "\"" + sshKeyFile + "\"", "");
        }

        public string GetPuttyKeyFileForRemote(string remote)
        {
            if (string.IsNullOrEmpty(remote) ||
                string.IsNullOrEmpty(AppSettings.Pageant) ||
                !AppSettings.AutoStartPageant ||
                !GitCommandHelpers.Plink())
                return "";

            return GetPathSetting(string.Format("remote.{0}.puttykeyfile", remote));
        }

        public static bool PathIsUrl(string path)
        {
            return path.Contains(Path.DirectorySeparatorChar) || path.Contains(AppSettings.PosixPathSeparator.ToString());
        }

        public string FetchCmd(string remote, string remoteBranch, string localBranch, bool? fetchTags = false)
        {
            var progressOption = "";
            if (GitCommandHelpers.VersionInUse.FetchCanAskForProgress)
                progressOption = "--progress ";

            if (string.IsNullOrEmpty(remote) && string.IsNullOrEmpty(remoteBranch) && string.IsNullOrEmpty(localBranch))
                return "fetch " + progressOption;

            return "fetch " + progressOption + GetFetchArgs(remote, remoteBranch, localBranch, fetchTags);
        }

        public string PullCmd(string remote, string remoteBranch, string localBranch, bool rebase, bool? fetchTags = false)
        {
            var pullArgs = "";
            if (GitCommandHelpers.VersionInUse.FetchCanAskForProgress)
                pullArgs = "--progress ";

            if (rebase)
                pullArgs = "--rebase".Combine(" ", pullArgs);

            return "pull " + pullArgs + GetFetchArgs(remote, remoteBranch, localBranch, fetchTags);
        }

        private string GetFetchArgs(string remote, string remoteBranch, string localBranch, bool? fetchTags)
        {
            remote = remote.ToPosixPath();

            //Remove spaces... 
            if (remoteBranch != null)
                remoteBranch = remoteBranch.Replace(" ", "");
            if (localBranch != null)
                localBranch = localBranch.Replace(" ", "");

            string remoteBranchArguments;

            if (string.IsNullOrEmpty(remoteBranch))
                remoteBranchArguments = "";
            else
            {
                if (remoteBranch.StartsWith("+"))
                    remoteBranch = remoteBranch.Remove(0, 1);
                remoteBranchArguments = "+" + GitCommandHelpers.GetFullBranchName(remoteBranch);
            }

            string localBranchArguments;
            var remoteUrl = GetPathSetting(string.Format(SettingKeyString.RemoteUrl, remote));

            if (PathIsUrl(remote) && !string.IsNullOrEmpty(localBranch) && string.IsNullOrEmpty(remoteUrl))
                localBranchArguments = ":" + GitCommandHelpers.GetFullBranchName(localBranch);
            else if (string.IsNullOrEmpty(localBranch) || PathIsUrl(remote) || string.IsNullOrEmpty(remoteUrl))
                localBranchArguments = "";
            else
                localBranchArguments = ":" + "refs/remotes/" + remote.Trim() + "/" + localBranch + "";

            string arguments = fetchTags == true ? " --tags" : fetchTags == false ? " --no-tags" : "";

            return "\"" + remote.Trim() + "\" " + remoteBranchArguments + localBranchArguments + arguments;
        }

        public string GetRebaseDir()
        {
            string gitDirectory = GetGitDirectory();
            if (Directory.Exists(gitDirectory + "rebase-merge" + Path.DirectorySeparatorChar))
                return gitDirectory + "rebase-merge" + Path.DirectorySeparatorChar;
            if (Directory.Exists(gitDirectory + "rebase-apply" + Path.DirectorySeparatorChar))
                return gitDirectory + "rebase-apply" + Path.DirectorySeparatorChar;
            if (Directory.Exists(gitDirectory + "rebase" + Path.DirectorySeparatorChar))
                return gitDirectory + "rebase" + Path.DirectorySeparatorChar;

            return "";
        }

        private ProcessStartInfo CreateGitStartInfo(string arguments)
        {
            return GitCommandHelpers.CreateProcessStartInfo(AppSettings.GitCommand, arguments, _workingDir, SystemEncoding);
        }

        public string ApplyPatch(string dir, string amCommand)
        {
            var startInfo = CreateGitStartInfo(amCommand);

            using (var process = Process.Start(startInfo))
            {
                var files = Directory.GetFiles(dir);

                if (files.Length == 0)
                    return "";

                foreach (var file in files)
                {
                    using (var fs = new FileStream(file, FileMode.Open))
                    {
                        fs.CopyTo(process.StandardInput.BaseStream);
                    }
                }
                process.StandardInput.Close();
                process.WaitForExit();

                return process.StandardOutput.ReadToEnd().Trim();
            }
        }

        public string StageFiles(IList<GitItemStatus> files, out bool wereErrors)
        {
            var output = "";
            wereErrors = false;
            var startInfo = CreateGitStartInfo("update-index --add --stdin");
            var process = new Lazy<Process>(() => Process.Start(startInfo));
            foreach (var file in files.Where(file => !file.IsDeleted))
            {
                UpdateIndex(process, file.Name);
            }
            if (process.IsValueCreated)
            {
                process.Value.StandardInput.Close();
                process.Value.WaitForExit();
                wereErrors = process.Value.ExitCode != 0;
                output = process.Value.StandardOutput.ReadToEnd().Trim();
            }

            startInfo.Arguments = "update-index --remove --stdin";
            process = new Lazy<Process>(() => Process.Start(startInfo));
            foreach (var file in files.Where(file => file.IsDeleted))
            {
                UpdateIndex(process, file.Name);
            }
            if (process.IsValueCreated)
            {
                process.Value.StandardInput.Close();
                process.Value.WaitForExit();
                wereErrors = wereErrors || process.Value.ExitCode != 0;

                if (!string.IsNullOrEmpty(output))
                    output += Environment.NewLine;
                output += process.Value.StandardOutput.ReadToEnd().Trim();
            }

            return output;
        }

        public string UnstageFiles(IList<GitItemStatus> files)
        {
            var output = "";
            var startInfo = CreateGitStartInfo("update-index --info-only --index-info");
            var process = new Lazy<Process>(() => Process.Start(startInfo));
            foreach (var file in files.Where(file => !file.IsNew))
            {
                process.Value.StandardInput.WriteLine("0 0000000000000000000000000000000000000000\t\"" + file.Name.ToPosixPath() + "\"");
            }
            if (process.IsValueCreated)
            {
                process.Value.StandardInput.Close();
                process.Value.WaitForExit();
                output = process.Value.StandardOutput.ReadToEnd().Trim();
            }

            startInfo.Arguments = "update-index --force-remove --stdin";
            process = new Lazy<Process>(() => Process.Start(startInfo));
            foreach (var file in files.Where(file => file.IsNew))
            {
                UpdateIndex(process, file.Name);
            }
            if (process.IsValueCreated)
            {
                process.Value.StandardInput.Close();
                process.Value.WaitForExit();

                if (!string.IsNullOrEmpty(output))
                    output += Environment.NewLine;
                output += process.Value.StandardOutput.ReadToEnd().Trim();
            }

            return output;
        }

        private static void UpdateIndex(Lazy<Process> process, string filename)
        {
            //process.StandardInput.WriteLine("\"" + ToPosixPath(file.Name) + "\"");
            byte[] bytearr = EncodingHelper.ConvertTo(SystemEncoding,
                                                      "\"" + filename.ToPosixPath() + "\"" + process.Value.StandardInput.NewLine);
            process.Value.StandardInput.BaseStream.Write(bytearr, 0, bytearr.Length);
        }

        public bool InTheMiddleOfBisect()
        {
            return File.Exists(Path.Combine(GetGitDirectory(), "BISECT_START"));
        }

        public bool InTheMiddleOfRebase()
        {
            return !File.Exists(GetRebaseDir() + "applying") &&
                   Directory.Exists(GetRebaseDir());
        }

        public bool InTheMiddleOfPatch()
        {
            return !File.Exists(GetRebaseDir() + "rebasing") &&
                   Directory.Exists(GetRebaseDir());
        }

        public bool InTheMiddleOfAction()
        {
            return InTheMiddleOfConflictedMerge() || InTheMiddleOfRebase();
        }

        public string GetNextRebasePatch()
        {
            var file = GetRebaseDir() + "next";
            return File.Exists(file) ? File.ReadAllText(file).Trim() : "";
        }

        private static string AppendQuotedString(string str1, string str2)
        {
            var m1 = QuotedText.Match(str1);
            var m2 = QuotedText.Match(str2);
            if (!m1.Success || !m2.Success)
                return str1 + str2;
            Debug.Assert(m1.Groups[1].Value == m2.Groups[1].Value);
            return str1.Substring(0, str1.Length - 2) + m2.Groups[2].Value + "?=";
        }

        private static string DecodeString(string str)
        {
            // decode QuotedPrintable text using .NET internal decoder 
            Attachment attachment = Attachment.CreateAttachmentFromString("", str);
            return attachment.Name;
        }

        private static readonly Regex HeadersMatch = new Regex(@"^(?<header_key>[-A-Za-z0-9]+)(?::[ \t]*)(?<header_value>.*)$", RegexOptions.Compiled);
        private static readonly Regex QuotedText = new Regex(@"=\?([\w-]+)\?q\?(.*)\?=$", RegexOptions.Compiled);

        public bool InTheMiddleOfInteractiveRebase()
        {
            return File.Exists(GetRebaseDir() + "git-rebase-todo");
        }

        public IList<PatchFile> GetInteractiveRebasePatchFiles()
        {
            string todoFile = GetRebaseDir() + "git-rebase-todo";
            string[] todoCommits = File.Exists(todoFile) ? File.ReadAllText(todoFile).Trim().Split(new char[] { '\n', '\r' }, StringSplitOptions.RemoveEmptyEntries) : null;

            IList<PatchFile> patchFiles = new List<PatchFile>();

            if (todoCommits != null)
            {
                foreach (string todoCommit in todoCommits)
                {
                    if (todoCommit.StartsWith("#"))
                        continue;

                    string[] parts = todoCommit.Split(' ');

                    if (parts.Length >= 3)
                    {
                        string error = string.Empty;
                        CommitData data = CommitData.GetCommitData(this, parts[1], ref error);

                        PatchFile nextCommitPatch = new PatchFile();
                        nextCommitPatch.Author = string.IsNullOrEmpty(error) ? data.Author : error;
                        nextCommitPatch.Subject = string.IsNullOrEmpty(error) ? data.Body : error;
                        nextCommitPatch.Name = parts[0];
                        nextCommitPatch.Date = string.IsNullOrEmpty(error) ? data.CommitDate.LocalDateTime.ToString() : error;
                        nextCommitPatch.IsNext = patchFiles.Count == 0;

                        patchFiles.Add(nextCommitPatch);
                    }
                }
            }

            return patchFiles;
        }

        public IList<PatchFile> GetRebasePatchFiles()
        {
            var patchFiles = new List<PatchFile>();

            var nextFile = GetNextRebasePatch();

            int next;
            int.TryParse(nextFile, out next);


            var files = new string[0];
            if (Directory.Exists(GetRebaseDir()))
                files = Directory.GetFiles(GetRebaseDir());

            foreach (var fullFileName in files)
            {
                int n;
                var file = PathUtil.GetFileName(fullFileName);
                if (!int.TryParse(file, out n))
                    continue;

                var patchFile =
                    new PatchFile
                        {
                            Name = file,
                            FullName = fullFileName,
                            IsNext = n == next,
                            IsSkipped = n < next
                        };

                if (File.Exists(GetRebaseDir() + file))
                {
                    string key = null;
                    string value = "";
                    foreach (var line in File.ReadLines(GetRebaseDir() + file))
                    {
                        var m = HeadersMatch.Match(line);
                        if (key == null)
                        {
                            if (!String.IsNullOrWhiteSpace(line) && !m.Success)
                                continue;
                        }
                        else if (String.IsNullOrWhiteSpace(line) || m.Success)
                        {
                            value = DecodeString(value);
                            switch (key)
                            {
                                case "From":
                                    if (value.IndexOf('<') > 0 && value.IndexOf('<') < value.Length)
                                        patchFile.Author = value.Substring(0, value.IndexOf('<')).Trim();
                                    else
                                        patchFile.Author = value;
                                    break;
                                case "Date":
                                    if (value.IndexOf('+') > 0 && value.IndexOf('<') < value.Length)
                                        patchFile.Date = value.Substring(0, value.IndexOf('+')).Trim();
                                    else
                                        patchFile.Date = value;
                                    break;
                                case "Subject":
                                    patchFile.Subject = value;
                                    break;
                            }
                        }
                        if (m.Success)
                        {
                            key = m.Groups[1].Value;
                            value = m.Groups[2].Value;
                        }
                        else
                            value = AppendQuotedString(value, line.Trim());

                        if (string.IsNullOrEmpty(line) ||
                            !string.IsNullOrEmpty(patchFile.Author) &&
                            !string.IsNullOrEmpty(patchFile.Date) &&
                            !string.IsNullOrEmpty(patchFile.Subject))
                            break;
                    }
                }

                patchFiles.Add(patchFile);
            }

            return patchFiles;
        }

        public string CommitCmd(bool amend, bool signOff = false, string author = "", bool useExplicitCommitMessage = true)
        {
            string command = "commit";
            if (amend)
                command += " --amend";

            if (signOff)
                command += " --signoff";

            if (!string.IsNullOrEmpty(author))
                command += " --author=\"" + author + "\"";

            if (useExplicitCommitMessage)
            {
                var path = Path.Combine(GetGitDirectory(), "COMMITMESSAGE");
                command += " -F \"" + path + "\"";
            }

            return command;
        }

        public string RemoveRemote(string name)
        {
            return RunGitCmd("remote rm \"" + name + "\"");
        }

        public string RenameRemote(string name, string newName)
        {
            return RunGitCmd("remote rename \"" + name + "\" \"" + newName + "\"");
        }

        public string RenameBranch(string name, string newName)
        {
            return RunGitCmd("branch -m \"" + name + "\" \"" + newName + "\"");
        }

        public string AddRemote(string name, string path)
        {
            var location = path.ToPosixPath();

            if (string.IsNullOrEmpty(name))
                return "Please enter a name.";

            return
                string.IsNullOrEmpty(location)
                    ? RunGitCmd(string.Format("remote add \"{0}\" \"\"", name))
                    : RunGitCmd(string.Format("remote add \"{0}\" \"{1}\"", name, location));
        }

        public string[] GetRemotes(bool allowEmpty = true)
        {
            string remotes = RunGitCmd("remote show");
            return allowEmpty ? remotes.Split('\n') : remotes.Split(new char[] { '\n' }, StringSplitOptions.RemoveEmptyEntries);
        }

        public IEnumerable<string> GetSettings(string setting)
        {
            return LocalConfigFile.GetValues(setting);
        }

        public string GetSetting(string setting)
        {
            return LocalConfigFile.GetValue(setting);
        }

        public string GetPathSetting(string setting)
        {
            return GetSetting(setting);
        }

        public string GetEffectiveSetting(string setting)
        {
            return EffectiveConfigFile.GetValue(setting);
        }

        public string GetEffectivePathSetting(string setting)
        {
            return GetEffectiveSetting(setting);
        }

        public void UnsetSetting(string setting)
        {
            SetSetting(setting, null);
        }

        public void SetSetting(string setting, string value)
        {
            LocalConfigFile.SetValue(setting, value);
        }

        public void SetPathSetting(string setting, string value)
        {
            LocalConfigFile.SetPathValue(setting, value);
        }

        public IList<GitStash> GetStashes()
        {
            var list = RunGitCmd("stash list").Split('\n');

            var stashes = new List<GitStash>();
            for (int i = 0; i < list.Length; i++)
            {
                string stashString = list[i];
                if (stashString.IndexOf(':') > 0)
                {
                    stashes.Add(new GitStash(stashString, i));
                }
            }

            return stashes;
        }

        public Patch GetSingleDiff(string @from, string to, string fileName, string oldFileName, string extraDiffArguments, Encoding encoding, bool cacheResult)
        {
            string fileA = null;
            string fileB = null;

            if (!string.IsNullOrEmpty(fileName))
            {
                fileB = fileName;
                fileName = string.Concat("\"", fileName.ToPosixPath(), "\"");
            }

            if (!string.IsNullOrEmpty(oldFileName))
            {
                fileA = oldFileName;
                oldFileName = string.Concat("\"", oldFileName.ToPosixPath(), "\"");
            }

            if (fileA.IsNullOrEmpty())
                fileA = fileB;
            else if (fileB.IsNullOrEmpty())
                fileB = fileA;

            from = from.ToPosixPath();
            to = to.ToPosixPath();
            string commitRange = string.Empty;
            if (!to.IsNullOrEmpty())
                commitRange = "\"" + to + "\"";
            if (!from.IsNullOrEmpty())
                commitRange = string.Join(" ", commitRange, "\"" + from + "\"");

            if (AppSettings.UsePatienceDiffAlgorithm)
                extraDiffArguments = string.Concat(extraDiffArguments, " --patience");

            var patchManager = new PatchManager();
            var arguments = String.Format("diff {0} -M -C {1} -- {2} {3}", extraDiffArguments, commitRange, fileName, oldFileName);
            string patch;
            if (cacheResult)
                patch = RunCacheableCmd(AppSettings.GitCommand, arguments, LosslessEncoding);
            else
                patch = RunCmd(AppSettings.GitCommand, arguments, LosslessEncoding);
            patchManager.LoadPatch(patch, false, encoding);

            foreach (Patch p in patchManager.Patches)
                if (p.FileNameA.Equals(fileA) && p.FileNameB.Equals(fileB) ||
                    p.FileNameA.Equals(fileB) && p.FileNameB.Equals(fileA))
                    return p;

            return patchManager.Patches.Count > 0 ? patchManager.Patches[patchManager.Patches.Count - 1] : null;
        }

        public string GetStatusText(bool untracked)
        {
            string cmd = "status -s";
            if (untracked)
                cmd = cmd + " -u";
            return RunGitCmd(cmd);
        }

        public string GetDiffFilesText(string from, string to)
        {
            return GetDiffFilesText(from, to, false);
        }

        public string GetDiffFilesText(string from, string to, bool noCache)
        {
            string cmd = "diff -M -C --name-status \"" + to + "\" \"" + from + "\"";
            return noCache ? RunGitCmd(cmd) : this.RunCacheableCmd(AppSettings.GitCommand, cmd, SystemEncoding);
        }

        public List<GitItemStatus> GetDiffFilesWithSubmodulesStatus(string from, string to)
        {
            var status = GetDiffFiles(from, to);
            GetSubmoduleStatus(status, from, to);
            return status;
        }

        public List<GitItemStatus> GetDiffFiles(string from, string to, bool noCache = false)
        {
            string cmd = "diff -M -C -z --name-status \"" + to + "\" \"" + from + "\"";
            string result = noCache ? RunGitCmd(cmd) : this.RunCacheableCmd(AppSettings.GitCommand, cmd, SystemEncoding);
            return GitCommandHelpers.GetAllChangedFilesFromString(this, result, true);
        }

        public IList<GitItemStatus> GetStashDiffFiles(string stashName)
        {
            var resultCollection = GetDiffFiles(stashName, stashName + "^", true);

            // shows untracked files
                string untrackedTreeHash = RunGitCmd("log " + stashName + "^3 --pretty=format:\"%T\" --max-count=1");
                if (GitRevision.Sha1HashRegex.IsMatch(untrackedTreeHash))
                {
                    var files = GetTreeFiles(untrackedTreeHash, true);
                    resultCollection.AddRange(files);
                }

            return resultCollection;
        }

        public IList<GitItemStatus> GetTreeFiles(string treeGuid, bool full)
        {
            var tree = GetTree(treeGuid, full);

            var list = tree
                .Select(file => new GitItemStatus
                {
                    IsNew = true,
                    IsChanged = false,
                    IsDeleted = false,
                    IsStaged = false,
                    Name = file.Name,
                    TreeGuid = file.Guid
                }).ToList();

            // Doesn't work with removed submodules
            var submodulesList = GetSubmodulesLocalPathes();
            foreach (var item in list)
            {
                if (submodulesList.Contains(item.Name))
                    item.IsSubmodule = true;
            }

            return list;
        }

        public IList<GitItemStatus> GetAllChangedFiles(bool excludeIgnoredFiles = true, UntrackedFilesMode untrackedFiles = UntrackedFilesMode.Default)
        {
            var status = RunGitCmd(GitCommandHelpers.GetAllChangedFilesCmd(excludeIgnoredFiles, untrackedFiles));

            return GitCommandHelpers.GetAllChangedFilesFromString(this, status);
        }

        public IList<GitItemStatus> GetAllChangedFilesWithSubmodulesStatus(bool excludeIgnoredFiles = true, UntrackedFilesMode untrackedFiles = UntrackedFilesMode.Default)
        {
            var status = GetAllChangedFiles(excludeIgnoredFiles, untrackedFiles);
            GetCurrentSubmoduleStatus(status);
            return status;
        }

        private void GetCurrentSubmoduleStatus(IList<GitItemStatus> status)
        {
            foreach (var item in status)
                if (item.IsSubmodule)
                {
                    var localItem = item;
                    localItem.SubmoduleStatus = Task.Factory.StartNew(() =>
                    {
                        var submoduleStatus = GitCommandHelpers.GetCurrentSubmoduleChanges(this, localItem.Name, localItem.OldName, localItem.IsStaged);
                        if (submoduleStatus != null && submoduleStatus.Commit != submoduleStatus.OldCommit)
                        {
                            var submodule = submoduleStatus.GetSubmodule(this);
                            submoduleStatus.CheckSubmoduleStatus(submodule);
                        }
                        return submoduleStatus;
                    });
                }
        }

        private void GetSubmoduleStatus(IList<GitItemStatus> status, string from, string to)
        {
            status.ForEach(item =>
            {
                if (item.IsSubmodule)
                {
                    item.SubmoduleStatus = Task.Factory.StartNew(() =>
                    {
                        Patch patch = GetSingleDiff(from, to, item.Name, item.OldName, "", SystemEncoding, true);
                        string text = patch != null ? patch.Text : "";
                        var submoduleStatus = GitCommandHelpers.GetSubmoduleStatus(text, this, item.Name);
                        if (submoduleStatus.Commit != submoduleStatus.OldCommit)
                        {
                            var submodule = submoduleStatus.GetSubmodule(this);
                            submoduleStatus.CheckSubmoduleStatus(submodule);
                        }
                        return submoduleStatus;
                    });
                }
            });
        }

        public IList<GitItemStatus> GetStagedFiles()
        {
            string status = RunGitCmd("diff -M -C -z --cached --name-status", SystemEncoding);

            if (status.Length < 50 && status.Contains("fatal: No HEAD commit to compare"))
            {
                //This command is a little more expensive because it will return both staged and unstaged files
                string command = GitCommandHelpers.GetAllChangedFilesCmd(true, UntrackedFilesMode.No);
                status = RunGitCmd(command, SystemEncoding);
                IList<GitItemStatus> stagedFiles = GitCommandHelpers.GetAllChangedFilesFromString(this, status, false);
                return stagedFiles.Where(f => f.IsStaged).ToList();
            }

            return GitCommandHelpers.GetAllChangedFilesFromString(this, status, true);
        }

        public IList<GitItemStatus> GetStagedFilesWithSubmodulesStatus()
        {
            var status = GetStagedFiles();
            GetCurrentSubmoduleStatus(status);
            return status;
        }

        public IList<GitItemStatus> GetUnstagedFiles()
        {
            return GetAllChangedFiles().Where(x => !x.IsStaged).ToArray();
        }

        public IList<GitItemStatus> GetUnstagedFilesWithSubmodulesStatus()
        {
            return GetAllChangedFilesWithSubmodulesStatus().Where(x => !x.IsStaged).ToArray();
        }

        public IList<GitItemStatus> GitStatus(UntrackedFilesMode untrackedFilesMode, IgnoreSubmodulesMode ignoreSubmodulesMode = 0)
        {
            string command = GitCommandHelpers.GetAllChangedFilesCmd(true, untrackedFilesMode, ignoreSubmodulesMode);
            string status = RunGitCmd(command);
            return GitCommandHelpers.GetAllChangedFilesFromString(this, status);
        }

        /// <summary>Indicates whether there are any changes to the repository,
        ///  including any untracked files or directories; excluding submodules.</summary>
        public bool IsDirtyDir()
        {
            return GitStatus(UntrackedFilesMode.All, IgnoreSubmodulesMode.Default).Count > 0;
        }

        public Patch GetCurrentChanges(string fileName, string oldFileName, bool staged, string extraDiffArguments, Encoding encoding)
        {
            fileName = string.Concat("\"", fileName.ToPosixPath(), "\"");
            if (!string.IsNullOrEmpty(oldFileName))
                oldFileName = string.Concat("\"", oldFileName.ToPosixPath(), "\"");

            if (AppSettings.UsePatienceDiffAlgorithm)
                extraDiffArguments = string.Concat(extraDiffArguments, " --patience");

            var args = string.Concat("diff ", extraDiffArguments, " -- ", fileName);
            if (staged)
                args = string.Concat("diff -M -C --cached", extraDiffArguments, " -- ", fileName, " ", oldFileName);

            String result = RunGitCmd(args, LosslessEncoding);
            var patchManager = new PatchManager();
            patchManager.LoadPatch(result, false, encoding);

            return patchManager.Patches.Count > 0 ? patchManager.Patches[patchManager.Patches.Count - 1] : null;
        }

        public string StageFile(string file)
        {
            return RunGitCmd("update-index --add" + " \"" + file.ToPosixPath() + "\"");
        }

        public string StageFileToRemove(string file)
        {
            return RunGitCmd("update-index --remove" + " \"" + file.ToPosixPath() + "\"");
        }

        public string UnstageFile(string file)
        {
            return RunGitCmd("rm --cached \"" + file.ToPosixPath() + "\"");
        }

        public string UnstageFileToRemove(string file)
        {
            return RunGitCmd("reset HEAD -- \"" + file.ToPosixPath() + "\"");
        }

        /// <summary>Dirty but fast. This sometimes fails.</summary>
        public static string GetSelectedBranchFast(string repositoryPath)
        {
            if (string.IsNullOrEmpty(repositoryPath))
                return string.Empty;

            string head;
            string headFileName = Path.Combine(GetGitDirectory(repositoryPath), "HEAD");
            if (File.Exists(headFileName))
            {
                head = File.ReadAllText(headFileName, SystemEncoding);
                if (!head.Contains("ref:"))
                    return DetachedBranch;
            }
            else
            {
                return string.Empty;
            }

            if (!string.IsNullOrEmpty(head))
            {
                return head.Replace("ref:", "").Replace("refs/heads/", string.Empty).Trim();
            }

            return string.Empty;
        }

        /// <summary>Gets the current branch; or "(no branch)" if HEAD is detached.</summary>
        public string GetSelectedBranch(string repositoryPath)
        {
            string head = GetSelectedBranchFast(repositoryPath);

            if (string.IsNullOrEmpty(head))
            {
                var result = RunGitCmdResult("symbolic-ref HEAD");
                if (result.ExitCode == 1)
                    return DetachedBranch;
                return result.StdOutput;
            }

            return head;
        }

        /// <summary>Gets the current branch; or "(no branch)" if HEAD is detached.</summary>
        public string GetSelectedBranch()
        {
            return GetSelectedBranch(_workingDir);
        }

        /// <summary>Indicates whether HEAD is not pointing to a branch.</summary>
        public bool IsDetachedHead()
        {
            return IsDetachedHead(GetSelectedBranch());
        }

        public static bool IsDetachedHead(string branch)
        {
            return DetachedPrefixes.Any(a => branch.StartsWith(a, StringComparison.Ordinal));
        }

        /// <summary>Gets the remote of the current branch; or "origin" if no remote is configured.</summary>
        public string GetCurrentRemote()
        {
            string remote = GetSetting(string.Format("branch.{0}.remote", GetSelectedBranch()));
            return remote;
        }

        /// <summary>Gets the remote branch of the specified local branch; or "" if none is configured.</summary>
        public string GetRemoteBranch(string branch)
        {
            string remote = GetSetting(string.Format("branch.{0}.remote", branch));
            string merge = GetSetting(string.Format("branch.{0}.merge", branch));
            if (String.IsNullOrEmpty(remote) || String.IsNullOrEmpty(merge))
                return "";
            return remote + "/" + (merge.StartsWith("refs/heads/") ? merge.Substring(11) : merge);
        }

        public RemoteActionResult<IList<GitRef>> GetRemoteRefs(string remote, bool tags, bool branches)
        {
            RemoteActionResult<IList<GitRef>> result = new RemoteActionResult<IList<GitRef>>()
            {
                AuthenticationFail = false,
                HostKeyFail = false,
                Result = null
            };

            remote = remote.ToPosixPath();

            var tree = GetTreeFromRemoteRefs(remote, tags, branches);

            // If the authentication failed because of a missing key, ask the user to supply one. 
            if (tree.Contains("FATAL ERROR") && tree.Contains("authentication"))
            {
                result.AuthenticationFail = true;
            }
            else if (tree.ToLower().Contains("the server's host key is not cached in the registry"))
            {
                result.HostKeyFail = true;
            }
            else
            {
                result.Result = GetTreeRefs(tree);
            }

            return result;
        }

        private string GetTreeFromRemoteRefs(string remote, bool tags, bool branches)
        {
            if (tags && branches)
                return RunGitCmd("ls-remote --heads --tags \"" + remote + "\"");
            if (tags)
                return RunGitCmd("ls-remote --tags \"" + remote + "\"");
            if (branches)
                return RunGitCmd("ls-remote --heads \"" + remote + "\"");
            return "";
        }

        public IList<GitRef> GetRefs(bool tags = true, bool branches = true)
        {
            var tree = GetTree(tags, branches);
            return GetTreeRefs(tree);
        }

        /// <summary>
        /// 
        /// </summary>
        /// <param name="option">Ordery by date is slower.</param>
        /// <returns></returns>
        public IList<GitRef> GetTagRefs(GetTagRefsSortOrder option)
        {
            var list = GetRefs(true, false);

            var sortedList = new List<GitRef>();

            if (option == GetTagRefsSortOrder.ByCommitDateAscending)
            {
                sortedList = list.OrderBy(head =>
                {
                    var r = new GitRevision(this, head.Guid);
                    return r.CommitDate;
                }).ToList();
            }
            else if (option == GetTagRefsSortOrder.ByCommitDateDescending)
            {
                sortedList = list.OrderByDescending(head =>
                {
                    var r = new GitRevision(this, head.Guid);
                    return r.CommitDate;
                }).ToList();
            }
            else
                sortedList = new List<GitRef>(list);

            return sortedList;
        }

        public enum GetTagRefsSortOrder
        {
            /// <summary>
            /// default
            /// </summary>
            ByName,

            /// <summary>
            /// slower than ByName
            /// </summary>
            ByCommitDateAscending,

            /// <summary>
            /// slower than ByName
            /// </summary>
            ByCommitDateDescending
        }

        public ICollection<string> GetMergedBranches()
        {
            return RunGitCmd(GitCommandHelpers.MergedBranches()).Split(new[] { '\n' }, StringSplitOptions.RemoveEmptyEntries);
        }

        private string GetTree(bool tags, bool branches)
        {
            if (tags && branches)
                return RunGitCmd("show-ref --dereference", SystemEncoding);

            if (tags)
                return RunGitCmd("show-ref --tags", SystemEncoding);

            if (branches)
                return RunGitCmd("show-ref --dereference --heads", SystemEncoding);
            return "";
        }

        private IList<GitRef> GetTreeRefs(string tree)
        {
            var itemsStrings = tree.Split('\n');

            var gitRefs = new List<GitRef>();
            var defaultHeads = new Dictionary<string, GitRef>(); // remote -> HEAD
            var remotes = GetRemotes(false);

            foreach (var itemsString in itemsStrings)
            {
                if (itemsString == null || itemsString.Length <= 42)
                    continue;

                var completeName = itemsString.Substring(41).Trim();
                var guid = itemsString.Substring(0, 40);
                var remoteName = GitCommandHelpers.GetRemoteName(completeName, remotes);
                var head = new GitRef(this, guid, completeName, remoteName);
                if (DefaultHeadPattern.IsMatch(completeName))
                    defaultHeads[remoteName] = head;
                else
                    gitRefs.Add(head);
            }

            // do not show default head if remote has a branch on the same commit
            GitRef defaultHead;
            foreach (var gitRef in gitRefs.Where(head => defaultHeads.TryGetValue(head.Remote, out defaultHead) && head.Guid == defaultHead.Guid))
            {
                defaultHeads.Remove(gitRef.Remote);
            }

            gitRefs.AddRange(defaultHeads.Values);

            return gitRefs;
        }

        /// <summary>
        /// Gets branches which contain the given commit.
        /// If both local and remote branches are requested, remote branches are prefixed with "remotes/"
        /// (as returned by git branch -a)
        /// </summary>
        /// <param name="sha1">The sha1.</param>
        /// <param name="getLocal">Pass true to include local branches</param>
        /// <param name="getRemote">Pass true to include remote branches</param>
        /// <returns></returns>
        public IEnumerable<string> GetAllBranchesWhichContainGivenCommit(string sha1, bool getLocal, bool getRemote)
        {
            string args = "--contains " + sha1;
            if (getRemote && getLocal)
                args = "-a " + args;
            else if (getRemote)
                args = "-r " + args;
            else if (!getLocal)
                return new string[] { };
            string info = RunGitCmd("branch " + args);
            if (info.Trim().StartsWith("fatal") || info.Trim().StartsWith("error:"))
                return new List<string>();

            string[] result = info.Split(new[] { '\r', '\n', '*' }, StringSplitOptions.RemoveEmptyEntries);

            // Remove symlink targets as in "origin/HEAD -> origin/master"
            for (int i = 0; i < result.Length; i++)
            {
                string item = result[i].Trim();
                int idx;
                if (getRemote && ((idx = item.IndexOf(" ->")) >= 0))
                {
                    item = item.Substring(0, idx);
                }
                result[i] = item;
            }

            return result;
        }

        /// <summary>
        /// Gets all tags which contain the given commit.
        /// </summary>
        /// <param name="sha1">The sha1.</param>
        /// <returns></returns>
        public IEnumerable<string> GetAllTagsWhichContainGivenCommit(string sha1)
        {
            string info = RunGitCmd("tag --contains " + sha1, SystemEncoding);


            if (info.Trim().StartsWith("fatal") || info.Trim().StartsWith("error:"))
                return new List<string>();
            return info.Split(new[] { '\r', '\n', '*', ' ' }, StringSplitOptions.RemoveEmptyEntries);
        }

        /// <summary>
        /// Returns list of filenames which would be ignored
        /// </summary>
        /// <param name="ignorePatterns">Patterns to ignore (.gitignore syntax)</param>
        /// <returns></returns>
        public IList<string> GetIgnoredFiles(IEnumerable<string> ignorePatterns)
        {
            var notEmptyPatterns = ignorePatterns
                    .Where(pattern => !pattern.IsNullOrWhiteSpace());
            if (notEmptyPatterns.Count() != 0)
            {
                var excludeParams = 
                    notEmptyPatterns
                    .Select(pattern => "-x " + pattern.Quote())                
                    .Join(" ");
                // filter duplicates out of the result because options -c and -m may return 
                // same files at times
                return RunGitCmd("ls-files -z -o -m -c -i " + excludeParams)
                    .Split(new[] { '\0', '\n' }, StringSplitOptions.RemoveEmptyEntries)
                    .Distinct()
                    .ToList();
            }
            else
            {
                return new string[] { };
            }
        }

        public string[] GetFullTree(string id)
        {
            string tree = this.RunCacheableCmd(AppSettings.GitCommand, String.Format("ls-tree -z -r --name-only {0}", id), SystemEncoding);
            return tree.Split(new char[] { '\0', '\n' });
        }

        public IList<IGitItem> GetTree(string id, bool full)
        {
            string args = "-z";
            if (full)
                args += " -r";
            var tree = this.RunCacheableCmd(AppSettings.GitCommand, "ls-tree " + args + " \"" + id + "\"", SystemEncoding);

            return GitItem.CreateIGitItemsFromString(this, tree);
        }

        public GitBlame Blame(string filename, string from, Encoding encoding)
        {
            return Blame(filename, from, null, encoding);
        }

        public GitBlame Blame(string filename, string from, string lines, Encoding encoding)
        {
            from = from.ToPosixPath();
            filename = filename.ToPosixPath();
            string blameCommand = string.Format("blame --porcelain -M -w -l{0} \"{1}\" -- \"{2}\"", lines != null ? " -L " + lines : "", from, filename);
            var itemsStrings =
                RunCacheableCmd(
                    AppSettings.GitCommand,
                    blameCommand,
                    LosslessEncoding
                    )
                    .Split('\n');

            GitBlame blame = new GitBlame();

            GitBlameHeader blameHeader = null;
            GitBlameLine blameLine = null;

            for (int i = 0; i < itemsStrings.GetLength(0); i++)
            {
                try
                {
                    string line = itemsStrings[i];

                    //The contents of the actual line is output after the above header, prefixed by a TAB. This is to allow adding more header elements later.
                    if (line.StartsWith("\t"))
                    {
                        blameLine.LineText = line.Substring(1) //trim ONLY first tab
                                                 .Trim(new char[] { '\r' }); //trim \r, this is a workaround for a \r\n bug
                        blameLine.LineText = ReEncodeStringFromLossless(blameLine.LineText, encoding);
                    }
                    else if (line.StartsWith("author-mail"))
                        blameHeader.AuthorMail = ReEncodeStringFromLossless(line.Substring("author-mail".Length).Trim());
                    else if (line.StartsWith("author-time"))
                        blameHeader.AuthorTime = DateTimeUtils.ParseUnixTime(line.Substring("author-time".Length).Trim());
                    else if (line.StartsWith("author-tz"))
                        blameHeader.AuthorTimeZone = line.Substring("author-tz".Length).Trim();
                    else if (line.StartsWith("author"))
                    {
                        blameHeader = new GitBlameHeader();
                        blameHeader.CommitGuid = blameLine.CommitGuid;
                        blameHeader.Author = ReEncodeStringFromLossless(line.Substring("author".Length).Trim());
                        blame.Headers.Add(blameHeader);
                    }
                    else if (line.StartsWith("committer-mail"))
                        blameHeader.CommitterMail = line.Substring("committer-mail".Length).Trim();
                    else if (line.StartsWith("committer-time"))
                        blameHeader.CommitterTime = DateTimeUtils.ParseUnixTime(line.Substring("committer-time".Length).Trim());
                    else if (line.StartsWith("committer-tz"))
                        blameHeader.CommitterTimeZone = line.Substring("committer-tz".Length).Trim();
                    else if (line.StartsWith("committer"))
                        blameHeader.Committer = ReEncodeStringFromLossless(line.Substring("committer".Length).Trim());
                    else if (line.StartsWith("summary"))
                        blameHeader.Summary = ReEncodeStringFromLossless(line.Substring("summary".Length).Trim());
                    else if (line.StartsWith("filename"))
                        blameHeader.FileName = ReEncodeFileNameFromLossless(line.Substring("filename".Length).Trim());
                    else if (line.IndexOf(' ') == 40) //SHA1, create new line!
                    {
                        blameLine = new GitBlameLine();
                        var headerParams = line.Split(' ');
                        blameLine.CommitGuid = headerParams[0];
                        if (headerParams.Length >= 3)
                        {
                            blameLine.OriginLineNumber = int.Parse(headerParams[1]);
                            blameLine.FinalLineNumber = int.Parse(headerParams[2]);
                        }
                        blame.Lines.Add(blameLine);
                    }
                }
                catch
                {
                    //Catch all parser errors, and ignore them all!
                    //We should never get here...
                    AppSettings.GitLog.Log("Error parsing output from command: " + blameCommand + "\n\nPlease report a bug!");
                }
            }

            return blame;
        }

        public string GetFileText(string id, Encoding encoding)
        {
            return RunCacheableCmd(AppSettings.GitCommand, "cat-file blob \"" + id + "\"", encoding);
        }

        public string GetFileBlobHash(string fileName, string revision)
        {
            if (revision == GitRevision.UnstagedGuid) //working directory changes
            {
                return null;
            }
            if (revision == GitRevision.IndexGuid) //index
            {
                string blob = RunGitCmd(string.Format("ls-files -s \"{0}\"", fileName));
                string[] s = blob.Split(new char[] { ' ', '\t' });
                if (s.Length >= 2)
                    return s[1];

            }
            else
            {
                string blob = RunGitCmd(string.Format("ls-tree -r {0} \"{1}\"", revision, fileName));
                string[] s = blob.Split(new char[] { ' ', '\t' });
                if (s.Length >= 3)
                    return s[2];
            }
            return string.Empty;
        }

        public static void StreamCopy(Stream input, Stream output)
        {
            int read;
            var buffer = new byte[2048];
            do
            {
                read = input.Read(buffer, 0, buffer.Length);
                output.Write(buffer, 0, read);
            } while (read > 0);
        }

        public Stream GetFileStream(string blob)
        {
            try
            {
                var newStream = new MemoryStream();

                using (var process = RunGitCmdDetached("cat-file blob " + blob))
                {
                    StreamCopy(process.StandardOutput.BaseStream, newStream);
                    newStream.Position = 0;

                    process.WaitForExit();
                    return newStream;
                }
            }
            catch (Win32Exception ex)
            {
                Trace.WriteLine(ex);
            }

            return null;
        }

        public IEnumerable<string> GetPreviousCommitMessages(int count)
        {
            return GetPreviousCommitMessages("HEAD", count);
        }

        public IEnumerable<string> GetPreviousCommitMessages(string revision, int count)
        {
            string sep = "d3fb081b9000598e658da93657bf822cc87b2bf6";
            string output = RunGitCmd("log -n " + count + " " + revision + " --pretty=format:" + sep + "%e%n%s%n%n%b", LosslessEncoding);
            string[] messages = output.Split(new string[] { sep }, StringSplitOptions.RemoveEmptyEntries);

            if (messages.Length == 0)
                return new string[] { string.Empty };

            return messages.Select(cm =>
                {
                    int idx = cm.IndexOf("\n");
                    string encodingName = cm.Substring(0, idx);
                    cm = cm.Substring(idx + 1, cm.Length - idx - 1);
                    cm = ReEncodeCommitMessage(cm, encodingName);
                    return cm;

                });
        }

        public string OpenWithDifftool(string filename, string oldFileName = "", string revision1 = null, string revision2 = null, string extraDiffArguments = "")
        {
            var output = "";
            if (!filename.IsNullOrEmpty())
                filename = filename.Quote();
            if (!oldFileName.IsNullOrEmpty())
                oldFileName = oldFileName.Quote();

            string args = string.Join(" ", extraDiffArguments, revision2.QuoteNE(), revision1.QuoteNE(), "--", filename, oldFileName);
            RunGitCmdDetached("difftool --gui --no-prompt " + args);
            return output;
        }

        public string RevParse(string revisionExpression)
        {
            string revparseCommand = string.Format("rev-parse \"{0}~0\"", revisionExpression);
<<<<<<< HEAD
            var result = RunGitCmdResult(revparseCommand);
            return result.ExitCode == 0? result.StdOutput.Split('\n')[0] : "";
=======
            int exitCode;
            string[] resultStrings = RunGitCmd(revparseCommand, out exitCode).Split('\n');
            return exitCode == 0 ? resultStrings[0] : "";
>>>>>>> bfa268a0
        }

        public string GetMergeBase(string a, string b)
        {
            return RunGitCmd("merge-base " + a + " " + b).TrimEnd();
        }

        public SubmoduleStatus CheckSubmoduleStatus(string commit, string oldCommit, CommitData data, CommitData olddata, bool loaddata = false)
        {
            if (!IsValidGitWorkingDir() || oldCommit == null)
                return SubmoduleStatus.NewSubmodule;

            if (commit == null || commit == oldCommit)
                return SubmoduleStatus.Unknown;

            string baseCommit = GetMergeBase(commit, oldCommit);
            if (baseCommit == oldCommit)
                return SubmoduleStatus.FastForward;
            else if (baseCommit == commit)
                return SubmoduleStatus.Rewind;

            string error = "";
            if (loaddata)
                olddata = CommitData.GetCommitData(this, oldCommit, ref error);
            if (olddata == null)
                return SubmoduleStatus.NewSubmodule;
            if (loaddata)
                data = CommitData.GetCommitData(this, commit, ref error);
            if (data == null)
                return SubmoduleStatus.Unknown;
            if (data.CommitDate > olddata.CommitDate)
                return SubmoduleStatus.NewerTime;
            else if (data.CommitDate < olddata.CommitDate)
                return SubmoduleStatus.OlderTime;
            else if (data.CommitDate == olddata.CommitDate)
                return SubmoduleStatus.SameTime;
            return SubmoduleStatus.Unknown;
        }

        public SubmoduleStatus CheckSubmoduleStatus(string commit, string oldCommit)
        {
            return CheckSubmoduleStatus(commit, oldCommit, null, null, true);
        }

        /// <summary>
        /// Uses check-ref-format to ensure that a branch name is well formed.
        /// </summary>
        /// <param name="branchName">Branch name to test.</param>
        /// <returns>true if <see cref="branchName"/> is valid reference name, otherwise false.</returns>
        public bool CheckBranchFormat([NotNull] string branchName)
        {
            if (branchName == null)
                throw new ArgumentNullException("branchName");

            if (branchName.IsNullOrWhiteSpace())
                return false;

            branchName = branchName.Replace("\"", "\\\"");

<<<<<<< HEAD
            var result = RunGitCmdResult(string.Format("check-ref-format --branch \"{0}\"", branchName));
            return result.ExitCode == 0;
=======
            int exitCode;
            RunGitCmd(string.Format("check-ref-format --branch \"{0}\"", branchName), out exitCode);
            return exitCode == 0;
>>>>>>> bfa268a0
        }

        public bool IsLockedIndex()
        {
            return IsLockedIndex(_workingDir);
        }

        public static bool IsLockedIndex(string repositoryPath)
        {
            var gitDir = GetGitDirectory(repositoryPath);
            var indexLockFile = Path.Combine(gitDir, "index.lock");

            return File.Exists(indexLockFile);
        }

        public bool IsRunningGitProcess()
        {
            if (IsLockedIndex())
            {
                return true;
            }

<<<<<<< HEAD
            // Get processes by "ps" command.
            var cmd = Path.Combine(AppSettings.GitBinDir, "ps");
            var arguments = "x";
=======
>>>>>>> bfa268a0
            if (EnvUtils.RunningOnWindows())
            {
                return Process.GetProcessesByName("git").Length > 0;
            }

            // Get processes by "ps" command.
            var cmd = Path.Combine(AppSettings.GitBinDir, "ps");
            var arguments = "x";
            var output = RunCmd(cmd, arguments);
            var lines = output.Split('\n');
            if (lines.Count() >= 2)
                return false;
            var headers = lines[0].Split(new[] { ' ' }, StringSplitOptions.RemoveEmptyEntries);
            var commandIndex = Array.IndexOf(headers, "COMMAND");
            for (int i = 1; i < lines.Count(); i++)
            {
                var columns = lines[i].Split(new[] { ' ' }, StringSplitOptions.RemoveEmptyEntries);
                if (commandIndex < columns.Count())
                {
                    var command = columns[commandIndex];
                    if (command.EndsWith("/git"))
                    {
                        return true;
                    }
                }
            }

            return false;
        }

        public static string UnquoteFileName(string fileName)
        {
            char[] chars = fileName.ToCharArray();
            IList<byte> blist = new List<byte>();
            int i = 0;
            StringBuilder sb = new StringBuilder();
            while (i < chars.Length)
            {
                char c = chars[i];
                if (c == '\\')
                {
                    //there should be 3 digits
                    if (chars.Length >= i + 3)
                    {
                        string octNumber = "" + chars[i + 1] + chars[i + 2] + chars[i + 3];

                        try
                        {
                            int code = Convert.ToInt32(octNumber, 8);
                            blist.Add((byte)code);
                            i += 4;
                        }
                        catch (Exception)
                        {
                        }
                    }
                }
                else
                {
                    if (blist.Count > 0)
                    {
                        sb.Append(SystemEncoding.GetString(blist.ToArray()));
                        blist.Clear();
                    }

                    sb.Append(c);
                    i++;
                }
            }
            if (blist.Count > 0)
            {
                sb.Append(SystemEncoding.GetString(blist.ToArray()));
                blist.Clear();
            }
            return sb.ToString();
        }

        public static string ReEncodeFileNameFromLossless(string fileName)
        {
            fileName = ReEncodeStringFromLossless(fileName, SystemEncoding);
            return UnquoteFileName(fileName);
        }

        public static string ReEncodeString(string s, Encoding fromEncoding, Encoding toEncoding)
        {
            if (s == null || fromEncoding.HeaderName.Equals(toEncoding.HeaderName))
                return s;
            else
            {
                byte[] bytes = fromEncoding.GetBytes(s);
                s = toEncoding.GetString(bytes);
                return s;
            }
        }

        /// <summary>
        /// reencodes string from GitCommandHelpers.LosslessEncoding to toEncoding
        /// </summary>
        /// <param name="s"></param>
        /// <returns></returns>
        public static string ReEncodeStringFromLossless(string s, Encoding toEncoding)
        {
            if (toEncoding == null)
                return s;
            return ReEncodeString(s, LosslessEncoding, toEncoding);
        }

        public string ReEncodeStringFromLossless(string s)
        {
            return ReEncodeStringFromLossless(s, LogOutputEncoding);
        }

        //there is a bug: git does not recode commit message when format is given
        //Lossless encoding is used, because LogOutputEncoding might not be lossless and not recoded
        //characters could be replaced by replacement character while reencoding to LogOutputEncoding
        public string ReEncodeCommitMessage(string s, string toEncodingName)
        {

            bool isABug = true;

            Encoding encoding;
            try
            {
                if (isABug)
                {
                    if (toEncodingName.IsNullOrEmpty())
                        encoding = Encoding.UTF8;
                    else if (toEncodingName.Equals(LosslessEncoding.HeaderName, StringComparison.InvariantCultureIgnoreCase))
                        encoding = null; //no recoding is needed
                    else
                        encoding = Encoding.GetEncoding(toEncodingName);
                }
                else//if bug will be fixed, git should recode commit message to LogOutputEncoding
                    encoding = LogOutputEncoding;

            }
            catch (Exception)
            {
                return "! Unsupported commit message encoding: " + toEncodingName + " !\n\n" + s;
            }
            return ReEncodeStringFromLossless(s, encoding);
        }

        /// <summary>
        /// header part of show result is encoded in logoutputencoding (including reencoded commit message)
        /// diff part is raw data in file's original encoding
        /// s should be encoded in LosslessEncoding
        /// </summary>
        /// <param name="s"></param>
        /// <returns></returns>
        public string ReEncodeShowString(string s)
        {
            if (s.IsNullOrEmpty())
                return s;

            int p = s.IndexOf("diff --git");
            string header;
            string diffHeader;
            string diffContent;
            string diff;
            if (p > 0)
            {
                header = s.Substring(0, p);
                diff = s.Substring(p);
            }
            else
            {
                header = string.Empty;
                diff = s;
            }

            p = diff.IndexOf("@@");
            if (p > 0)
            {
                diffHeader = diff.Substring(0, p);
                diffContent = diff.Substring(p);
            }
            else
            {
                diffHeader = string.Empty;
                diffContent = diff;
            }

            header = ReEncodeString(header, LosslessEncoding, LogOutputEncoding);
            diffHeader = ReEncodeFileNameFromLossless(diffHeader);
            diffContent = ReEncodeString(diffContent, LosslessEncoding, FilesEncoding);
            return header + diffHeader + diffContent;
        }

        public override bool Equals(object obj)
        {
            if (obj == null) { return false; }
            if (obj == this) { return true; }

            GitModule other = obj as GitModule;
            return (other != null) && Equals(other);
        }

        bool Equals(GitModule other)
        {
            return
                string.Equals(_workingDir, other._workingDir) &&
                Equals(_superprojectModule, other._superprojectModule);
        }

        public override int GetHashCode()
        {
            return _workingDir.GetHashCode();
        }

        public override string ToString()
        {
            return WorkingDir;
        }
    }
}<|MERGE_RESOLUTION|>--- conflicted
+++ resolved
@@ -198,13 +198,7 @@
                     const string controlStr = "ą"; // "a caudata"
                     string arguments = string.Format("config --get {0}", controlStr);
 
-<<<<<<< HEAD
                     String s = new GitModule("").RunGitCmd(arguments, Encoding.UTF8);
-=======
-                    int exitCode;
-
-                    String s = new GitModule("").RunGitCmd(arguments, out exitCode, Encoding.UTF8);
->>>>>>> bfa268a0
                     if (s != null && s.IndexOf(controlStr) != -1)
                         _systemEncoding = new UTF8Encoding(false);
                     else
@@ -341,7 +335,6 @@
         public bool IsBareRepository()
         {
             return WorkingDir == GetGitDirectory();
-<<<<<<< HEAD
         }
 
         public static bool IsBareRepository(string repositoryPath)
@@ -351,17 +344,6 @@
 
         public bool HasSubmodules()
         {
-=======
-        }
-
-        public static bool IsBareRepository(string repositoryPath)
-        {
-            return repositoryPath == GetGitDirectory(repositoryPath);
-        }
-
-        public bool HasSubmodules()
-        {
->>>>>>> bfa268a0
             return GetSubmodulesLocalPathes(recursive: false).Any();
         }
 
@@ -523,7 +505,6 @@
         /// Run command, console window is hidden, wait for exit, redirect output
         /// </summary>
         [PermissionSet(SecurityAction.Demand, Name = "FullTrust")]
-<<<<<<< HEAD
         public CmdResult RunCmdResult(string cmd, string arguments, Encoding encoding = null, byte[] stdInput = null)
         {
             byte[] output, error;
@@ -536,32 +517,15 @@
                 StdError = error == null ? string.Empty : encoding.GetString(error),
                 ExitCode = exitCode 
             };
-=======
-        public string RunCmd(string cmd, string arguments, Encoding encoding = null, byte[] stdInput = null)
-        {
-            int exitCode;
-            return RunCmd(cmd, arguments, out exitCode, encoding, stdInput);
         }
 
         /// <summary>
         /// Run command, console window is hidden, wait for exit, redirect output
         /// </summary>
         [PermissionSet(SecurityAction.Demand, Name = "FullTrust")]
-        public string RunCmd(string cmd, string arguments, out int exitCode, Encoding encoding = null, byte[] stdInput = null)
-        {
-            byte[] output, error;
-            exitCode = GitCommandHelpers.RunCmdByte(cmd, arguments, _workingDir, stdInput, out output, out error);
-            if (encoding == null)
-                encoding = SystemEncoding;
-            return EncodingHelper.GetString(output, error, encoding);
-        }
-
-        /// <summary>
-        /// Run git command, console window is hidden, wait for exit, redirect output
-        /// </summary>
-        public string RunGitCmd(string arguments, out int exitCode, Encoding encoding = null, byte[] stdInput = null)
-        {
-            return RunCmd(AppSettings.GitCommand, arguments, out exitCode, encoding, stdInput);
+        public string RunCmd(string cmd, string arguments, Encoding encoding = null, byte[] stdInput = null)
+        {
+            return RunCmdResult(cmd, arguments, encoding, stdInput).GetString();
         }
 
         /// <summary>
@@ -569,26 +533,6 @@
         /// </summary>
         public string RunGitCmd(string arguments, Encoding encoding = null, byte[] stdInput = null)
         {
-            int exitCode;
-            return RunCmd(AppSettings.GitCommand, arguments, out exitCode, encoding, stdInput);
->>>>>>> bfa268a0
-        }
-
-        /// <summary>
-        /// Run command, console window is hidden, wait for exit, redirect output
-        /// </summary>
-<<<<<<< HEAD
-        [PermissionSet(SecurityAction.Demand, Name = "FullTrust")]
-        public string RunCmd(string cmd, string arguments, Encoding encoding = null, byte[] stdInput = null)
-        {
-            return RunCmdResult(cmd, arguments, encoding, stdInput).GetString();
-        }
-
-        /// <summary>
-        /// Run git command, console window is hidden, wait for exit, redirect output
-        /// </summary>
-        public string RunGitCmd(string arguments, Encoding encoding = null, byte[] stdInput = null)
-        {
             return RunCmd(AppSettings.GitCommand, arguments, encoding, stdInput);
         }
 
@@ -603,8 +547,6 @@
         /// <summary>
         /// Run command, console window is hidden, wait for exit, redirect output
         /// </summary>
-=======
->>>>>>> bfa268a0
         [PermissionSet(SecurityAction.Demand, Name = "FullTrust")]
         private IEnumerable<string> ReadCmdOutputLines(string cmd, string arguments, string stdInput)
         {
@@ -2707,14 +2649,8 @@
         public string RevParse(string revisionExpression)
         {
             string revparseCommand = string.Format("rev-parse \"{0}~0\"", revisionExpression);
-<<<<<<< HEAD
             var result = RunGitCmdResult(revparseCommand);
             return result.ExitCode == 0? result.StdOutput.Split('\n')[0] : "";
-=======
-            int exitCode;
-            string[] resultStrings = RunGitCmd(revparseCommand, out exitCode).Split('\n');
-            return exitCode == 0 ? resultStrings[0] : "";
->>>>>>> bfa268a0
         }
 
         public string GetMergeBase(string a, string b)
@@ -2774,14 +2710,8 @@
 
             branchName = branchName.Replace("\"", "\\\"");
 
-<<<<<<< HEAD
             var result = RunGitCmdResult(string.Format("check-ref-format --branch \"{0}\"", branchName));
             return result.ExitCode == 0;
-=======
-            int exitCode;
-            RunGitCmd(string.Format("check-ref-format --branch \"{0}\"", branchName), out exitCode);
-            return exitCode == 0;
->>>>>>> bfa268a0
         }
 
         public bool IsLockedIndex()
@@ -2804,12 +2734,6 @@
                 return true;
             }
 
-<<<<<<< HEAD
-            // Get processes by "ps" command.
-            var cmd = Path.Combine(AppSettings.GitBinDir, "ps");
-            var arguments = "x";
-=======
->>>>>>> bfa268a0
             if (EnvUtils.RunningOnWindows())
             {
                 return Process.GetProcessesByName("git").Length > 0;
