using System.ComponentModel;
using System.Diagnostics;
using System.Diagnostics.CodeAnalysis;
using System.Security;
using System.Text;
using System.Text.RegularExpressions;
using GitCommands.Config;
using GitCommands.Git;
using GitCommands.Git.Extensions;
using GitCommands.Patches;
using GitCommands.Settings;
using GitCommands.Utils;
using GitExtUtils;
using GitUI;
using GitUIPluginInterfaces;
using Microsoft;
using Microsoft.VisualStudio.Threading;

namespace GitCommands
{
    /// <summary>Provides manipulation with git module.
    /// <remarks>Several instances may be created for submodules.</remarks></summary>
    [DebuggerDisplay("GitModule ( {" + nameof(WorkingDir) + "} )")]
    public sealed class GitModule : IGitModule
    {
        private const string GitError = "Git Error";
        private static readonly Regex CpEncodingPattern = new("cp\\d+", RegexOptions.Compiled);
        private static readonly IGitDirectoryResolver GitDirectoryResolverInstance = new GitDirectoryResolver();

        // the amount of lines we must skip in order to get to an annotated tag's message when doing git cat-file -p <tag_name>
        private static readonly int StandardCatFileTagHeaderLength = 5;

        public static readonly string NoNewLineAtTheEnd = "\\ No newline at end of file";
        public static CommandCache GitCommandCache { get; } = new();

        private readonly object _lock = new();
        private readonly IIndexLockManager _indexLockManager;
        private readonly ICommitDataManager _commitDataManager;
        private readonly IGitTreeParser _gitTreeParser = new GitTreeParser();
        private readonly IRevisionDiffProvider _revisionDiffProvider = new RevisionDiffProvider();
        private readonly GetAllChangedFilesOutputParser _getAllChangedFilesOutputParser;

        // The executable may use Windows Git (native to the app, always used in special situations) or WSL Git.
        private readonly IGitCommandRunner _gitCommandRunner;
        private readonly IGitCommandRunner _gitWindowsCommandRunner;
        private readonly IExecutable _gitExecutable;
        private readonly IExecutable _gitWindowsExecutable;

        // Parse lines of format:
        //
        // 69a7c7a40230346778e7eebed809773a6bc45268 refs/heads/master
        // 69a7c7a40230346778e7eebed809773a6bc45268 refs/remotes/origin/master
        // 366dfba1abf6cb98d2934455713f3d190df2ba34 refs/tags/2.51
        //
        // Lines may also use \t as a column delimiter, such as output of "ls-remote --heads origin".
        private static readonly Regex _refRegex = new(@"^(?<objectid>[0-9a-f]{40})[ \t](?<refname>.+)$", RegexOptions.Multiline | RegexOptions.Compiled);

        private static readonly Regex _headerRegex = new(@"^(?<objectid>[0-9a-f]{40}) (?<origlinenum>\d+) (?<finallinenum>\d+)", RegexOptions.Compiled);

        /// <summary>
        /// Name of the WSL distro for the GitExecutable, empty string for the app native Windows Git executable.
        /// This can be seen as the Git "instance" identifier.
        /// </summary>
        private readonly string _wslDistro;

        public GitModule(string? workingDir)
        {
            WorkingDir = (workingDir ?? "").NormalizePath().NormalizeWslPath().EnsureTrailingPathSeparator();
            WorkingDirGitDir = GitDirectoryResolverInstance.Resolve(WorkingDir);
            _indexLockManager = new IndexLockManager(this);
            _commitDataManager = new CommitDataManager(() => this);
            _getAllChangedFilesOutputParser = new GetAllChangedFilesOutputParser(() => this);
            _gitWindowsExecutable = new Executable(() => AppSettings.GitCommand, WorkingDir);
            _gitWindowsCommandRunner = new GitCommandRunner(_gitWindowsExecutable, () => SystemEncoding);

            _wslDistro = AppSettings.WslGitEnabled ? PathUtil.GetWslDistro(WorkingDir) : "";
            if (!string.IsNullOrEmpty(_wslDistro))
            {
                _gitExecutable = new Executable(() => AppSettings.WslGitCommand, WorkingDir, $"-d {_wslDistro} {AppSettings.WslGitPath} ");
                _gitCommandRunner = new GitCommandRunner(_gitExecutable, () => SystemEncoding);
            }
            else
            {
                _gitExecutable = _gitWindowsExecutable;
                _gitCommandRunner = _gitWindowsCommandRunner;
            }

            // If this is a submodule, populate relevant properties.
            // If this is not a submodule, these will all be null.
            (SuperprojectModule, SubmodulePath, SubmoduleName) = InitialiseSubmoduleProperties();

            return;

            (GitModule? superprojectModule, string? submodulePath, string? submoduleName) InitialiseSubmoduleProperties()
            {
                if (!IsValidGitWorkingDir())
                {
                    return (null, null, null);
                }

                string currentPath = WorkingDir.RemoveTrailingPathSeparator();

                // Try to find an ancestor path that contains a .gitmodules file and is a valid work dir
                string superprojectPath = PathUtil.FindAncestors(currentPath).FirstOrDefault(HasGitModulesFile);

                // If we didn't find it, but there's a .git file in the current folder, look for a gitdir:
                // line in that file that points to the location of the .git folder
                string gitDir = Path.Combine(WorkingDir, ".git");
                if (superprojectPath is null && File.Exists(gitDir))
                {
                    IEnumerable<string> lines;
                    try
                    {
                        lines = File.ReadLines(gitDir);
                    }
                    catch (IOException)
                    {
                        // If we cannot read the .git file, assume it's not a submodule
                        // See also special handling of WSL .git symbolic links in PathUtil.IsWslLink()
                        // Symbolic links to submodule .git is not expected and not supported.
                        return (null, null, null);
                    }

                    foreach (string line in lines)
                    {
                        const string gitdir = "gitdir:";

                        if (line.StartsWith(gitdir))
                        {
                            string gitPath = line[gitdir.Length..].Trim();
                            int pos = gitPath.IndexOf("/.git/modules/", StringComparison.Ordinal);
                            if (pos != -1)
                            {
                                gitPath = gitPath[..(pos + 1)].Replace('/', '\\');
                                gitPath = Path.GetFullPath(Path.Combine(WorkingDir, gitPath));
                                if (HasGitModulesFile(gitPath))
                                {
                                    superprojectPath = gitPath;
                                }
                            }
                        }
                    }
                }

                if (!string.IsNullOrEmpty(superprojectPath) && currentPath.ToPosixPath().StartsWith(superprojectPath.ToPosixPath()))
                {
                    string submodulePath = currentPath[superprojectPath.Length..].ToPosixPath();
                    ConfigFile configFile = new(Path.Combine(superprojectPath, ".gitmodules"));

                    foreach (IConfigSection configSection in configFile.ConfigSections)
                    {
                        if (configSection.GetValue("path") == submodulePath.ToPosixPath())
                        {
                            string submoduleName = configSection.SubSection;
                            GitModule superprojectModule = new(superprojectPath);

                            return (superprojectModule, submodulePath, submoduleName);
                        }
                    }

                    return (null, submodulePath, null);
                }

                return (null, null, null);

                static bool HasGitModulesFile(string path)
                    => File.Exists(Path.Combine(path, ".gitmodules")) && IsValidGitWorkingDir(path);
            }
        }

        /// <inherit/>
        public string WorkingDir { get; init; }

        /// <summary>
        /// GitVersion for the default GitExecutable.
        /// </summary>
        public IGitVersion GitVersion => GitCommands.GitVersion.CurrentVersion(GitExecutable, _wslDistro);

        /// <inherit/>
        public IExecutable GitExecutable => _gitExecutable;

        /// <inherit/>
        public IGitCommandRunner GitCommandRunner => _gitCommandRunner;

        /// <summary>
        /// Gets the location of .git directory for the current working folder.
        /// </summary>
        public string WorkingDirGitDir { get; private set; }

        /// <inherit/>
        public string GetPathForGitExecution(string? path) => PathUtil.GetPathForGitExecution(path, _wslDistro);

        /// <inherit/>
        public string GetWindowsPath(string path) => PathUtil.GetWindowsPath(path, _wslDistro);

        /// <summary>
        /// If this module is a submodule, returns its name, otherwise <c>null</c>.
        /// </summary>
        // TODO: remove?
        private string? SubmoduleName { get; }

        public string? SubmodulePath { get; }

        public IGitModule? SuperprojectModule { get; }

        public IGitModule GetTopModule()
        {
            IGitModule topModule = this;
            while (topModule.SuperprojectModule is not null)
            {
                topModule = topModule.SuperprojectModule;
            }

            return topModule;
        }

        private DistributedSettings? _effectiveSettings;

        public DistributedSettings EffectiveSettings
        {
            get
            {
                if (_effectiveSettings is null)
                {
                    lock (_lock)
                    {
                        _effectiveSettings ??= DistributedSettings.CreateEffective(module: this);
                    }
                }

                return _effectiveSettings;
            }
        }

        public ISettingsSource GetEffectiveSettings()
        {
            return EffectiveSettings;
        }

        public ISettingsSource GetLocalSettings()
        {
            return LocalSettings;
        }

        private DistributedSettings? _localSettings;

        public DistributedSettings LocalSettings
        {
            get
            {
                if (_localSettings is null)
                {
                    lock (_lock)
                    {
                        _localSettings ??= new DistributedSettings(lowerPriority: null, EffectiveSettings.SettingsCache, SettingLevel.Local);
                    }
                }

                return _localSettings;
            }
        }

        private ConfigFileSettings? _effectiveConfigFile;

        public IConfigFileSettings EffectiveConfigFile
        {
            get
            {
                if (_effectiveConfigFile is null)
                {
                    lock (_lock)
                    {
                        _effectiveConfigFile ??= ConfigFileSettings.CreateEffective(module: this);
                    }
                }

                return _effectiveConfigFile;
            }
        }

        public IConfigFileSettings LocalConfigFile
            => new ConfigFileSettings(lowerPriority: null, ((ConfigFileSettings)EffectiveConfigFile).SettingsCache, SettingLevel.Local);

        IConfigFileSettings IGitModule.LocalConfigFile => LocalConfigFile;

        // encoding for files paths
        private static Encoding? _systemEncoding;

        public static Encoding SystemEncoding => _systemEncoding ??= new SystemEncodingReader().Read();

        // Encoding that let us read all bytes without replacing any char
        // It is using to read output of commands, which may consist of:
        // 1) commit header (message, author, ...) encoded in CommitEncoding, recoded to LogOutputEncoding or not dependent of
        //    pretty parameter (pretty=raw - recoded, pretty=format - not recoded)
        // 2) file content encoded in its original encoding
        // 3) file path (file name is encoded in system default encoding),
        //    when core.quotepath is on, every non ASCII character is escaped
        //    with \ followed by its code as a three digit octal number
        // 4) branch, tag name, errors, warnings, hints encoded in system default encoding
        public static readonly Encoding LosslessEncoding = Encoding.GetEncoding("ISO-8859-1"); // is any better?

        public Encoding FilesEncoding => ((ConfigFileSettings)EffectiveConfigFile).FilesEncoding ?? new UTF8Encoding(false);

        public Encoding CommitEncoding => ((ConfigFileSettings)EffectiveConfigFile).CommitEncoding ?? new UTF8Encoding(false);

        public Encoding LogOutputEncoding => ((ConfigFileSettings)EffectiveConfigFile).LogOutputEncoding ?? CommitEncoding;

        /// <summary>Indicates whether the <see cref="WorkingDir"/> contains a git repository.</summary>
        public bool IsValidGitWorkingDir()
        {
            return IsValidGitWorkingDir(WorkingDir);
        }

        /// <summary>Indicates whether the specified directory contains a git repository.</summary>
        public static bool IsValidGitWorkingDir(string? dir)
        {
            if (string.IsNullOrEmpty(dir))
            {
                return false;
            }

            string dirPath = dir.EnsureTrailingPathSeparator();
            string path = dirPath + ".git";

            if (Directory.Exists(path) || File.Exists(path))
            {
                return true;
            }

            return Directory.Exists(dirPath + "info") &&
                   Directory.Exists(dirPath + "objects") &&
                   Directory.Exists(dirPath + "refs");
        }

        /// <summary>
        /// Asks git to resolve the given relativePath.
        /// git special folders are located in different directories depending on the kind of repo: submodule, worktree, main.
        /// See https://git-scm.com/docs/git-rev-parse#Documentation/git-rev-parse.txt---git-pathltpathgt.
        /// </summary>
        /// <param name="relativePath">A path relative to the .git directory.</param>
        /// <returns>An absolute path in Windows format.</returns>
        public string ResolveGitInternalPath(string relativePath)
        {
            GitArgumentBuilder args = new("rev-parse")
            {
                "--git-path",
                relativePath.Quote()
            };
            string gitPath = _gitExecutable.GetOutput(args).Trim();

            if (gitPath.StartsWith(".git/"))
            {
                gitPath = Path.Combine(GetGitDirectory(), gitPath[".git/".Length..]);
            }

            return GetWindowsPath(gitPath);
        }

        private string? _gitCommonDirectory;
        private readonly object _gitCommonLock = new();

        /// <summary>
        /// Returns git common directory.
        /// https://git-scm.com/docs/git-rev-parse#Documentation/git-rev-parse.txt---git-common-dir.
        /// </summary>
        public string GitCommonDirectory
        {
            get
            {
                if (string.IsNullOrEmpty(WorkingDir))
                {
                    // No directory for this module, so the common directory must be empty too
                    // (should not be retrieved from the GE start directory)
                    return "";
                }

                // Get a cache of the common dir
                // Lock needed as the command is called rapidly when creating the module
                if (_gitCommonDirectory is not null)
                {
                    return _gitCommonDirectory;
                }

                lock (_gitCommonLock)
                {
                    if (_gitCommonDirectory is null)
                    {
                        GitArgumentBuilder args = new("rev-parse") { "--git-common-dir" };
                        ExecutionResult result = _gitExecutable.Execute(args, throwOnErrorExit: false);

                        string dir = GetWindowsPath(result.StandardOutput).Trim();

                        if (!result.ExitedSuccessfully || dir == ".git" || dir == "." || !Directory.Exists(dir))
                        {
                            dir = GetGitDirectory();
                        }

                        _gitCommonDirectory = dir;
                    }
                }

                return _gitCommonDirectory;
            }
        }

        /// <summary>Gets the ".git" directory path.</summary>
        private string GetGitDirectory()
        {
            return GetGitDirectory(WorkingDir);
        }

        public static string GetGitDirectory(string repositoryPath)
        {
            return GitDirectoryResolverInstance.Resolve(repositoryPath);
        }

        public bool IsBareRepository()
        {
            return WorkingDir == GetGitDirectory();
        }

        public static bool IsBareRepository(string repositoryPath)
        {
            return repositoryPath == GetGitDirectory(repositoryPath);
        }

        public bool IsSubmodule(string submodulePath)
        {
            GitArgumentBuilder args = new("submodule")
            {
                "status",
                submodulePath
            };
            ExecutionResult result = _gitExecutable.Execute(args, throwOnErrorExit: false);

            return result.ExitedSuccessfully || IsSubmoduleRemoved();

            bool IsSubmoduleRemoved()
                => result.StandardOutput.StartsWith("No submodule mapping found in .gitmodules for path");
        }

        public bool HasSubmodules()
        {
            return GetSubmodulesLocalPaths(recursive: false).Any();
        }

        /// <inheritdoc />
        public IReadOnlyList<string> GetSubmodulesLocalPaths(bool recursive = true)
        {
            List<string> localPaths = [];
            try
            {
                DoGetSubmodulesLocalPaths(this, "", localPaths, recursive);
            }
            catch (GitConfigurationException)
            {
                // swallow any exceptions here, any config exceptions would have been shown to the user already
            }

            return localPaths;

            void DoGetSubmodulesLocalPaths(IGitModule module, string parentPath, List<string> paths, bool recurse)
            {
                List<string> submodulePaths = GetSubmodulePaths(module)
                    .Select(p => Path.Combine(parentPath, p).ToPosixPath())
                    .ToList();

                paths.AddRange(submodulePaths);

                if (recurse)
                {
                    foreach (string submodulePath in submodulePaths)
                    {
                        DoGetSubmodulesLocalPaths(GetSubmodule(submodulePath), submodulePath, paths, recurse);
                    }
                }
            }

            IEnumerable<string> GetSubmodulePaths(IGitModule module)
            {
                ISubmodulesConfigFile configFile = module.GetSubmodulesConfigFile();
                return configFile.ConfigSections
                    .Select(section => section.GetValue("path").Trim()).Where(path => !string.IsNullOrWhiteSpace(path));
            }
        }

        /// <summary>
        /// Searches from <paramref name="startDir"/> and up through the directory
        /// hierarchy for a valid git working directory. If found, the path is returned,
        /// otherwise <c>null</c>.
        /// </summary>
        public static string? TryFindGitWorkingDir(string? startDir)
        {
            string dir = startDir?.Trim();

            while (!string.IsNullOrWhiteSpace(dir))
            {
                if (IsValidGitWorkingDir(dir))
                {
                    return dir.EnsureTrailingPathSeparator();
                }

                dir = Path.GetDirectoryName(dir);
            }

            return null;
        }

        public ExecutionResult Clean(CleanMode mode, bool dryRun = false, bool directories = false, string? paths = null)
        {
            return _gitExecutable.Execute(
                Commands.Clean(mode, dryRun, directories, paths));
        }

        public bool EditNotes(ObjectId commitId)
        {
            GitArgumentBuilder arguments = new("notes") { "edit", commitId };
            string editor = GetEffectiveSetting("core.editor").ToLower();
            bool createWindow = !editor.Contains("gitextensions") && !editor.Contains("notepad");

            return _gitExecutable.RunCommand(arguments, createWindow: createWindow);
        }

        public bool InTheMiddleOfConflictedMerge(bool throwOnErrorExit = true)
        {
            GitArgumentBuilder args = new("ls-files")
            {
                "-z",
                "--unmerged"
            };

            // Do not report errors for commands called in the background
            ExecutionResult result = _gitExecutable.Execute(args, throwOnErrorExit: throwOnErrorExit);
            return result.ExitedSuccessfully && !string.IsNullOrEmpty(result.StandardOutput);
        }

        public bool HandleConflictSelectSide(string fileName, string side)
        {
            Directory.SetCurrentDirectory(WorkingDir);
            GitArgumentBuilder args = new("checkout-index")
            {
                "-f",
                $"--stage={GetSide(side)}",
                "--",
                fileName.ToPosixPath().QuoteNE()
            };
            string output = _gitExecutable.GetOutput(args);

            if (!string.IsNullOrEmpty(output))
            {
                return false;
            }

            args = new GitArgumentBuilder("add")
            {
                "--",
                fileName.ToPosixPath().QuoteNE()
            };
            output = _gitExecutable.GetOutput(args);
            return string.IsNullOrEmpty(output);
        }

        public bool HandleConflictsSaveSide(string fileName, string saveAsFileName, string side)
        {
            Directory.SetCurrentDirectory(WorkingDir);

            GitArgumentBuilder args = new("checkout-index")
            {
                $"--stage={GetSide(side)}",
                "--temp",
                "--",
                fileName.ToPosixPath().QuoteNE()
            };
            string output = _gitExecutable.GetOutput(args);

            if (string.IsNullOrEmpty(output))
            {
                return false;
            }

            if (!output.StartsWith(".merge_file_"))
            {
                return false;
            }

            // Parse temporary file name from command line result
            string[] splitResult = output.Split(Delimiters.TabAndLineFeedAndCarriageReturn, StringSplitOptions.RemoveEmptyEntries);
            if (splitResult.Length != 2)
            {
                return false;
            }

            string temporaryFileName = splitResult[0].Trim();

            if (!File.Exists(temporaryFileName))
            {
                return false;
            }

            bool retValue = false;
            try
            {
                if (File.Exists(saveAsFileName))
                {
                    File.Delete(saveAsFileName);
                }

                File.Move(temporaryFileName, saveAsFileName);
                retValue = true;
            }
            catch
            {
            }
            finally
            {
                if (File.Exists(temporaryFileName))
                {
                    File.Delete(temporaryFileName);
                }
            }

            return retValue;
        }

        public void SaveBlobAs(string saveAs, string blob)
        {
            using MemoryStream blobStream = GetFileStream(blob);
            if (blobStream is null)
            {
                return;
            }

            byte[] blobData = blobStream.ToArray();
            if (((ConfigFileSettings)EffectiveConfigFile).ByPath("core").GetNullableEnum<AutoCRLFType>("autocrlf") is AutoCRLFType.@true)
            {
                if (!FileHelper.IsBinaryFileName(this, saveAs) && !FileHelper.IsBinaryFileAccordingToContent(blobData))
                {
                    blobData = GitConvert.ConvertCrLfToWorktree(blobData);
                }
            }

            using FileStream stream = File.Create(saveAs);
            stream.Write(blobData, 0, blobData.Length);
        }

        private static string GetSide(string side)
        {
            if (side.Equals("REMOTE", StringComparison.CurrentCultureIgnoreCase))
            {
                side = "3";
            }

            if (side.Equals("LOCAL", StringComparison.CurrentCultureIgnoreCase))
            {
                side = "2";
            }

            if (side.Equals("BASE", StringComparison.CurrentCultureIgnoreCase))
            {
                side = "1";
            }

            return side;
        }

        public (string? baseFile, string? localFile, string? remoteFile) CheckoutConflictedFiles(ConflictData unmergedData)
        {
            Directory.SetCurrentDirectory(WorkingDir);

            string baseFile = CheckoutPart(1, unmergedData.Filename + ".BASE", unmergedData.Base.Filename);
            string localFile = CheckoutPart(2, unmergedData.Filename + ".LOCAL", unmergedData.Local.Filename);
            string remoteFile = CheckoutPart(3, unmergedData.Filename + ".REMOTE", unmergedData.Remote.Filename);

            return (baseFile, localFile, remoteFile);

            string? CheckoutPart(int part, string fileName, string? unmerged)
            {
                if (unmerged is not null)
                {
                    GitArgumentBuilder args = new("checkout-index")
                    {
                        "--temp",
                        $"--stage={part}",
                        "--",
                        unmergedData.Filename.QuoteNE()
                    };

                    // Check out the part to a temporary file
                    string output = _gitExecutable.GetOutput(args);

                    string tempFile = Path.Combine(WorkingDir, output.SubstringUntil('\t'));

                    fileName = FindAvailableFileName(Path.Combine(WorkingDir, fileName));

                    try
                    {
                        File.Move(tempFile, fileName);
                    }
                    catch (Exception ex)
                    {
                        Trace.WriteLine(ex);
                    }

                    return fileName;
                }

                return File.Exists(fileName) ? fileName : null;
            }

            string FindAvailableFileName(string basePath)
            {
                // If necessary, append an index to the base path until the file does not exist
                int index = 1;
                string test = basePath;

                while (File.Exists(test) && index < 50)
                {
                    test = basePath + index;
                    index++;
                }

                return test;
            }
        }

        public async Task<ConflictData> GetConflictAsync(string? filename)
        {
            return (await GetConflictsAsync(filename)).SingleOrDefault();
        }

        public async Task<List<ConflictData>> GetConflictsAsync(string? filename = "")
        {
            filename = filename.ToPosixPath();

            List<ConflictData> list = [];
            GitArgumentBuilder args = new("ls-files")
            {
                "-z",
                "--unmerged",
                { !string.IsNullOrWhiteSpace(filename), "--" },
                filename.QuoteNE()
            };

            // ignore non-zero exit code, e.g. in case of missing submodule
            ExecutionResult result = await _gitExecutable.ExecuteAsync(args, throwOnErrorExit: false).ConfigureAwait(false);
            string[] unmerged = result.StandardOutput.Split(Delimiters.NullAndLineFeed, StringSplitOptions.RemoveEmptyEntries);

            ConflictedFileData[] item = new ConflictedFileData[3];

            string? prevItemName = null;

            foreach (string line in unmerged)
            {
                int findSecondWhitespace = line.IndexOfAny(new[] { ' ', '\t' });
                string fileStage = findSecondWhitespace >= 0 ? line[findSecondWhitespace..].Trim() : "";

                findSecondWhitespace = fileStage.IndexOfAny(new[] { ' ', '\t' });

                string hash = findSecondWhitespace >= 0 ? fileStage[..findSecondWhitespace].Trim() : "";
                fileStage = findSecondWhitespace >= 0 ? fileStage[findSecondWhitespace..].Trim() : "";

                if (fileStage.Length > 2 && int.TryParse(fileStage[0].ToString(), out int stage) && stage is (>= 1 and <= 3))
                {
                    string itemName = fileStage[2..];
                    if (prevItemName != itemName && prevItemName is not null)
                    {
                        list.Add(new ConflictData(item[0], item[1], item[2]));
                        item = new ConflictedFileData[3];
                    }

                    item[stage - 1] = new ConflictedFileData(ObjectId.Parse(hash), itemName);
                    prevItemName = itemName;
                }
            }

            if (prevItemName is not null)
            {
                list.Add(new ConflictData(item[0], item[1], item[2]));
            }

            return list;
        }

        public async Task<Dictionary<IGitRef, IGitItem?>> GetSubmoduleItemsForEachRefAsync(string? filename, bool noLocks = false)
        {
            const int maxSuperRefCount = 100;
            RefsFilter refsFilter = (AppSettings.ShowSuperprojectBranches ? RefsFilter.Heads : RefsFilter.NoFilter)
                | (AppSettings.ShowSuperprojectRemoteBranches ? RefsFilter.Remotes : RefsFilter.NoFilter)
                | (AppSettings.ShowSuperprojectTags ? RefsFilter.Tags : RefsFilter.NoFilter);
            if (refsFilter == RefsFilter.NoFilter)
            {
                return [];
            }

            string? command = Commands.GetRefs(refsFilter, noLocks: noLocks, GitRefsSortBy.committerdate, GitRefsSortOrder.Descending, maxSuperRefCount);
            string refList = await _gitExecutable.GetOutputAsync(command).ConfigureAwait(false);
            IReadOnlyList<IGitRef> refs = ParseRefs(refList);

            return refs.ToDictionary(r => r, r => GetSubmoduleCommitHash(filename.ToPosixPath(), r.Name));
        }

        private IGitItem? GetSubmoduleCommitHash(string? filename, string refName)
        {
            GitArgumentBuilder args = new("ls-tree")
            {
                refName,
                { !string.IsNullOrWhiteSpace(filename), "--" },
                filename.QuoteNE()
            };
            string output = _gitExecutable.GetOutput(args);

            return _gitTreeParser.ParseSingle(output);
        }

        public int? GetCommitCount(string parent, string child, bool cache = false, bool throwOnErrorExit = true)
        {
            if (parent == child)
            {
                return 0;
            }

            GitArgumentBuilder args = new("rev-list")
            {
                parent,
                $"^{child}",
                "--count",
                "--"
            };
            ExecutionResult result = _gitExecutable.Execute(args, cache: cache ? GitCommandCache : null, throwOnErrorExit: throwOnErrorExit);
            string output = result.StandardOutput;

            if (int.TryParse(output, out int commitCount))
            {
                return commitCount;
            }

            return null;
        }

        public (int? first, int? second) GetCommitRangeDiffCount(ObjectId firstId, ObjectId secondId)
        {
            if (firstId == secondId)
            {
                return (0, 0);
            }

            GitArgumentBuilder args = new("rev-list")
            {
                $"{firstId}...{secondId}",
                "--count",
                "--left-right"
            };
            string output = _gitExecutable.GetOutput(args, cache: GitCommandCache);

            string[] counts = output.Split(Delimiters.Tab);
            if (counts.Length == 2 && int.TryParse(counts[0], out int first) && int.TryParse(counts[1], out int second))
            {
                return (first, second);
            }

            return (null, null);
        }

        public string GetCommitCountString(string from, string to)
        {
            int? removed = GetCommitCount(from, to);
            int? added = GetCommitCount(to, from);

            if (removed is null || added is null)
            {
                return "";
            }

            if (removed == 0 && added == 0)
            {
                return "=";
            }

            return
                (removed > 0 ? ("-" + removed) : "") +
                (added > 0 ? ("+" + added) : "");
        }

        public void RunGitK()
        {
            if (EnvUtils.RunningOnUnix())
            {
                new Executable("gitk", WorkingDir).Start(createWindow: true);
            }
            else
            {
                // locate gitk based on location of git executable
                string cmd = AppSettings.GitCommand
                    .Replace("bin\\git.exe", "cmd\\gitk")
                    .Replace("bin/git.exe", "cmd/gitk")
                    .Replace("git.exe", "gitk")
                    .Replace("git.cmd", "gitk");

                new Executable("cmd.exe", WorkingDir).Start($"/c \"\"{cmd}\" --branches --tags --remotes\"");
            }
        }

        public void RunGui()
        {
            ArgumentBuilder args;
            if (EnvUtils.RunningOnUnix())
            {
                args = new GitArgumentBuilder("gui");
                _gitExecutable.Start(args, createWindow: true);
            }
            else
            {
                args =
                [
                    "/c",
                    $"\"{AppSettings.GitCommand.QuoteNE()}",
                    "gui\""
                ];
                new Executable("cmd.exe", WorkingDir).Start(args);
            }
        }

        public void RunMergeTool(string? fileName = "", string? customTool = null)
        {
            // Use Windows Git if custom tool is selected as the list is native to the application.
            bool isWindowsGit = !string.IsNullOrWhiteSpace(customTool);
            string gui = (isWindowsGit ? GitCommands.GitVersion.Current : GitVersion).SupportGuiMergeTool ? "--gui" : string.Empty;
            GitArgumentBuilder args = new("mergetool")
            {
                { string.IsNullOrWhiteSpace(customTool), gui, $"--tool={customTool}" },
                { !string.IsNullOrWhiteSpace(fileName), "--" },
                fileName.ToPosixPath().QuoteNE()
            };

            using IProcess process = (isWindowsGit ? _gitWindowsExecutable : _gitExecutable).Start(args, createWindow: true, throwOnErrorExit: false);
            process.WaitForExit();
        }

        public string Init(bool bare, bool shared)
        {
            GitArgumentBuilder args = new("init")
            {
                { bare, "--bare" },
                { shared, "--shared=all" }
            };

            // Note that the output contains the path to the repo for the Git executable.
            // This means that the WSL path is presented in WSL repos, not the Windows path (native to the app).
            string output = _gitExecutable.GetOutput(args);

            WorkingDirGitDir = GitDirectoryResolverInstance.Resolve(WorkingDir);
            return output;
        }

        public bool IsMerge(ObjectId objectId)
        {
            return GetParents(objectId).Count > 1;
        }

        public GitRevision GetRevision(ObjectId? objectId = null, bool shortFormat = false, bool loadRefs = false)
        {
            GitRevision revision = new RevisionReader(this, allBodies: true).GetRevision(objectId?.ToString(), hasNotes: !shortFormat, cancellationToken: default);

            if (loadRefs)
            {
                revision.Refs = GetRefs(RefsFilter.NoFilter)
                    .Where(r => r.ObjectId == revision.ObjectId)
                    .ToList();
            }

            return revision;
        }

        public IReadOnlyList<ObjectId> GetParents(ObjectId objectId)
        {
            if (objectId.IsArtificial)
            {
                // For WorkTree could Index be returned, but for Index HEAD should be available anyway
                throw new InvalidOperationException(nameof(objectId));
            }

            GitArgumentBuilder args = new("rev-parse")
            {
                $"{objectId}^@"
            };
            return _gitExecutable.Execute(args, cache: GitCommandCache)
                .StandardOutput
                .Split(Delimiters.NullAndLineFeed, StringSplitOptions.RemoveEmptyEntries)
                .Select(line => ObjectId.Parse(line))
                .ToList();
        }

        public IReadOnlyList<GitRevision> GetParentRevisions(ObjectId objectId)
        {
            return GetParents(objectId)
                .Select(parent => GetRevision(parent, shortFormat: true))
                .ToList();
        }

        public string? ShowObject(ObjectId objectId)
        {
            return ReEncodeShowString(_gitExecutable
                .GetOutput($"show {objectId}", cache: GitCommandCache, outputEncoding: LosslessEncoding));
        }

        public void DeleteTag(string tagName)
        {
            GitArgumentBuilder args = new("tag")
            {
                "-d",
                tagName.QuoteNE()
            };
            _gitExecutable.RunCommand(args);
        }

        /// <summary>
        /// Gets the commit ID of the currently checked out commit.
        /// If the repo is bare, has no commits, detached head or is corrupt, <c>null</c> is returned.
        /// </summary>
        public ObjectId? GetCurrentCheckout()
        {
            GitArgumentBuilder args = new("rev-parse") { "HEAD" };
            ExecutionResult result = _gitExecutable.Execute(args, throwOnErrorExit: false);

            return result.ExitedSuccessfully && ObjectId.TryParse(result.StandardOutput, offset: 0, out ObjectId? objectId)
                ? objectId
                : null;
        }

        public bool TryResolvePartialCommitId(string objectIdPrefix, [NotNullWhen(returnValue: true)] out ObjectId? objectId)
        {
            // If the prefix is already a full SHA1 then return immediately without invoking a git process.
            if (ObjectId.TryParse(objectIdPrefix, out objectId))
            {
                return true;
            }

            GitArgumentBuilder args = new("rev-parse")
            {
                "--verify",
                "--quiet",
                $"{objectIdPrefix}^{{commit}}"
            };
            ExecutionResult result = _gitExecutable.Execute(args, throwOnErrorExit: false);
            string output = result.StandardOutput.Trim();

            if (output.StartsWith(objectIdPrefix) && ObjectId.TryParse(output, out objectId))
            {
                return true;
            }

            objectId = default;
            return false;
        }

        public async Task<(char code, ObjectId? commitId)> GetSuperprojectCurrentCheckoutAsync()
        {
            if (SuperprojectModule is null)
            {
                return (' ', null);
            }

            GitArgumentBuilder args = new("submodule")
            {
                "status",
                "--cached",
                SubmodulePath.Quote()
            };
            string output = await SuperprojectModule.GitExecutable.GetOutputAsync(args).ConfigureAwait(false);
            string[] lines = output.Split(Delimiters.LineFeed);

            if (lines.Length == 0)
            {
                return (' ', null);
            }

            string submodule = lines[0];

            if (submodule.Length < ObjectId.Sha1CharCount + 3
                || !ObjectId.TryParse(submodule, 1, out ObjectId commitId))
            {
                return (' ', null);
            }

            return (submodule[0], commitId);
        }

        public bool ExistsMergeCommit(string? startRev, string? endRev)
        {
            if (string.IsNullOrEmpty(startRev) || string.IsNullOrEmpty(endRev))
            {
                return false;
            }

            GitArgumentBuilder args = new($"rev-list")
            {
                "--parents",
                "--no-walk",
                "--min-parents=2",
                $"{startRev}..{endRev}"
            };

            // Could fail if pulling interactively from remote where the specified branch does not exist
            string mergeCommitsOutput = _gitExecutable.Execute(args, throwOnErrorExit: false).StandardOutput;
            return !string.IsNullOrWhiteSpace(mergeCommitsOutput);
        }

        public ISubmodulesConfigFile GetSubmodulesConfigFile() => new ConfigFile($"{WorkingDir}.gitmodules");

        public string? GetCurrentSubmoduleLocalPath()
        {
            if (SuperprojectModule is null)
            {
                return null;
            }

            DebugHelpers.Assert(WorkingDir.StartsWith(SuperprojectModule.WorkingDir), "Submodule working dir should start with super-project's working dir");

            return Path.GetDirectoryName(
                WorkingDir[SuperprojectModule.WorkingDir.Length..]).ToPosixPath();
        }

        public string GetSubmoduleFullPath(string? localPath)
        {
            if (localPath is null)
            {
                DebugHelpers.Fail("No path for submodule - incorrectly parsed status?");
                return "";
            }

            string dir = Path.Combine(WorkingDir, localPath.EnsureTrailingPathSeparator());
            return Path.GetFullPath(dir); // fix slashes
        }

        public IGitModule GetSubmodule(string? localPath)
        {
            return new GitModule(GetSubmoduleFullPath(localPath));
        }

        IGitModule IGitModule.GetSubmodule(string submoduleName)
        {
            return GetSubmodule(submoduleName);
        }

        public IEnumerable<IGitSubmoduleInfo?> GetSubmodulesInfo()
        {
            ISubmodulesConfigFile? configFile;
            try
            {
                configFile = GetSubmodulesConfigFile();
            }
            catch (GitConfigurationException)
            {
                // swallow any exceptions here, any config exceptions would have been shown to the user already
                configFile = null;
            }

            if (configFile is null)
            {
                yield return null;
            }

            GitArgumentBuilder args = new("submodule") { "status" };
            ExecutionResult result = _gitExecutable.Execute(args);
            LazyStringSplit lines = result.StandardOutput.LazySplit('\n');

            string? lastLine = null;

            foreach (string line in lines)
            {
                if (line == lastLine)
                {
                    continue;
                }

                lastLine = line;

                if (TryParseSubmoduleInfo(line, out GitSubmoduleInfo? info))
                {
                    yield return info;
                }
            }

            bool TryParseSubmoduleInfo(string s, [NotNullWhen(returnValue: true)] out GitSubmoduleInfo? info)
            {
                // Parse an output line from `git submodule status`. Lines have one of the following forms:
                //
                //  6f213088cf4343efe4c570d87659b5f87fc05a4b Externals/Git.hub (heads/master)
                // -ed1dbf01e32ffe6c0b84210183cc2ff6ca448717 Externals/NBug (heads/master)
                // +0daff15503915230aa9436c0fee6a95d5bf3273f Externals/conemu-inside (heads/master)
                // U6868f2b4a39fc894c44711c8903407da596acbf5 GitExtensionsDoc (heads/master)
                //
                // The first character of each line is a prefix with the following meanings:
                //
                // - ' ' if the submodule is initialised and has no changes
                // - '-' if the submodule is not initialized
                // - '+' if the currently checked out submodule commit does not match the SHA-1 found in the index of the containing repository
                // - 'U' if the submodule has merge conflicts
                //
                // Then we have:
                //
                // - the SHA-1 of the currently checked out commit of the submodule
                // - the submodule path
                // - the output of git describe for the SHA-1

                Match match = Regex.Match(s, @"^([ -+U])([0-9a-f]{40}) (.+) \((.+)\)$");

                if (!match.Success)
                {
                    info = default;
                    return false;
                }

                char code = match.Groups[1].Value[0];
                string localPath = match.Groups[3].Value;
                string branch = match.Groups[4].Value;

                if (!ObjectId.TryParse(match.Groups[2].Value, out ObjectId? currentCommitId))
                {
                    info = default;
                    return false;
                }

                Validates.NotNull(configFile);

                IConfigSection configSection = configFile.ConfigSections.FirstOrDefault(section => section.GetValue("path").Trim() == localPath);

                Assumes.True(configSection is not null, $"`git submodule status` returned submodule \"{localPath}\" that was not found in .gitmodules");
                Assumes.True(configSection.SubSection is not null, $"Config section must have a non-null sub-section");

                string name = configSection.SubSection.Trim();
                string remotePath = configFile.GetPathValue($"submodule.{name}.url").Trim();

                info = new GitSubmoduleInfo(
                    name, localPath, remotePath, currentCommitId, branch,
                    isInitialized: code != '-',
                    isUpToDate: code != '+');
                return true;
            }
        }

        public string GetSubmoduleSummary(string submodule)
        {
            GitArgumentBuilder args = new("submodule")
            {
                "summary",
                submodule
            };
            return _gitExecutable.GetOutput(args);
        }

        /// <summary>
        /// Reset all changes to HEAD
        /// </summary>
        /// <param name="clean">Clean non ignored files.</param>
        /// <param name="onlyWorkTree">Reset only WorkTree files.</param>
        /// <returns><see langword="true"/> if executed.</returns>
        public bool ResetAllChanges(bool clean, bool onlyWorkTree = false)
        {
            if (onlyWorkTree)
            {
                GitArgumentBuilder args = new("checkout")
                    {
                        "--",
                        "."
                    };
                GitExecutable.GetOutput(args);
            }
            else
            {
                // Reset all changes.
                Reset(ResetMode.Hard);
            }

            if (clean)
            {
                Clean(CleanMode.OnlyNonIgnored, directories: true);
            }

            return true;
        }

        public void Reset(ResetMode mode, string? file = null)
        {
            _gitExecutable.RunCommand(Commands.Reset(mode, commit: null, file));
        }

        /// <summary>
        /// Executes <c>checkout-index</c> ("reset") command which copies files from the index overwriting the working tree.
        /// </summary>
        /// <param name="files">List with (relative path) filenames.</param>
        /// <returns>stdout from Git.</returns>
        public string CheckoutIndexFiles(IReadOnlyList<string> files)
        {
            if (files?.Count is not > 0)
            {
                return string.Empty;
            }

            return _gitExecutable.GetBatchOutput(new GitArgumentBuilder("checkout-index")
                {
                    "--index",
                    "--force",
                    "--"
                }
                .BuildBatchArgumentsForFiles(files));
        }

        /// <summary>
        /// Reset changes to the selected files.
        /// </summary>
        /// <param name="resetId">Id to reset to, null for HEAD</param>
        /// <param name="selectedItems">Items to reset.</param>
        /// <param name="resetAndDelete">Delete new (and renamed) files.</param>
        /// <param name="fullPathResolver"><see cref="IFullPathResolver"/></param>
        /// <param name="output">Error messages from the reset.</param>
        /// <param name="progressAction">Action when unstaging files (to update a progress bar).</param>
        /// <returns><see langword="true"/> if successfully executed</returns>
        public bool ResetChanges(ObjectId? resetId, IReadOnlyList<GitItemStatus> selectedItems, bool resetAndDelete, IFullPathResolver fullPathResolver, out StringBuilder output, Action<BatchProgressEventArgs>? progressAction = null)
        {
            if (resetId?.IsArtificial is true && resetId != ObjectId.IndexId)
            {
                throw new InvalidOperationException(nameof(resetId));
            }

            // unstage first (to reset conflicts)
            if (resetId != ObjectId.IndexId)
            {
                Lazy<List<GitItemStatus>> initialStatus = new(() => GetAllChangedFilesWithSubmodulesStatus().ToList());
                List<GitItemStatus> filesToUnstage = [];
                foreach (GitItemStatus item in selectedItems)
                {
                    if (item.Staged == StagedStatus.Index)
                    {
                        filesToUnstage.Add(item);
                    }
                    else if (initialStatus.Value.FirstOrDefault(i => i.Name == item.Name && i.Staged == StagedStatus.Index) is GitItemStatus gitStatus)
                    {
                        filesToUnstage.Add(gitStatus);
                    }
                }

                BatchUnstageFiles(filesToUnstage, progressAction);
            }

            List<string> filesInUse = [];
            List<string> filesToCheckout = [];
            List<string> filesToReset = [];
            List<string> filesCannotCheckout = [];
            output = new();
            Lazy<List<GitItemStatus>> postUnstageStatus = new(() => GetAllChangedFilesWithSubmodulesStatus().ToList());

            foreach (GitItemStatus item in selectedItems)
            {
                if (resetAndDelete && (DeletableItem(item)
                    || (resetId != ObjectId.IndexId && postUnstageStatus.Value.Any(i => DeletableItem(i) && i.Name == item.Name))))
                {
                    try
                    {
                        string? path = fullPathResolver.Resolve(item.Name);
                        if (File.Exists(path))
                        {
                            File.Delete(path);
                        }
                        else if (Directory.Exists(path))
                        {
                            Directory.Delete(path, recursive: true);
                        }
                    }
                    catch (IOException)
                    {
                        filesInUse.Add(item.Name);
                    }
                    catch (UnauthorizedAccessException)
                    {
                    }
                }

                if (resetId == ObjectId.IndexId)
                {
                    if (!postUnstageStatus.Value.Any(i => i.Name == item.Name))
                    {
                        // Already removed (for instance new file)
                        continue;
                    }

                    if (UnmergedIndex(item, postUnstageStatus))
                    {
                        filesCannotCheckout.Add(item.Name);
                        continue;
                    }

                    filesToCheckout.Add(item.IsRenamed ? item.OldName : item.Name);
                }
                else if (!item.IsNew && !postUnstageStatus.Value.Any(i => i.IsNew && i.Name == item.Name))
                {
                    if (resetId is not null || UnmergedNotIndex(item, postUnstageStatus))
                    {
                        filesToCheckout.Add(item.IsRenamed ? item.OldName : item.Name);
                    }
                    else
                    {
                        // reset to head
                        filesToReset.Add(item.IsRenamed ? item.OldName : item.Name);
                    }
                }
            }

            output.Append(CheckoutIndexFiles(filesToReset));
            output.Append(CheckoutFiles(filesToCheckout, resetId, force: false));

            const char bullet = '\u2022';
            const char noBreakSpace = '\u00a0';
            string separator = $"{Environment.NewLine}{bullet}{noBreakSpace}";
            if (filesInUse.Count > 0)
            {
                output.Append($"The following files are currently in use and will not be reset:{separator}{string.Join(separator, filesInUse)}");
            }

            if (filesCannotCheckout.Count > 0)
            {
                output.Append($"The following files are unmerged and will not be reset:{separator}{string.Join(separator, filesCannotCheckout)}");
            }

            return true;

            static bool DeletableItem(GitItemStatus item) => item.IsNew || item.IsRenamed;

            // For normal commits: 'git-checkout <id> --' must be used for Unmerged but will not work on e.g. SkipWorktree.
            static bool UnmergedNotIndex(GitItemStatus item, Lazy<List<GitItemStatus>> status)
                => item.IsUnmerged && !status.Value.Any(i => !i.IsDeleted && !i.IsNew && i.Name == item.Name);

            // 'git-checkout --' must be used for Index (git-reset will copy HEAD to Index, git-restore from 2.25 could be used).
            // However, Unmerged (Conflict) files cannot be checked out to Index.
            static bool UnmergedIndex(GitItemStatus item, Lazy<List<GitItemStatus>> status)
                => status.Value.Any(i => (i.IsUnmerged || i.IsNew) && i.Name == item.Name) || !status.Value.Any(i => i.Name == item.Name);
        }

        /// <summary>
        /// Delete index.lock in the current working folder.
        /// </summary>
        /// <param name="includeSubmodules">
        ///     If <see langword="true"/> all submodules will be scanned for index.lock files and have them delete, if found.
        /// </param>
        /// <exception cref="FileDeleteException">Unable to delete specific index.lock.</exception>
        public void UnlockIndex(bool includeSubmodules)
        {
            _indexLockManager.UnlockIndex(includeSubmodules);
        }

        public string FormatPatch(string from, string to, string output, int? start = null)
        {
            return _gitExecutable.GetOutput(
                new GitArgumentBuilder("format-patch")
                {
                    "--find-renames",
                    "--find-copies",
                    "--break-rewrites",
                    { start is not null, $"--start-number {start}" },
                    { !string.IsNullOrEmpty(from), $"{from.Quote()}..{to.Quote()}", $"--root {to.Quote()}" },
                    $"-o {GetPathForGitExecution(output).Quote()}"
                });
        }

        public string CheckoutFiles(IReadOnlyList<string> files, ObjectId? revision, bool force)
        {
            if (files.Count == 0 || (revision?.IsArtificial is true && revision != ObjectId.IndexId))
            {
                return "";
            }

            // Reset to index has no revision string
            string revStr = revision == ObjectId.IndexId ? "" : revision?.ToString() ?? RevParse("HEAD").ToString();

            // Run batch arguments to work around max command line length on Windows. Fix #6593
            // 3: double quotes + ' '
            // See https://referencesource.microsoft.com/#system/services/monitoring/system/diagnostics/Process.cs,1952
            return _gitExecutable.RunBatchCommand(new GitArgumentBuilder("checkout")
                {
                    { force, "--force" },
                    revStr,
                    "--"
                }
                .BuildBatchArgumentsForFiles(files))
                ?.StandardOutput ?? "";
        }

        public string RemoveFiles(IReadOnlyList<string> files, bool force)
        {
            if (files.Count == 0)
            {
                return "";
            }

            return _gitExecutable.GetBatchOutput(
                new GitArgumentBuilder("rm")
                {
                    { force, "--force" },
                    "--"
                }
                    .BuildBatchArgumentsForFiles(files));
        }

        public string GetPuttyKeyFileForRemote(string? remote)
        {
            if (string.IsNullOrEmpty(remote) ||
                string.IsNullOrEmpty(AppSettings.Pageant) ||
                !AppSettings.AutoStartPageant ||
                !GitSshHelpers.IsPlink)
            {
                return "";
            }

            return GetSetting($"remote.{remote}.puttykeyfile");
        }

        public ArgumentString FetchCmd(string? remote, string? remoteBranch, string? localBranch, bool? fetchTags = false, bool isUnshallow = false, bool pruneRemoteBranches = false, bool pruneRemoteBranchesAndTags = false)
        {
            return new GitArgumentBuilder("fetch", gitOptions: GetFetchOptions())
            {
                "--progress",
                {
                    !string.IsNullOrEmpty(remote) || !string.IsNullOrEmpty(remoteBranch) || !string.IsNullOrEmpty(localBranch),
                    GetFetchArgs(remote, remoteBranch, localBranch, fetchTags, isUnshallow, pruneRemoteBranches, pruneRemoteBranchesAndTags)
                }
            };
        }

        public ArgumentString PullCmd(string remote, string? remoteBranch, bool rebase, bool? fetchTags = false, bool isUnshallow = false)
        {
            return new GitArgumentBuilder("pull", gitOptions: GetFetchOptions())
            {
                { rebase, "--rebase" },
                "--progress",
                GetFetchArgs(remote, remoteBranch, null, fetchTags, isUnshallow)
            };
        }

        private ArgumentString GetFetchArgs(string? remote, string? remoteBranch, string? localBranch, bool? fetchTags, bool isUnshallow, bool pruneRemoteBranches = false, bool pruneRemoteBranchesAndTags = false)
        {
            // Remove spaces...
            remoteBranch = remoteBranch?.Replace(" ", "");
            localBranch = localBranch?.Replace(" ", "");

            string branchArguments = "";

            if (!string.IsNullOrEmpty(remoteBranch))
            {
                if (remoteBranch.StartsWith("+"))
                {
                    remoteBranch = remoteBranch.Remove(0, 1);
                }

                branchArguments = "+" + FormatBranchName(remoteBranch);

                if (!string.IsNullOrEmpty(localBranch))
                {
                    branchArguments += ":" + GitRefName.GetFullBranchName(localBranch);
                }
            }

            // TODO return ArgumentBuilder and add special case ArgumentBuilder.Add(ArgumentBuilder childBuilder)
            return new ArgumentBuilder
            {
                remote.ToPosixPath()?.Trim().Quote(),
                branchArguments,
                { fetchTags == true, "--tags" },
                { fetchTags == false, "--no-tags" },
                { isUnshallow, "--unshallow" },
                { pruneRemoteBranches || pruneRemoteBranchesAndTags, "--prune --force" },
                { pruneRemoteBranchesAndTags, "--prune-tags" },
            };
        }

        private ArgumentString GetFetchOptions()
        {
            return new ArgumentBuilder
            {
                { string.IsNullOrWhiteSpace(EffectiveConfigFile.GetValue("fetch.parallel")), "-c fetch.parallel=0" },
                { string.IsNullOrWhiteSpace(EffectiveConfigFile.GetValue("submodule.fetchJobs")), "-c submodule.fetchJobs=0" },
            };
        }

        public string GetRebaseDir()
        {
            string gitDirectory = GetGitDirectory();

            string rebaseMergeDir = gitDirectory + "rebase-merge" + Path.DirectorySeparatorChar;
            if (Directory.Exists(rebaseMergeDir))
            {
                return rebaseMergeDir;
            }

            string rebaseApplyDir = gitDirectory + "rebase-apply" + Path.DirectorySeparatorChar;
            if (Directory.Exists(rebaseApplyDir))
            {
                return rebaseApplyDir;
            }

            string rebaseDir = gitDirectory + "rebase" + Path.DirectorySeparatorChar;
            if (Directory.Exists(rebaseDir))
            {
                return rebaseDir;
            }

            return "";
        }

        public string ApplyPatch(string dir, ArgumentString arguments)
        {
            using IProcess process = _gitExecutable.Start(arguments, createWindow: false, redirectInput: true, redirectOutput: true, SystemEncoding);
            string[] files = Directory.GetFiles(dir);

            if (files.Length == 0)
            {
                return "";
            }

            foreach (string file in files)
            {
                using FileStream fs = new(file, FileMode.Open);
                fs.CopyTo(process.StandardInput.BaseStream);
            }

            process.StandardInput.Close();
            process.WaitForExit();

            return process.StandardOutput.ReadToEnd().Trim();
        }

        #region Stage/Unstage

        public bool AssumeUnchangedFiles(IReadOnlyList<GitItemStatus> files, bool assumeUnchanged, out string allOutput)
        {
            files = files.Where(file => file.IsAssumeUnchanged != assumeUnchanged).ToList();

            if (files.Count == 0)
            {
                allOutput = "";
                return true;
            }

            ExecutionResult execution = _gitExecutable.Execute(
                new GitArgumentBuilder("update-index")
                {
                    { assumeUnchanged ? "--assume-unchanged" : "--no-assume-unchanged" },
                    "--stdin"
                },
                inputWriter =>
                {
                    foreach (GitItemStatus file in files)
                    {
                        UpdateIndex(inputWriter, file.Name);
                    }
                },
                SystemEncoding,
                throwOnErrorExit: false);

            allOutput = execution.AllOutput;
            return execution.ExitedSuccessfully;
        }

        public bool SkipWorktreeFiles(IReadOnlyList<GitItemStatus> files, bool skipWorktree, out string allOutput)
        {
            files = files.Where(file => file.IsSkipWorktree != skipWorktree).ToList();

            if (files.Count == 0)
            {
                allOutput = "";
                return true;
            }

            ExecutionResult execution = _gitExecutable.Execute(
                new GitArgumentBuilder("update-index")
                {
                    { skipWorktree ? "--skip-worktree" : "--no-skip-worktree" },
                    "--stdin"
                },
                inputWriter =>
                {
                    foreach (GitItemStatus file in files)
                    {
                        UpdateIndex(inputWriter, file.Name);
                    }
                },
                SystemEncoding);

            allOutput = execution.AllOutput;
            return execution.ExitedSuccessfully;
        }

        /// <summary>
        /// Stage files from worktree to index.
        /// </summary>
        /// <param name="files">The files to set the status for.</param>
        /// <param name="allOutput">stdout and stderr output.</param>
        /// <returns><see langword="true"/> if no errors occurred; otherwise, <see langword="false"/>.</returns>
        public bool StageFiles(IReadOnlyList<GitItemStatus> files, out string allOutput)
        {
            bool wereErrors = false;

            if (files.Count == 0)
            {
                allOutput = "";
                return !wereErrors;
            }

            StringBuilder output = new();
            List<GitItemStatus> nonDeletedFiles = files.Where(file => !file.IsDeleted).ToList();
            List<GitItemStatus> deletedFiles = files.Where(file => file.IsDeleted).ToList();

            if (nonDeletedFiles.Count != 0)
            {
                ExecutionResult execution = _gitExecutable.Execute(
                    UpdateIndexCmd(AppSettings.ShowErrorsWhenStagingFiles),
                    inputWriter =>
                    {
                        foreach (GitItemStatus file in nonDeletedFiles)
                        {
                            UpdateIndex(inputWriter, file.Name);
                        }
                    },
                    SystemEncoding,
                    throwOnErrorExit: false);

                wereErrors |= !execution.ExitedSuccessfully;
                output.AppendLine(execution.AllOutput);
            }

            if (deletedFiles.Count != 0)
            {
                ExecutionResult execution = _gitExecutable.Execute(
                    new GitArgumentBuilder("update-index")
                    {
                        "--remove",
                        "--stdin"
                    },
                    inputWriter =>
                    {
                        foreach (GitItemStatus file in deletedFiles)
                        {
                            UpdateIndex(inputWriter, file.Name);
                        }
                    },
                    SystemEncoding,
                    throwOnErrorExit: false);

                wereErrors |= !execution.ExitedSuccessfully;
                output.Append(execution.AllOutput);
            }

            allOutput = output.ToString();
            return !wereErrors;
        }

        public bool StageFile(string file)
        {
            return _gitExecutable.RunCommand(
                new GitArgumentBuilder("update-index")
                {
                    "--add",
                    file.ToPosixPath().Quote()
                });
        }

        /// <summary>
        /// Unstage files from index to worktree.
        /// </summary>
        /// <param name="files">The files to set the status for.</param>
        /// <param name="allOutput">stdout and stderr output.</param>
        /// <returns><see langword="true"/> if no errors occurred; otherwise, <see langword="false"/>.</returns>
        public bool UnstageFiles(IReadOnlyList<GitItemStatus> files, out string allOutput)
        {
            bool wereErrors = false;

            if (files.Count == 0)
            {
                allOutput = "";
                return !wereErrors;
            }

            StringBuilder output = new();
            List<GitItemStatus> nonNewFiles = files.Where(file => !file.IsDeleted).ToList();
            List<GitItemStatus> newFiles = files.Where(file => file.IsDeleted).ToList();

            if (nonNewFiles.Count != 0)
            {
                GitArgumentBuilder sb = new("reset") { "--" };
                foreach (GitItemStatus file in nonNewFiles)
                {
                    sb.Add(file.Name.ToPosixPath().QuoteNE());
                }

                ExecutionResult execution = _gitExecutable.Execute(sb);

                output.AppendLine(execution.AllOutput);
            }

            if (newFiles.Count != 0)
            {
                ExecutionResult execution = _gitExecutable.Execute(
                new GitArgumentBuilder("update-index")
                {
                    "--force-remove",
                    "--stdin"
                },
                inputWriter =>
                {
                    foreach (GitItemStatus file in newFiles)
                    {
                        UpdateIndex(inputWriter, file.Name);
                    }
                },
                SystemEncoding);

                output.Append(execution.AllOutput);
            }

            allOutput = output.ToString();
            return !wereErrors;
        }

        public bool BatchUnstageFiles(IEnumerable<GitItemStatus> files, Action<BatchProgressEventArgs>? progressCallback = null)
        {
            List<GitItemStatus> filesToUnstage = [];
            List<string> filesToRemove = [];
            bool shouldRescanChanges = false;
            foreach (GitItemStatus item in files)
            {
                if (!item.IsNew)
                {
                    Assumes.True(item.Name is not null, "Item must have a name");

                    filesToRemove.Add(item.Name);

                    if (item.IsRenamed)
                    {
                        Assumes.True(item.OldName is not null, "Renamed item must have an old name");
                        filesToRemove.Add(item.OldName);
                    }

                    if (item.IsDeleted)
                    {
                        shouldRescanChanges = true;
                    }
                }
                else
                {
                    filesToUnstage.Add(item);
                }
            }

            if (filesToRemove.Count > 0)
            {
                ArgumentString args = Commands.Reset(ResetMode.ResetIndex, "HEAD");
                _gitExecutable.RunBatchCommand(new ArgumentBuilder() { args }
                    .BuildBatchArgumentsForFiles(filesToRemove),
                    progressCallback);
            }

            UnstageFiles(filesToUnstage, out _);

            return shouldRescanChanges;
        }

        private async Task<bool> ExpressIntentToAddAsync(GitItemStatus file)
        {
            return await _gitExecutable.RunCommandAsync(
                new GitArgumentBuilder("add")
                {
                    "--intent-to-add",
                    file.Name.Quote()
                });
        }

        public async Task<bool> AddInteractiveAsync(GitItemStatus file)
        {
            if (file.IsNew)
            {
                bool result = await ExpressIntentToAddAsync(file);
                if (!result)
                {
                    return result;
                }
            }

            GitArgumentBuilder args = new("add")
            {
                "--patch",
                file.Name.Quote()
            };

            using IProcess process = _gitExecutable.Start(args, createWindow: true);
            return await process.WaitForExitAsync() == 0;
        }

        public async Task<bool> ResetInteractiveAsync(GitItemStatus file)
        {
            GitArgumentBuilder args = new("checkout")
            {
                "-p",
                file.Name.Quote()
            };

            using IProcess process = _gitExecutable.Start(args, createWindow: true);
            return await process.WaitForExitAsync() == 0;
        }

        private static void UpdateIndex(StreamWriter inputWriter, string? filename)
        {
            byte[] bytes = EncodingHelper.ConvertTo(
                SystemEncoding,
                $"\"{filename.ToPosixPath()}\"{inputWriter.NewLine}");

            inputWriter.BaseStream.Write(bytes, 0, bytes.Length);
        }

        private static GitArgumentBuilder UpdateIndexCmd(bool showErrorsWhenStagingFiles)
        {
            return new GitArgumentBuilder("update-index", gitOptions:
                            showErrorsWhenStagingFiles
                                ? default
                                : (ArgumentString)"-c core.safecrlf=false")
                    {
                        "--add",
                        "--stdin"
                    };
        }

        #endregion

        public bool InTheMiddleOfBisect()
        {
            return File.Exists(Path.Combine(GetGitDirectory(), "BISECT_START"));
        }

        public bool InTheMiddleOfRebase()
        {
            return !File.Exists(GetRebaseDir() + "applying") && Directory.Exists(GetRebaseDir());
        }

        public bool InTheMiddleOfPatch()
        {
            return !File.Exists(GetRebaseDir() + "rebasing") && Directory.Exists(GetRebaseDir());
        }

        public bool InTheMiddleOfMerge()
        {
            return File.Exists(Path.Combine(GetGitDirectory(), "MERGE_HEAD"));
        }

        public bool InTheMiddleOfAction()
        {
            return InTheMiddleOfConflictedMerge() || InTheMiddleOfRebase();
        }

        public string RemoveRemote(string remoteName)
        {
            GitArgumentBuilder args = new("remote")
            {
                "rm",
                remoteName.QuoteNE()
            };
            return _gitExecutable.GetOutput(args);
        }

        public string RenameRemote(string remoteName, string newName)
        {
            GitArgumentBuilder args = new("remote")
            {
                "rename",
                remoteName.QuoteNE(),
                newName.QuoteNE()
            };
            return _gitExecutable.GetOutput(args);
        }

        public string RenameBranch(string name, string newName)
        {
            GitArgumentBuilder args = new("branch")
            {
                "-m",
                name.QuoteNE(),
                newName.QuoteNE()
            };
            return _gitExecutable.GetOutput(args);
        }

        public string AddRemote(string? name, string? path)
        {
            if (string.IsNullOrEmpty(name))
            {
                return "Please enter a name.";
            }

            return _gitExecutable.GetOutput(
                new GitArgumentBuilder("remote")
                {
                    "add",
                    name.Quote(),
                    GetPathForGitExecution(path).QuoteNE()
                });
        }

        public IReadOnlyList<string> GetRemoteNames()
        {
            return _gitExecutable
                .Execute("remote")
                .StandardOutput
                .LazySplit('\n', StringSplitOptions.RemoveEmptyEntries)
                .ToList();
        }

        private static readonly Regex _remoteVerboseLineRegex = new(@"^(?<name>[^	]+)\t(?<url>.+?) \((?<direction>fetch|push)\)$", RegexOptions.Compiled);

        public async Task<IReadOnlyList<Remote>> GetRemotesAsync()
        {
            ExecutionResult result = await _gitExecutable.ExecuteAsync(new GitArgumentBuilder("remote") { "-v" }, throwOnErrorExit: false);
            ////TODO: Handle non-empty result.StandardError if not result.ExitedSuccessfully
            return result.ExitedSuccessfully
                ? ParseRemotes(result)
                : Array.Empty<Remote>();

            IReadOnlyList<Remote> ParseRemotes(ExecutionResult result)
            {
                IEnumerable<string> lines = result.StandardOutput.LazySplit('\n', StringSplitOptions.RemoveEmptyEntries);
                List<Remote> remotes = [];

                // See tests for explanation of the format

                using IEnumerator<string> enumerator = lines.GetEnumerator();
                while (enumerator.MoveNext())
                {
                    string remoteLine = enumerator.Current;
                    Match remoteMatch = _remoteVerboseLineRegex.Match(remoteLine);
                    if (!remoteMatch.Success
                        || (remoteMatch.Groups["direction"].Value != "fetch"
                           && remoteMatch.Groups["direction"].Value != "push"))
                    {
                        // Ignore malformed and unknown entries
                        continue;
                    }

                    string name = remoteMatch.Groups["name"].Value;
                    string remoteUrl = remoteMatch.Groups["url"].Value;
                    if (PathUtil.IsLocalFile(remoteUrl))
                    {
                        remoteUrl = GetWindowsPath(remoteUrl).ToPosixPath();
                    }

                    if (remoteMatch.Groups["direction"].Value == "push")
                    {
                        if (remotes.Count <= 0 || name != remotes[^1].Name)
                        {
                            throw new Exception("Unable to update remote pushurl for command output: " + remoteLine);
                        }

                        remotes[^1].PushUrls.Add(remoteUrl);
                        continue;
                    }

                    if (!enumerator.MoveNext())
                    {
                        throw new Exception("Remote URLs should appear in pairs, no pushurl for fetch: " + remoteLine);
                    }

                    string pushLine = enumerator.Current;
                    Match pushMatch = _remoteVerboseLineRegex.Match(pushLine);
                    if (!pushMatch.Success || pushMatch.Groups["direction"].Value != "push")
                    {
                        throw new Exception("Unable to parse git remote push URL line: " + pushLine);
                    }

                    string pushUrl = pushMatch.Groups["url"].Value;
                    if (PathUtil.IsLocalFile(pushUrl))
                    {
                        pushUrl = GetWindowsPath(pushUrl).ToPosixPath();
                    }

                    if (name != pushMatch.Groups["name"].Value)
                    {
                        throw new Exception("Fetch and push remote names must match: " +
                            remoteLine + ", " + pushLine);
                    }

                    remotes.Add(new Remote(name, remoteUrl, pushUrl));
                }

                return remotes;
            }
        }

        public IEnumerable<string> GetSettings(string setting)
        {
            return ((ConfigFileSettings)LocalConfigFile).GetValues(setting);
        }

        public string GetSetting(string setting)
        {
            return LocalConfigFile.GetValue(setting);
        }

        public string GetEffectiveSetting(string setting)
        {
            return EffectiveConfigFile.GetValue(setting);
        }

<<<<<<< HEAD
        public ISettingsSource GetEffectiveSettingsByPath(string path)
        {
            return ((ConfigFileSettings)EffectiveConfigFile).ByPath(path);
        }

=======
>>>>>>> b0c0b284
        public string? GetEffectiveGitSetting(string setting, bool cache = true)
        {
            GitArgumentBuilder args = new("config") { "--includes", "--get", setting };
            ExecutionResult result = GitExecutable.Execute(args, cache: cache ? GitCommandCache : null, throwOnErrorExit: false);

            // Handle no value set, is error code 1: https://git-scm.com/docs/git-config#_description
            const int ConfigKeyInvalidOrNotSet = 1;
            return result.ExitCode switch
            {
                ExecutionResult.Success => result.StandardOutput.Trim(),
                ConfigKeyInvalidOrNotSet => null,
                _ => throw new ExternalOperationException("git", args.ToString(), WorkingDir, result.ExitCode, new InvalidOperationException("Error getting config value"))
            };
        }

        public void UnsetSetting(string setting)
        {
            SetSetting(setting, null);
        }

        public void SetSetting(string setting, string? value)
        {
            ((ConfigFileSettings)LocalConfigFile).SetValue(setting, value);
        }

        internal GitArgumentBuilder GetStashesCmd(bool noLocks)
        {
            return new GitArgumentBuilder("stash", gitOptions: noLocks ? (ArgumentString)"--no-optional-locks" : default)
                { "list" };
        }

        public IReadOnlyList<GitStash> GetStashes(bool noLocks = false)
        {
            GitArgumentBuilder args = GetStashesCmd(noLocks);
            string[] lines = _gitExecutable.GetOutput(args).Split(Delimiters.LineFeed);

            List<GitStash> stashes = new(lines.Length);

            foreach (string line in lines)
            {
                if (GitStash.TryParse(line, out GitStash? stash))
                {
                    stashes.Add(stash);
                }
            }

            return stashes;
        }

        public async Task<(Patch? patch, string? errorMessage)> GetSingleDiffAsync(
            ObjectId? firstId, ObjectId? secondId,
            string? fileName, string? oldFileName,
            string extraDiffArguments, Encoding encoding,
            bool cacheResult, bool isTracked = true)
        {
            // fix refs slashes
            fileName = fileName.ToPosixPath();
            oldFileName = oldFileName.ToPosixPath();
            string? firstRevision = firstId?.ToString().ToPosixPath();
            string? secondRevision = secondId?.ToString().ToPosixPath();

            string? diffOptions = _revisionDiffProvider.Get(firstRevision, secondRevision, fileName, oldFileName, isTracked);

            GitArgumentBuilder args = new("diff")
            {
                "--find-renames",
                "--find-copies",
                { AppSettings.UseHistogramDiffAlgorithm, "--histogram" },
                extraDiffArguments,
                diffOptions
            };

            CommandCache? cache = cacheResult &&
                        !string.IsNullOrEmpty(secondRevision) &&
                        !string.IsNullOrEmpty(firstRevision) &&
                        !secondRevision.IsArtificial() &&
                        !firstRevision.IsArtificial()
                ? GitCommandCache
                : null;

            ExecutionResult result = await _gitExecutable.ExecuteAsync(
                args,
                cache: cache,
                outputEncoding: LosslessEncoding,
                throwOnErrorExit: false);
            if (!result.ExitedSuccessfully)
            {
                return (patch: null, errorMessage: $"{result.StandardError}{Environment.NewLine}Git command (exit code: {result.ExitCode}): {args}{Environment.NewLine}");
            }

            string patch = result.StandardOutput;
            IReadOnlyList<Patch> patches = PatchProcessor.CreatePatchesFromString(patch, new Lazy<Encoding>(() => encoding)).ToList();

            return (patch: GetPatch(patches, fileName, oldFileName), errorMessage: null);
        }

        public async Task<string> GetRangeDiffAsync(
            ObjectId firstId,
            ObjectId secondId,
            ObjectId? firstBase,
            ObjectId? secondBase,
            string extraDiffArguments,
            string? pathFilter,
            CancellationToken cancellationToken)
        {
            // range-diff is not possible for artificial commits, use HEAD
            string first = firstId.IsArtificial ? "HEAD" : firstId.ToString();
            string second = secondId.IsArtificial ? "HEAD" : secondId.ToString();

            if ((firstBase?.IsArtificial is true) || (secondBase?.IsArtificial is true))
            {
                throw new ArgumentException($"Cannot get range diff for artificial commit base of A: {firstBase} or base of B: {secondBase}.");
            }

            // Supported since Git 2.19 (checks when adding the command)
            GitArgumentBuilder args = new("range-diff")
            {
                "--find-renames",
                "--find-copies",
                { AppSettings.UseHistogramDiffAlgorithm, "--histogram" },
                extraDiffArguments,
                { firstBase is null || secondBase is null,  $"{first}...{second}", $"{firstBase}..{first} {secondBase}..{second}" },
                { GitVersion.SupportRangeDiffPath && !string.IsNullOrWhiteSpace(pathFilter), "--" },
                { GitVersion.SupportRangeDiffPath && !string.IsNullOrWhiteSpace(pathFilter), pathFilter }
            };

            ExecutionResult result = await _gitExecutable.ExecuteAsync(
                args,
                cache: GitCommandCache,
                outputEncoding: LosslessEncoding,
                cancellationToken: cancellationToken);

            return result.StandardOutput;
        }

        private static Patch? GetPatch(IReadOnlyList<Patch> patches, string? fileName, string? oldFileName)
        {
            foreach (Patch patch in patches)
            {
                if (fileName == patch.FileNameB && (fileName == patch.FileNameA || oldFileName == patch.FileNameA))
                {
                    return patch;
                }
            }

            return patches.Count != 0
                ? patches[^1]
                : null;
        }

        public string GetStatusText(bool untracked)
        {
            return _gitExecutable.GetOutput(new GitArgumentBuilder("status")
            {
                "-s",
                { untracked, "-u" }
            });
        }

        public ExecutionResult GetDiffFiles(string? firstRevision, string? secondRevision, bool noCache = false, bool nullSeparated = false, CancellationToken cancellationToken = default)
        {
            noCache = noCache || firstRevision.IsArtificial() || secondRevision.IsArtificial();

            // It is possible that a commit does not exist, should not raise an error to the user:
            // * Create a commit in a submodule, do not push
            // * Commit submodule changes
            // * Open the repo in a worktree clone
            // * Checkout the commit
            // * Select the submodule in the diff tab
            // This should not raise a popup to the user, but describe the error message
            return _gitExecutable.Execute(
                new GitArgumentBuilder("diff")
                {
                    "--find-renames",
                    "--find-copies",
                    "--name-status",
                    { nullSeparated, "-z" },
                    _revisionDiffProvider.Get(firstRevision, secondRevision)
                },
                cache: noCache ? null : GitCommandCache,
                throwOnErrorExit: false,
                cancellationToken: cancellationToken);
        }

        public IReadOnlyList<GitItemStatus> GetDiffFilesWithSubmodulesStatus(ObjectId? firstId, ObjectId? secondId, ObjectId? parentToSecond, CancellationToken cancellationToken)
        {
            StagedStatus stagedStatus = GetStagedStatus(firstId, secondId, parentToSecond);
            IReadOnlyList<GitItemStatus> status = GetDiffFilesWithUntracked(firstId?.ToString(), secondId?.ToString(), stagedStatus, cancellationToken: cancellationToken);
            GetSubmoduleStatus(status, firstId, secondId);
            return status;
        }

        /// <summary>
        /// If possible, find if files in a diff are index or worktree.
        /// </summary>
        /// <param name="firstId">from revision string.</param>
        /// <param name="secondId">to revision.</param>
        /// <param name="parentToSecond">The parent for the second revision.</param>
        /// <remarks>Git revisions are required to determine if <see cref="StagedStatus"/> allows stage/unstage.</remarks>
        public static StagedStatus GetStagedStatus(ObjectId? firstId, ObjectId? secondId, ObjectId? parentToSecond)
        {
            StagedStatus staged;
            if (firstId == ObjectId.IndexId && secondId == ObjectId.WorkTreeId)
            {
                staged = StagedStatus.WorkTree;
            }
            else if (firstId == parentToSecond && secondId == ObjectId.IndexId)
            {
                staged = StagedStatus.Index;
            }
            else if (firstId is not null && !firstId.IsArtificial &&
                     secondId is not null && !secondId.IsArtificial)
            {
                // This cannot be a worktree/index file
                staged = StagedStatus.None;
            }
            else
            {
                staged = StagedStatus.Unknown;
            }

            return staged;
        }

        public IReadOnlyList<GitItemStatus> GetDiffFilesWithUntracked(string? firstRevision, string? secondRevision, StagedStatus stagedStatus, bool noCache = false,
            CancellationToken cancellationToken = default)
        {
            if (stagedStatus is StagedStatus.WorkTree or StagedStatus.Index)
            {
                IReadOnlyList<GitItemStatus> status = GetAllChangedFilesWithSubmodulesStatus(cancellationToken: cancellationToken);
                return status.Where(x => x.Staged == stagedStatus).ToList();
            }

            ExecutionResult exec = GetDiffFiles(firstRevision, secondRevision, noCache: noCache, nullSeparated: true, cancellationToken);
            List<GitItemStatus> result = GetDiffChangedFilesFromString(exec.StandardOutput, stagedStatus);
            if (!exec.ExitedSuccessfully)
            {
                result.Add(createErrorGitItemStatus(exec.StandardError));
            }

            if (firstRevision == GitRevision.WorkTreeGuid || secondRevision == GitRevision.WorkTreeGuid)
            {
                // For worktree the untracked must be added too
                // Note that this may add a second GitError, this is a separate Git command
                GitItemStatus[] files = GetAllChangedFilesWithSubmodulesStatus(cancellationToken: cancellationToken).Where(x =>
                    ((x.Staged == StagedStatus.WorkTree && x.IsNew) || x.IsStatusOnly)).ToArray();
                if (firstRevision == GitRevision.WorkTreeGuid)
                {
                    // The file is seen as "deleted" in 'to' revision
                    foreach (GitItemStatus item in files)
                    {
                        item.IsNew = false;
                        item.IsDeleted = true;
                        result.Add(item);
                    }
                }
                else
                {
                    result.AddRange(files);
                }
            }

            return result;
        }

        public IReadOnlyList<GitItemStatus> GetStashDiffFiles(string stashName)
        {
            List<GitItemStatus> resultCollection = GetDiffFilesWithUntracked(stashName + "^", stashName, StagedStatus.None, true).ToList();

            // add - optionally stashed - untracked files
            GitArgumentBuilder args = new("log")
            {
                $"{stashName}^3",
                "--pretty=format:\"%T\"",
                "--max-count=1"
            };
            ExecutionResult executionResult = _gitExecutable.Execute(args, throwOnErrorExit: false);
            if (executionResult.ExitedSuccessfully && ObjectId.TryParse(executionResult.StandardOutput, out ObjectId? treeId))
            {
                IReadOnlyList<GitItemStatus> files = GetTreeFiles(treeId, full: true);

                resultCollection.AddRange(files);
            }

            return resultCollection;
        }

        public IReadOnlyList<GitItemStatus> GetTreeFiles(ObjectId commitId, bool full)
        {
            IEnumerable<INamedGitItem> tree = GetTree(commitId, full);

            List<GitItemStatus> list = tree
                .Select(file => new GitItemStatus(name: file.Name)
                {
                    IsTracked = true,
                    IsNew = true,
                    IsChanged = false,
                    IsDeleted = false,
                    TreeGuid = file.ObjectId,
                    Staged = StagedStatus.None
                }).ToList();

            // Doesn't work with removed submodules
            IReadOnlyList<string> submodulesList = GetSubmodulesLocalPaths();
            foreach (GitItemStatus item in list)
            {
                if (submodulesList.Contains(item.Name))
                {
                    item.IsSubmodule = true;
                }
            }

            return list;
        }

        public IReadOnlyList<GitItemStatus> GetAllChangedFiles(bool excludeIgnoredFiles = true,
            bool excludeAssumeUnchangedFiles = true, bool excludeSkipWorktreeFiles = true,
            UntrackedFilesMode untrackedFiles = UntrackedFilesMode.Default, CancellationToken cancellationToken = default)
        {
            ExecutionResult exec = _gitExecutable.Execute(Commands.GetAllChangedFiles(excludeIgnoredFiles, untrackedFiles), throwOnErrorExit: false, cancellationToken: cancellationToken);
            List<GitItemStatus> result = _getAllChangedFilesOutputParser.Parse(exec.StandardOutput).ToList();
            if (!exec.ExitedSuccessfully)
            {
                // No simple way to pass the error message, create fake file
                result.Add(createErrorGitItemStatus(exec.StandardError));
            }

            if (!excludeAssumeUnchangedFiles || !excludeSkipWorktreeFiles)
            {
                GitArgumentBuilder args = new("ls-files") { "-v" };
                string lsOutput = _gitExecutable.GetOutput(args);

                if (!excludeAssumeUnchangedFiles)
                {
                    result.AddRange(GetAssumeUnchangedFilesFromString(lsOutput));
                }

                if (!excludeSkipWorktreeFiles)
                {
                    result.AddRange(GetSkipWorktreeFilesFromString(lsOutput, excludeAssumeUnchangedFiles));
                }
            }

            return result;

            static IReadOnlyList<GitItemStatus> GetAssumeUnchangedFilesFromString(string lsString)
            {
                List<GitItemStatus> result = [];

                foreach (string line in lsString.LazySplit('\n', StringSplitOptions.RemoveEmptyEntries))
                {
                    char statusCharacter = line[0];
                    if (char.IsUpper(statusCharacter))
                    {
                        // git-ls-files -v will return lowercase status characters for assume unchanged files
                        continue;
                    }

                    // Get a default status object, then set AssumeUnchanged
                    string fileName = line.SubstringAfter(' ');
                    GitItemStatus gitItemStatus = GitItemStatus.GetDefaultStatus(fileName);
                    gitItemStatus.IsAssumeUnchanged = true;
                    result.Add(gitItemStatus);
                }

                return result;
            }

            static IReadOnlyList<GitItemStatus> GetSkipWorktreeFilesFromString(string lsString, bool excludeAssumeUnchangedFiles)
            {
                List<GitItemStatus> result = [];

                foreach (string line in lsString.LazySplit('\n', StringSplitOptions.RemoveEmptyEntries))
                {
                    // If both AssumeUnchange and SkipWorktree is set, status will be 's',
                    // already handled in GetAssumeUnchangedFilesFromString()
                    char statusCharacter = line[0];
                    const char SkippedStatus = 'S';
                    const char SkippedStatusAssumeUnchanged = 's';
                    if (statusCharacter is not SkippedStatus && (!excludeAssumeUnchangedFiles || statusCharacter is not SkippedStatusAssumeUnchanged))
                    {
                        continue;
                    }

                    // Get a default status object, then set SkipWorktree
                    string fileName = line.SubstringAfter(' ');
                    GitItemStatus gitItemStatus = GitItemStatus.GetDefaultStatus(fileName);
                    gitItemStatus.IsSkipWorktree = true;
                    result.Add(gitItemStatus);
                }

                return result;
            }
        }

        public IReadOnlyList<GitItemStatus> GetAllChangedFilesWithSubmodulesStatus(CancellationToken cancellationToken = default)
            => GetAllChangedFilesWithSubmodulesStatus(excludeIgnoredFiles: true, excludeAssumeUnchangedFiles: true, excludeSkipWorktreeFiles: true, untrackedFiles: UntrackedFilesMode.Default, cancellationToken);

        public IReadOnlyList<GitItemStatus> GetAllChangedFilesWithSubmodulesStatus(bool excludeIgnoredFiles, bool excludeAssumeUnchangedFiles, bool excludeSkipWorktreeFiles,
            UntrackedFilesMode untrackedFiles, CancellationToken cancellationToken)
        {
            IReadOnlyList<GitItemStatus> status = GetAllChangedFiles(excludeIgnoredFiles, excludeAssumeUnchangedFiles, excludeSkipWorktreeFiles, untrackedFiles, cancellationToken);
            GetCurrentSubmoduleStatus(status);
            return status;
        }

        private void GetCurrentSubmoduleStatus(IReadOnlyList<GitItemStatus> status)
        {
            foreach (GitItemStatus item in status)
            {
                if (item.IsSubmodule)
                {
                    GitItemStatus localItem = item;
                    localItem.SetSubmoduleStatus(ThreadHelper.JoinableTaskFactory.RunAsync(async () =>
                    {
                        return await SubmoduleHelpers.GetCurrentSubmoduleChangesAsync(this, localItem.Name, localItem.OldName, localItem.Staged == StagedStatus.Index)
                            .ConfigureAwait(false);
                    }));
                }
            }
        }

        private void GetSubmoduleStatus(IReadOnlyList<GitItemStatus> status, ObjectId? firstId, ObjectId? secondId)
        {
            foreach (GitItemStatus item in status.Where(i => i.IsSubmodule))
            {
                item.SetSubmoduleStatus(
                    ThreadHelper.JoinableTaskFactory.RunAsync(
                        async () =>
                        {
                            await TaskScheduler.Default.SwitchTo(alwaysYield: true);
                            return await SubmoduleHelpers.GetCurrentSubmoduleChangesAsync(this, item.Name, item.OldName, firstId, secondId)
                                .ConfigureAwait(false);
                        }));
            }
        }

        public IReadOnlyList<GitItemStatus> GetIndexFiles()
        {
            GitArgumentBuilder args = new("diff")
            {
                "--find-renames",
                "--find-copies",
                "-z",
                "--name-status",
                "--cached"
            };
            ExecutionResult exec = _gitExecutable.Execute(args, throwOnErrorExit: false);
            if (exec.ExitedSuccessfully)
            {
                return GetDiffChangedFilesFromString(exec.StandardOutput, StagedStatus.Index);
            }

            // This command is a little more expensive because it will return both staged and unstaged files
            ArgumentString command = Commands.GetAllChangedFiles(excludeIgnoredFiles: true, UntrackedFilesMode.No);
            exec = _gitExecutable.Execute(command, throwOnErrorExit: false);
            List<GitItemStatus> res = _getAllChangedFilesOutputParser.Parse(exec.StandardOutput)
                                            .Where(item => (item.Staged == StagedStatus.Index || item.IsStatusOnly))
                                            .ToList();
            if (!exec.ExitedSuccessfully)
            {
                // No simple way to pass the error message, create fake file
                res.Add(createErrorGitItemStatus(exec.StandardError));
            }

            return res;
        }

        /// <summary>
        /// Parse the output from git-diff --name-status.
        /// </summary>
        /// <param name="statusString">output from the git command.</param>
        /// <param name="staged">required to determine if <see cref="StagedStatus"/> allows stage/unstage.</param>
        /// <returns>list with the parsed GitItemStatus.</returns>
        /// <seealso href="https://git-scm.com/docs/git-diff"/>
        private List<GitItemStatus> GetDiffChangedFilesFromString(string statusString, StagedStatus staged)
            => _getAllChangedFilesOutputParser.GetAllChangedFilesFromString_v1(statusString, true, staged);

        public IReadOnlyList<GitItemStatus> GetIndexFilesWithSubmodulesStatus()
        {
            IReadOnlyList<GitItemStatus> status = GetIndexFiles();
            GetCurrentSubmoduleStatus(status);
            return status;
        }

        public IReadOnlyList<GitItemStatus> GetWorkTreeFiles()
        {
            return GetAllChangedFiles().Where(x => x.Staged == StagedStatus.WorkTree).ToArray();
        }

        public IReadOnlyList<GitItemStatus> GitStatus(UntrackedFilesMode untrackedFilesMode, IgnoreSubmodulesMode ignoreSubmodulesMode = IgnoreSubmodulesMode.None)
        {
            ArgumentString args = Commands.GetAllChangedFiles(true, untrackedFilesMode, ignoreSubmodulesMode);
            ExecutionResult exec = _gitExecutable.Execute(args, throwOnErrorExit: false);
            List<GitItemStatus> result = _getAllChangedFilesOutputParser.Parse(exec.StandardOutput).ToList();
            if (!exec.ExitedSuccessfully)
            {
                // No simple way to pass the error message, create fake file
                result.Add(createErrorGitItemStatus(exec.StandardError));
            }

            return result;
        }

        /// <summary>Indicates whether there are any changes to the repository,
        ///  including any untracked files or directories; excluding submodules.</summary>
        public bool IsDirtyDir()
        {
            return GitStatus(UntrackedFilesMode.All, IgnoreSubmodulesMode.All).Count > 0;
        }

        public async Task<Patch?> GetCurrentChangesAsync(string? fileName, string? oldFileName, bool staged, string extraDiffArguments, Encoding? encoding = null, bool noLocks = false)
        {
            string output = await _gitExecutable.GetOutputAsync(Commands.GetCurrentChanges(fileName, oldFileName, staged, extraDiffArguments, noLocks),
                outputEncoding: LosslessEncoding).ConfigureAwait(false);

            IReadOnlyList<Patch> patches = PatchProcessor.CreatePatchesFromString(output, new Lazy<Encoding>(() => encoding ?? FilesEncoding)).ToList();

            return GetPatch(patches, fileName, oldFileName);
        }

        private async Task<string?> GetFileContentsAsync(string? path)
        {
            GitArgumentBuilder args = new("show") { $"HEAD:{path.ToPosixPath().Quote()}" };
            ExecutionResult result = await _gitExecutable.ExecuteAsync(args, throwOnErrorExit: false).ConfigureAwaitRunInline();

            return result.ExitedSuccessfully
                ? result.StandardOutput
                : null;
        }

        /// <summary>
        /// Get the file contents for the HEAD commit
        /// </summary>
        /// <param name="file">The Git status item</param>
        /// <returns>An awaitable task with the requested file contents.</returns>
        public async Task<string?> GetFileContentsAsync(GitItemStatus file)
        {
            if (!file.IsTracked || (file.Staged == StagedStatus.Index && file.IsNew))
            {
                // File is not in Git
                return null;
            }

            StringBuilder contents = new();
            string? currentContents = await GetFileContentsAsync(file.Name).ConfigureAwaitRunInline();
            if (currentContents is not null)
            {
                contents.Append(currentContents);
            }

            if (file.OldName is not null)
            {
                string? oldContents = await GetFileContentsAsync(file.OldName).ConfigureAwaitRunInline();
                if (oldContents is not null)
                {
                    contents.Append(oldContents);
                }
            }

            return contents.Length > 0 ? contents.ToString() : null;
        }

        public void UnstageFile(string file)
        {
            GitArgumentBuilder args = new("rm")
            {
                "--cached",
                file.ToPosixPath().QuoteNE()
            };
            _gitExecutable.RunCommand(args);
        }

        public void UnstageFileToRemove(string file)
        {
            ArgumentString args = Commands.Reset(ResetMode.ResetIndex, "HEAD", file);
            _gitExecutable.RunCommand(args);
        }

        /// <summary>Dirty but fast. This sometimes fails.</summary>
        public static string GetSelectedBranchFast(string? repositoryPath, bool emptyIfDetached = false)
        {
            if (string.IsNullOrEmpty(repositoryPath))
            {
                return string.Empty;
            }

            string headFileContents;
            try
            {
                // eg. "/path/to/repo/.git/HEAD"
                string headFileName = Path.Combine(GetGitDirectory(repositoryPath), "HEAD");

                if (!File.Exists(headFileName))
                {
                    return string.Empty;
                }

                headFileContents = File.ReadAllText(headFileName, SystemEncoding);
            }
            catch (Exception ex) when (ex is IOException || ex is UnauthorizedAccessException || ex is SecurityException)
            {
                // ignore inaccessible file
                return string.Empty;
            }

            // eg. "ref: refs/heads/master"
            //     "9601551c564b48208bccd50b705264e9bd68140d"

            if (!headFileContents.StartsWith("ref: "))
            {
                return emptyIfDetached ? string.Empty : DetachedHeadParser.DetachedBranch;
            }

            const string prefix = "ref: refs/heads/";

            if (!headFileContents.StartsWith(prefix))
            {
                return string.Empty;
            }

            return headFileContents[prefix.Length..].TrimEnd();
        }

        public string GetSelectedBranch(bool emptyIfDetached = false)
        {
            string head = GetSelectedBranchFast(WorkingDir, emptyIfDetached);

            if (!string.IsNullOrEmpty(head))
            {
                return head;
            }

            GitArgumentBuilder args = new("symbolic-ref")
            {
                "--quiet",
                "HEAD"
            };
            ExecutionResult result = _gitExecutable.Execute(args, throwOnErrorExit: false);

            return result.ExitedSuccessfully
                ? result.StandardOutput
                : emptyIfDetached ? string.Empty : DetachedHeadParser.DetachedBranch;
        }

        public bool IsDetachedHead()
        {
            return DetachedHeadParser.IsDetachedHead(GetSelectedBranch());
        }

        public string GetCurrentRemote()
        {
            string remote = GetSetting(string.Format(SettingKeyString.BranchRemote, GetSelectedBranch()));
            return remote;
        }

        public string GetRemoteBranch(string branch)
        {
            string remote = GetSetting(string.Format(SettingKeyString.BranchRemote, branch));
            string merge = GetSetting($"branch.{branch}.merge");

            if (string.IsNullOrEmpty(remote) || string.IsNullOrEmpty(merge))
            {
                return "";
            }

            return $"{remote}/{merge.RemovePrefix(GitRefName.RefsHeadsPrefix)}";
        }

        public IEnumerable<IGitRef> GetRemoteBranches()
        {
            return GetRefs(RefsFilter.Remotes);
        }

        public IReadOnlyList<IGitRef> GetRemoteServerRefs(string remote, bool tags, bool branches, out string? errorOutput, CancellationToken cancellationToken)
        {
            ExecutionResult executionResult = !tags && !branches
                ? new() // TODO is this an error?
                : _gitExecutable.Execute(new GitArgumentBuilder("ls-remote")
                    {
                        { tags, "--tags" },
                        { branches, "--heads" },
                        remote.ToPosixPath().QuoteNE()
                    },
                    throwOnErrorExit: false,
                    cancellationToken: cancellationToken);

            // TODO AllOutput is parsed at errors, can this be detected better?
            string output = executionResult.AllOutput;

            if (executionResult.ExitedSuccessfully)
            {
                errorOutput = null;
                return ParseRefs(executionResult.StandardOutput);
            }

            errorOutput = output;
            return Array.Empty<IGitRef>();
        }

        /// <summary>
        /// Get the Git refs.
        /// </summary>
        /// <param name="getRef">Combined refs to search for.</param>
        /// <returns>All Git refs.</returns>
        public IReadOnlyList<IGitRef> GetRefs(RefsFilter getRef)
        {
            // We do not want to lock the repo for background operations.
            // The primary use of 'noLocks' is to run git-status the commit count as a background operation,
            // but to run the same in a foreground for FormCommit.
            //
            // Assume that all GetRefs() are done in the background, which may not be correct in the future.
            const bool noLocks = true;

            ArgumentString cmd = Commands.GetRefs(getRef, noLocks, AppSettings.RefsSortBy, AppSettings.RefsSortOrder);
            ExecutionResult result = _gitExecutable.Execute(cmd, throwOnErrorExit: false);
            return result.ExitedSuccessfully
                ? ParseRefs(result.StandardOutput)
                : Array.Empty<IGitRef>();
        }

        public async Task<string[]> GetMergedBranchesAsync(bool includeRemote = false, bool fullRefname = false, string? commit = null)
        {
            ExecutionResult result = await _gitExecutable
                .ExecuteAsync(Commands.MergedBranches(includeRemote, fullRefname, commit), throwOnErrorExit: false)
                .ConfigureAwait(false);
            ////TODO: Handle non-empty result.StandardError
            return result.StandardOutput.Split(Delimiters.LineFeed, StringSplitOptions.RemoveEmptyEntries);
        }

        public IEnumerable<string> GetMergedBranches(bool includeRemote = false)
        {
            return _gitExecutable
                .GetOutput(Commands.MergedBranches(includeRemote))
                .LazySplit('\n', StringSplitOptions.RemoveEmptyEntries);
        }

        public IReadOnlyList<string> GetMergedRemoteBranches()
        {
            const string remoteBranchPrefixForMergedBranches = "remotes/";
            const string refsPrefix = "refs/";

            IReadOnlyList<string> remotes = GetRemoteNames();
            ExecutionResult result = _gitExecutable.Execute(Commands.MergedBranches(includeRemote: true));
            LazyStringSplit lines = result.StandardOutput.LazySplit('\n');

            return lines
                .Select(b => b.Trim())
                .Where(b => b.StartsWith(remoteBranchPrefixForMergedBranches))
                .Select(b => string.Concat(refsPrefix, b))
                .Where(b => !string.IsNullOrEmpty(GitRefName.GetRemoteName(b, remotes)))
                .ToList();
        }

        public IReadOnlyList<IGitRef> ParseRefs(string refList)
        {
            MatchCollection matches = _refRegex.Matches(refList);

            List<IGitRef> gitRefs = [];
            Dictionary<string, GitRef> headByRemote = [];

            foreach (Match match in matches)
            {
                string refName = match.Groups["refname"].Value;
                ObjectId objectId = ObjectId.Parse(refList, match.Groups["objectid"]);
                string remoteName = GitRefName.GetRemoteName(refName);
                GitRef head = new(this, objectId, refName, remoteName);

                if (GitRefName.IsRemoteHead(refName))
                {
                    headByRemote[remoteName] = head;
                }
                else
                {
                    gitRefs.Add(head);
                }
            }

            // do not show default head if remote has a branch on the same commit
            foreach (IGitRef gitRef in gitRefs)
            {
                if (headByRemote.TryGetValue(gitRef.Remote, out GitRef defaultHead) &&
                    gitRef.ObjectId == defaultHead.ObjectId)
                {
                    headByRemote.Remove(gitRef.Remote);
                }
            }

            gitRefs.AddRange(headByRemote.Values);

            return gitRefs;
        }

        public IReadOnlyList<string> GetAllBranchesWhichContainGivenCommit(ObjectId objectId, bool getLocal, bool getRemote)
        {
            if (!getLocal && !getRemote)
            {
                return Array.Empty<string>();
            }

            GitArgumentBuilder args = new("branch")
            {
                { getRemote && getLocal, "-a" },
                { getRemote && !getLocal, "-r" },
                "--contains",
                objectId
            };
            ExecutionResult exec = _gitExecutable.Execute(args, throwOnErrorExit: false);
            if (!exec.ExitedSuccessfully)
            {
                // Error occurred, no matches (no error presented to the user)
                return Array.Empty<string>();
            }

            string[] result = exec.StandardOutput.Split(new[] { '\r', '\n' }, StringSplitOptions.RemoveEmptyEntries);

            // Remove symlink targets as in "origin/HEAD -> origin/master"
            for (int i = 0; i < result.Length; i++)
            {
                string item = result[i];

                // remove prepended branch state "* ", "+ ", "  "
                if (item.Length >= 2 && item[1] == ' ' && item[0] is (' ' or '*' or '+'))
                {
                    item = item[2..];
                }

                if (getRemote)
                {
                    int idx = item.IndexOf(" ->", StringComparison.Ordinal);
                    if (idx >= 0)
                    {
                        item = item[..idx];
                    }
                }

                result[i] = item;
            }

            return result;
        }

        public IReadOnlyList<string> GetAllTagsWhichContainGivenCommit(ObjectId objectId)
        {
            ExecutionResult exec = _gitExecutable.Execute($"tag --contains {objectId}", throwOnErrorExit: false);
            if (!exec.ExitedSuccessfully)
            {
                // Error occurred, no matches (no error presented to the user)
                return Array.Empty<string>();
            }

            return exec.StandardOutput.Split(new[] { '\r', '\n', '*', ' ' }, StringSplitOptions.RemoveEmptyEntries);
        }

        public string? GetTagMessage(string? tag)
        {
            if (string.IsNullOrWhiteSpace(tag))
            {
                return null;
            }

            tag = tag.Trim();

            ExecutionResult exec = _gitExecutable.Execute($"cat-file -p {tag}", throwOnErrorExit: false);
            if (!exec.ExitedSuccessfully)
            {
                // Error occurred, no message (no error presented to the user)
                return null;
            }

            string output = exec.StandardOutput;
            string[] messageLines = output.Split(
                new string[] { "\r\n", "\r", "\n" },
                StringSplitOptions.None);

            if (messageLines.Length <= StandardCatFileTagHeaderLength)
            {
                return null;
            }

            StringBuilder annotationBuilder = new();

            // skip the last line as it will always be an empty line (for nice console output)
            for (int i = StandardCatFileTagHeaderLength; i < messageLines.Length - 1; ++i)
            {
                annotationBuilder.AppendLine(messageLines[i]);
            }

            // return message, trimming off last new line (added by AppendLine)
            return annotationBuilder.ToString().Trim();
        }

        /// <summary>
        /// Returns list of file names which would be ignored.
        /// </summary>
        /// <param name="ignorePatterns">Patterns to ignore (.gitignore syntax).</param>
        public IReadOnlyList<string> GetIgnoredFiles(IEnumerable<string> ignorePatterns)
        {
            List<string> notEmptyPatterns = ignorePatterns
                .Where(pattern => !string.IsNullOrWhiteSpace(pattern))
                .ToList();

            if (notEmptyPatterns.Count != 0)
            {
                string excludeParams =
                    notEmptyPatterns
                    .Select(pattern => "-x " + pattern.Quote())
                    .Join(" ");

                // filter duplicates out of the result because options -c and -m may return
                // same files at times
                return _gitExecutable.GetOutput($"ls-files -z -o -m -c -i {excludeParams}")
                    .Split(Delimiters.NullAndLineFeed, StringSplitOptions.RemoveEmptyEntries)
                    .Distinct()
                    .ToList();
            }
            else
            {
                return Array.Empty<string>();
            }
        }

        public IReadOnlyList<string> GetFullTree(string id)
        {
            return _gitExecutable.GetOutput(
                    $"ls-tree -z -r --name-only {id}",
                    cache: GitCommandCache)
                .Split(Delimiters.NullAndLineFeed);
        }

        public IEnumerable<INamedGitItem> GetTree(ObjectId? commitId, bool full)
        {
            GitArgumentBuilder args = new("ls-tree")
            {
                "-z",
                { full, "-r" },
                commitId
            };

            string tree = _gitExecutable.GetOutput(args, cache: GitCommandCache);

            return _gitTreeParser.Parse(tree);
        }

        public GitBlame Blame(string? fileName, string from, Encoding encoding, string? lines = null, CancellationToken cancellationToken = default)
        {
            GitArgumentBuilder args = new("blame")
            {
                "--porcelain",
                { AppSettings.DetectCopyInFileOnBlame, "-M" },
                { AppSettings.DetectCopyInAllOnBlame, "-C" },
                { AppSettings.IgnoreWhitespaceOnBlame, "-w" },
                "-l",
                { lines is not null, $"-L {lines}" },
                from.ToPosixPath().Quote(),
                "--",
                fileName.ToPosixPath().Quote()
            };

            ExecutionResult result = _gitExecutable.Execute(
                args,
                cache: GitCommandCache,
                outputEncoding: LosslessEncoding,
                cancellationToken: cancellationToken);

            string output = result.StandardOutput;

            try
            {
                return ParseGitBlame(output, encoding);
            }
            catch
            {
                // Catch all parser errors, and ignore them!
                // We should never get here...
                Debug.WriteLine("Error parsing output from command: {0}\n\nPlease report a bug!", args);

                return new GitBlame(Array.Empty<GitBlameLine>());
            }
        }

        internal GitBlame ParseGitBlame(string output, Encoding encoding)
        {
            // "git blame --porcelain" produces a stable, machine-readable format which we parse here.
            // Each line in the file is associated with a commit, and one commit may originate many lines
            // in the file, both in contiguous chunks and disparate ranges.
            //
            // The command output walks the file from top to bottom, line by line.
            // Each time a new commit is encountered, its 'header' is presented.
            // Later chunks from the same commit will refer back to this header by
            // the object ID (SHA-1).
            //
            // After this header, the lines from the file are presented, indented.
            //
            // Here is an excerpt from the middle of GE's README.md file:

            // e3268019c66da7534414e9562ececdee5d455b1b 6 6 1
            // author RussKie
            // author-mail <russkie@gmail.com>
            // author-time 1510573702
            // author-tz +1100
            // committer RussKie
            // committer-mail <russkie@gmail.com>
            // committer-time 1510573702
            // committer-tz +1100
            // summary chore: Reformat readme
            // previous cd032fd48a6693b080f38d87388bc0f601db4e02 README.md
            // filename README.md
            //         ## Overview
            // 957ff3ce9193fec3bd2578378e71676841804935 4 7 1
            //
            // e3268019c66da7534414e9562ececdee5d455b1b 8 8 1
            //         Git Extensions is a standalone UI tool for managing git repositories.<br />

            // Where one commit is responsible for multiple contiguous lines, they appear as follows:

            // e3268019c66da7534414e9562ececdee5d455b1b 11 13 9
            //         <table>
            // e3268019c66da7534414e9562ececdee5d455b1b 12 14
            //           <tr>
            // e3268019c66da7534414e9562ececdee5d455b1b 13 15
            //             <th>&nbsp;</th>
            // e3268019c66da7534414e9562ececdee5d455b1b 14 16
            //             <th>Windows</th>
            // e3268019c66da7534414e9562ececdee5d455b1b 15 17
            //             <th>Linux/Mac</th>
            // e3268019c66da7534414e9562ececdee5d455b1b 16 18
            //           </tr>
            // e3268019c66da7534414e9562ececdee5d455b1b 17 19
            //           <tr>
            // e3268019c66da7534414e9562ececdee5d455b1b 18 20
            //             <td>Requirement</td>
            // e3268019c66da7534414e9562ececdee5d455b1b 19 21

            // On the first line here, there are three trailing numbers. The third is the number of
            // lines from the one commit.

            // There are three 'chunks' here. The first includes a commit header.
            // The second and third refer back to a header that would have been presented earlier.
            // We see the content of the chunks, where the first is a markdown header, the second
            // is a blank line, and third is an introductory paragraph about the project.

            Dictionary<ObjectId, GitBlameCommit> commitByObjectId = [];

            // Pre-allocate the list with a capacity estimated from the approximate git blame length to describe a file line
            const int GitBlameLengthPerLineHeuristicValue = 120;
            List<GitBlameLine> lines = new(capacity: Math.Min(Math.Max(256, output.Length / GitBlameLengthPerLineHeuristicValue), 5000));

            bool hasCommitHeader;
            ObjectId? objectId;
            int finalLineNumber;
            int originLineNumber;
            string? author;
            string? authorMail;
            DateTime authorTime;
            string? authorTimeZone;
            string? committer;
            string? committerMail;
            DateTime committerTime;
            string? committerTimeZone;
            string? summary;
            string? filename;

            Reset();

            foreach (string line in output.LazySplit('\n').Select(l => l.TrimEnd('\r')))
            {
                Match match = _headerRegex.Match(line);

                if (match.Success)
                {
                    objectId = ObjectId.Parse(line, match.Groups["objectid"]);
                    finalLineNumber = int.Parse(match.Groups["finallinenum"].Value);
                    originLineNumber = int.Parse(match.Groups["origlinenum"].Value);
                }
                else if (line.StartsWith("\t"))
                {
                    // The contents of the actual line is output after the above header, prefixed by a TAB. This is to allow adding more header elements later.
                    string text = ReEncodeStringFromLossless(line[1..], encoding);

                    GitBlameCommit commit;
                    if (hasCommitHeader)
                    {
                        // TODO quite a few nullable suppressions here (via ! character) which should be addressed as they hint at a design flaw

                        if (!commitByObjectId.TryGetValue(objectId!, out GitBlameCommit? commitData))
                        {
                            commit = new GitBlameCommit(
                                objectId!,
                                author!,
                                authorMail!,
                                authorTime,
                                authorTimeZone!,
                                committer!,
                                committerMail!,
                                committerTime,
                                committerTimeZone!,
                                summary!,
                                filename!);
                            commitByObjectId[objectId!] = commit;
                        }
                        else
                        {
                            if (filename == commitData.FileName)
                            {
                                commit = commitData;
                            }
                            else
                            {
                                commit = new GitBlameCommit(
                                    commitData.ObjectId,
                                    commitData.Author,
                                    commitData.AuthorMail,
                                    commitData.AuthorTime,
                                    commitData.AuthorTimeZone,
                                    commitData.Committer,
                                    commitData.CommitterMail,
                                    commitData.CommitterTime,
                                    commitData.CommitterTimeZone,
                                    commitData.Summary,
                                    filename!);
                            }
                        }
                    }
                    else
                    {
                        commit = commitByObjectId[objectId!];
                    }

                    lines.Add(new GitBlameLine(commit, finalLineNumber, originLineNumber, text));

                    // Start a new header
                    Reset();
                }
                else if (line.StartsWith("author "))
                {
                    author = ReEncodeStringFromLossless(line["author ".Length..]);
                    hasCommitHeader = true;
                }
                else if (line.StartsWith("author-mail "))
                {
                    authorMail = ReEncodeStringFromLossless(line["author-mail ".Length..]);
                    hasCommitHeader = true;
                }
                else if (line.StartsWith("author-time "))
                {
                    authorTime = DateTimeUtils.ParseUnixTime(line["author-time ".Length..]);
                    hasCommitHeader = true;
                }
                else if (line.StartsWith("author-tz "))
                {
                    authorTimeZone = line["author-tz ".Length..];
                    hasCommitHeader = true;
                }
                else if (line.StartsWith("committer "))
                {
                    committer = ReEncodeStringFromLossless(line["committer ".Length..]);
                    hasCommitHeader = true;
                }
                else if (line.StartsWith("committer-mail "))
                {
                    committerMail = line["committer-mail ".Length..];
                    hasCommitHeader = true;
                }
                else if (line.StartsWith("committer-time "))
                {
                    committerTime = DateTimeUtils.ParseUnixTime(line["committer-time ".Length..]);
                    hasCommitHeader = true;
                }
                else if (line.StartsWith("committer-tz "))
                {
                    committerTimeZone = line["committer-tz ".Length..];
                    hasCommitHeader = true;
                }
                else if (line.StartsWith("summary "))
                {
                    summary = ReEncodeStringFromLossless(line["summary ".Length..]);
                    hasCommitHeader = true;
                }
                else if (line.StartsWith("filename "))
                {
                    filename = ReEncodeFileNameFromLossless(line["filename ".Length..]);
                    hasCommitHeader = true;
                }
            }

            return new GitBlame(lines);

            void Reset()
            {
                hasCommitHeader = false;
                objectId = null;
                finalLineNumber = -1;
                originLineNumber = -1;
                author = null;
                authorMail = null;
                authorTime = DateTime.MinValue;
                authorTimeZone = null;
                committer = null;
                committerMail = null;
                committerTime = DateTime.MinValue;
                committerTimeZone = null;
                summary = null;
                filename = null;
            }
        }

        public string GetFileText(ObjectId id, Encoding encoding)
        {
            GitArgumentBuilder args = new("cat-file")
            {
                "blob",
                id.ToString().QuoteNE()
            };
            return _gitExecutable.GetOutput(
                args,
                cache: GitCommandCache,
                outputEncoding: encoding);
        }

        public ObjectId? GetFileBlobHash(string fileName, ObjectId objectId)
        {
            if (objectId == ObjectId.WorkTreeId || objectId == ObjectId.CombinedDiffId)
            {
                throw new ArgumentException($"Tried to get blob for unsupported revision: {objectId} and file: {fileName}");
            }

            // TODO use regex for parsing
            if (objectId == ObjectId.IndexId)
            {
                GitArgumentBuilder args = new("ls-files")
                {
                    "-s",
                    { !string.IsNullOrWhiteSpace(fileName), "--" },
                    fileName.QuoteNE()
                };

                // index
                string[] lines = _gitExecutable.GetOutput(args).Split(Delimiters.TabAndSpace);

                if (lines.Length >= 2)
                {
                    return ObjectId.Parse(lines[1]);
                }
            }
            else
            {
                GitArgumentBuilder args = new("ls-tree")
                {
                    "-r",
                    objectId,
                    { !string.IsNullOrWhiteSpace(fileName), "--" },
                    fileName.QuoteNE()
                };
                string[] lines = _gitExecutable.GetOutput(args).Split(Delimiters.TabAndSpace);
                if (lines.Length >= 3)
                {
                    return ObjectId.Parse(lines[2]);
                }
            }

            return null;
        }

        public MemoryStream? GetFileStream(string blob)
        {
            // TODO why return a stream here? should just return a byte[]

            try
            {
                GitArgumentBuilder args = new("cat-file")
                {
                    "blob",
                    blob
                };
                using IProcess process = _gitCommandRunner.RunDetached(CancellationToken.None, args, redirectOutput: true);
                MemoryStream stream = new();
                process.StandardOutput.BaseStream.CopyTo(stream);
                stream.Position = 0;
                return stream;
            }
            catch (Win32Exception ex)
            {
                Trace.WriteLine(ex);
                return null;
            }
        }

        public IEnumerable<string?> GetPreviousCommitMessages(int count, string revision, string authorPattern)
        {
            GitArgumentBuilder args = new("log")
            {
                "-z",
                $"-n {count}",
                revision,
                "--pretty=format:%B",
                { !string.IsNullOrEmpty(authorPattern), string.Concat("--author=\"", authorPattern, "\"") }
            };

            ExecutionResult result = _gitExecutable.Execute(args, outputEncoding: LosslessEncoding, throwOnErrorExit: false);
            if (!result.ExitedSuccessfully)
            {
                return new[] { string.Empty };
            }

            string[] messages = result.StandardOutput.Split(Delimiters.Null, StringSplitOptions.RemoveEmptyEntries);
            return messages.Length == 0
                ? new[] { string.Empty }
                : messages.Select(ReEncodeCommitMessage);
        }

        public string GetCustomDiffMergeTools(bool isDiff, CancellationToken cancellationToken)
        {
            // Use a global list of custom tools, always use Windows tools (native paths for the app).
            // Note that --gui has no effect here
            GitArgumentBuilder args = new(isDiff ? "difftool" : "mergetool") { "--tool-help" };
            ExecutionResult result = _gitWindowsExecutable.Execute(args, cancellationToken: cancellationToken);
            return result.StandardOutput;
        }

        public void OpenWithDifftoolDirDiff(string? firstRevision, string? secondRevision, string? customTool = null)
        {
            OpenWithDifftool(null, firstRevision, secondRevision, extraDiffArguments: "--dir-diff", customTool: customTool);
        }

        public void OpenWithDifftool(string? filename, string? oldFileName = "", string? firstRevision = GitRevision.IndexGuid, string? secondRevision = GitRevision.WorkTreeGuid, string? extraDiffArguments = null, bool isTracked = true, string? customTool = null)
        {
            // Use Windows Git if custom tool is selected as the list is native to the application.
            (string.IsNullOrWhiteSpace(customTool) ? _gitCommandRunner : _gitWindowsCommandRunner)
                .RunDetached(new GitArgumentBuilder("difftool")
            {
                { string.IsNullOrWhiteSpace(customTool), "--gui", $"--tool={customTool}" },
                "--find-renames",
                "--find-copies",
                "--no-prompt",
                extraDiffArguments,
                _revisionDiffProvider.Get(firstRevision, secondRevision, filename, oldFileName, isTracked)
            });
        }

        /// <summary>
        /// Compare two Git commitish; blob or rev:path.
        /// Does nothing if either input is null or empty.
        /// </summary>
        /// <param name="firstGitCommit">commitish.</param>
        /// <param name="secondGitCommit">commitish.</param>
        public void OpenFilesWithDifftool(string? firstGitCommit, string? secondGitCommit, string? customTool = null)
        {
            if (string.IsNullOrWhiteSpace(firstGitCommit) || string.IsNullOrWhiteSpace(secondGitCommit))
            {
                return;
            }

            // Use Windows Git if custom tool is selected as the list is native to the application.
            (string.IsNullOrWhiteSpace(customTool) ? _gitCommandRunner : _gitWindowsCommandRunner)
                .RunDetached(new GitArgumentBuilder("difftool")
            {
                { string.IsNullOrWhiteSpace(customTool), "--gui", $"--tool={customTool}" },
                "--find-renames",
                "--find-copies",
                "--no-prompt",
                firstGitCommit.QuoteNE(),
                secondGitCommit.QuoteNE()
            });
        }

        public ObjectId? RevParse(string? revisionExpression)
        {
            if (string.IsNullOrWhiteSpace(revisionExpression) || revisionExpression.Length > 260)
            {
                return null;
            }

            if (ObjectId.TryParse(revisionExpression, out ObjectId? objectId))
            {
                return objectId;
            }

            GitArgumentBuilder args = new("rev-parse")
            {
                "--quiet",
                "--verify",
                $"\"{revisionExpression}~0\""
            };
            ExecutionResult result = _gitExecutable.Execute(args, throwOnErrorExit: false);

            return result.ExitedSuccessfully && ObjectId.TryParse(result.StandardOutput, offset: 0, out objectId)
                ? objectId
                : null;
        }

        public ObjectId? GetMergeBase(ObjectId a, ObjectId b)
        {
            if (a == b)
            {
                return a;
            }

            GitArgumentBuilder args = new("merge-base")
            {
                a,
                b
            };
            ExecutionResult result = _gitExecutable.Execute(args, cache: GitCommandCache, throwOnErrorExit: false);
            string output = result.StandardOutput;

            return ObjectId.TryParse(output, offset: 0, out ObjectId? objectId)
                ? objectId
                : null;
        }

        public SubmoduleStatus CheckSubmoduleStatus(ObjectId? commit, ObjectId? oldCommit, CommitData? data, CommitData? oldData, bool loadData)
        {
            // Submodule directory must exist to run commands, unknown otherwise
            if (!IsValidGitWorkingDir() || oldCommit is null)
            {
                return SubmoduleStatus.NewSubmodule;
            }

            if (commit is null)
            {
                // Actually removed submodule, no special status for this uncommon status
                return SubmoduleStatus.Unknown;
            }

            if (commit == oldCommit)
            {
                return SubmoduleStatus.Unknown;
            }

            ObjectId? baseOid = GetMergeBase(commit, oldCommit);
            if (baseOid is null)
            {
                return SubmoduleStatus.Unknown;
            }

            ObjectId baseCommit = baseOid;
            if (baseCommit == oldCommit)
            {
                return SubmoduleStatus.FastForward;
            }
            else if (baseCommit == commit)
            {
                return SubmoduleStatus.Rewind;
            }

            if (loadData)
            {
                oldData = _commitDataManager.GetCommitData(oldCommit.ToString(), cache: true);
            }

            if (oldData is null)
            {
                return SubmoduleStatus.NewSubmodule;
            }

            if (loadData)
            {
                data = _commitDataManager.GetCommitData(commit.ToString(), cache: true);
            }

            if (data is null)
            {
                return SubmoduleStatus.Unknown;
            }

            if (data.CommitDate > oldData.CommitDate)
            {
                return SubmoduleStatus.NewerTime;
            }
            else if (data.CommitDate < oldData.CommitDate)
            {
                return SubmoduleStatus.OlderTime;
            }
            else if (data.CommitDate == oldData.CommitDate)
            {
                return SubmoduleStatus.SameTime;
            }

            return SubmoduleStatus.Unknown;
        }

        public bool CheckBranchFormat(string branchName)
        {
            if (branchName is null)
            {
                throw new ArgumentNullException(nameof(branchName));
            }

            if (string.IsNullOrWhiteSpace(branchName))
            {
                return false;
            }

            branchName = branchName.Replace("\"", "\\\"");
            GitArgumentBuilder args = new("check-ref-format")
            {
                "--branch",
                branchName.QuoteNE()
            };
            return _gitExecutable.RunCommand(args);
        }

        public string FormatBranchName(string branchName)
        {
            ArgumentNullException.ThrowIfNull(branchName);

            string fullBranchName = GitRefName.GetFullBranchName(branchName);

            if (RevParse(fullBranchName) is null)
            {
                return branchName;
            }

            return fullBranchName;
        }

        public bool IsRunningGitProcess()
        {
            if (_indexLockManager.IsIndexLocked())
            {
                return true;
            }

            if (EnvUtils.RunningOnWindows())
            {
                return Process.GetProcessesByName("git").Length > 0;
            }

            // Get processes by "ps" command.
            string cmd = Path.Combine(AppSettings.LinuxToolsDir, "ps");
            string[] lines = new Executable(cmd).GetOutput("x").Split(Delimiters.LineFeed);

            if (lines.Length <= 2)
            {
                return false;
            }

            LazyStringSplit headers = lines[0].LazySplit(' ', StringSplitOptions.RemoveEmptyEntries);
            int commandIndex = headers.IndexOf(header => header == "COMMAND");
            for (int i = 1; i < lines.Length; i++)
            {
                string[] columns = lines[i].Split(Delimiters.Space, StringSplitOptions.RemoveEmptyEntries);
                if (commandIndex < columns.Length)
                {
                    string command = columns[commandIndex];
                    if (command.EndsWith("/git"))
                    {
                        return true;
                    }
                }
            }

            return false;
        }

        private static readonly Regex _escapedOctalCodePointRegex = new(@"(\\([0-7]{3}))+", RegexOptions.Compiled);

        /// <summary>
        /// Un-escapes any octal code points embedded within <paramref name="s"/>.
        /// </summary>
        /// <remarks>
        /// If no portions of <paramref name="s"/> contain escaped data, then <paramref name="s"/> is returned.
        /// <para />
        /// If <paramref name="s"/> is <c>null</c> then an empty string is returned.
        /// </remarks>
        /// <example>
        /// <code>UnescapeOctalCodePoints(@"\353\221\220\353\213\244") == "두다"</code>
        /// </example>
        /// <param name="s">The string to unescape.</param>
        /// <returns>The unescaped string, or <paramref name="s"/> if no escaped values were present, or <c>""</c> if <paramref name="s"/> is <c>null</c>.</returns>
        [return: NotNullIfNotNull("s")]
        public static string? UnescapeOctalCodePoints(string? s)
        {
            if (s is null)
            {
                return null;
            }

            return _escapedOctalCodePointRegex.Replace(
                s,
                match =>
                {
                    try
                    {
                        return SystemEncoding.GetString(
                            match.Groups[2]
                                .Captures.Cast<Capture>()
                                .Select(c => Convert.ToByte(c.Value, 8))
                                .ToArray());
                    }
                    catch (OverflowException)
                    {
                        // Octal values greater than 377 overflow a single byte.
                        // These should not be present in the input string.
                        return match.Value;
                    }
                });
        }

        [return: NotNullIfNotNull("fileName")]
        public static string? ReEncodeFileNameFromLossless(string? fileName)
        {
            fileName = ReEncodeStringFromLossless(fileName, SystemEncoding);
            return UnescapeOctalCodePoints(fileName);
        }

        [return: NotNullIfNotNull("s")]
        public static string? ReEncodeString(string? s, Encoding fromEncoding, Encoding toEncoding)
        {
            if (s is null || fromEncoding.WebName == toEncoding.WebName)
            {
                return s;
            }

            byte[] bytes = fromEncoding.GetBytes(s);
            return toEncoding.GetString(bytes);
        }

        /// <summary>
        /// Re-encodes string from Commands.LosslessEncoding to toEncoding.
        /// </summary>
        [return: NotNullIfNotNull("s")]
        public static string? ReEncodeStringFromLossless(string? s, Encoding? toEncoding)
        {
            if (toEncoding is null)
            {
                return s;
            }

            return ReEncodeString(s, LosslessEncoding, toEncoding);
        }

        [return: NotNullIfNotNull("s")]
        public string? ReEncodeStringFromLossless(string? s)
        {
            return ReEncodeStringFromLossless(s, LogOutputEncoding);
        }

        public string? ReEncodeCommitMessage(string s)
        {
            return ReEncodeStringFromLossless(s, LogOutputEncoding)?.Trim();
        }

        /// <summary>
        /// header part of show result is encoded in logoutputencoding (including re-encoded commit message).
        /// diff part is raw data in file's original encoding.
        /// s should be encoded in LosslessEncoding.
        /// </summary>
        [return: NotNullIfNotNull("s")]
        public string? ReEncodeShowString(string? s)
        {
            if (string.IsNullOrEmpty(s))
            {
                return s;
            }

            int p = s.IndexOf("diff --git");
            string header;
            string diffHeader;
            string diffContent;
            string diff;
            if (p > 0)
            {
                header = s[..p];
                diff = s[p..];
            }
            else
            {
                header = string.Empty;
                diff = s;
            }

            p = diff.IndexOf("@@");
            if (p > 0)
            {
                diffHeader = diff[..p];
                diffContent = diff[p..];
            }
            else
            {
                diffHeader = string.Empty;
                diffContent = diff;
            }

            header = ReEncodeString(header, LosslessEncoding, LogOutputEncoding);
            diffHeader = ReEncodeFileNameFromLossless(diffHeader);
            diffContent = ReEncodeString(diffContent, LosslessEncoding, FilesEncoding);
            return header + diffHeader + diffContent;
        }

        public override string ToString()
        {
            return WorkingDir;
        }

        public string? GetLocalTrackingBranchName(string remoteName, string branch)
        {
            string branchName = remoteName.Length > 0 ? branch[(remoteName.Length + 1)..] : branch;
            foreach (IConfigSection section in LocalConfigFile.GetConfigSections())
            {
                if (section.SectionName == "branch" && section.GetValue("remote") == remoteName)
                {
                    string remoteBranch = section.GetValue("merge").Replace("refs/heads/", string.Empty);
                    if (remoteBranch == branchName)
                    {
                        return section.SubSection;
                    }
                }
            }

            return branchName;
        }

        public IReadOnlyList<GitItemStatus> GetCombinedDiffFileList(ObjectId mergeCommitObjectId)
        {
            GitArgumentBuilder args = new("diff-tree")
            {
                "--name-only",
                "-z",
                "--cc",
                "--no-commit-id",
                mergeCommitObjectId
            };

            string fileList = _gitExecutable.GetOutput(args);

            if (string.IsNullOrWhiteSpace(fileList))
            {
                return Array.Empty<GitItemStatus>();
            }

            LazyStringSplit files = fileList.LazySplit('\0', StringSplitOptions.RemoveEmptyEntries);

            return files.Select(
                file => new GitItemStatus(name: file)
                {
                    IsChanged = true,
                    IsTracked = true,
                    IsDeleted = false,
                    IsNew = false,
                    Staged = StagedStatus.None
                }).ToList();
        }

        public string? GetCombinedDiffContent(ObjectId revisionOfMergeCommit, string filePath, string extraArgs, Encoding encoding)
        {
            GitArgumentBuilder args = new("diff-tree")
            {
                { AppSettings.OmitUninterestingDiff, "--cc", "-c -p" },
                "--no-commit-id",
                extraArgs,
                revisionOfMergeCommit,
                { AppSettings.UseHistogramDiffAlgorithm, "--histogram" },
                "--",
                filePath.ToPosixPath().Quote()
            };

            string patch = _gitExecutable.GetOutput(args, cache: GitCommandCache, outputEncoding: LosslessEncoding);

            if (string.IsNullOrWhiteSpace(patch))
            {
                return "";
            }

            List<Patch> patches = PatchProcessor.CreatePatchesFromString(patch, new Lazy<Encoding>(() => encoding)).ToList();

            return GetPatch(patches, filePath, filePath)?.Text;
        }

        public bool StopTrackingFile(string filename)
        {
            GitArgumentBuilder args = new("rm")
            {
                "--cached",
                filename.ToPosixPath().Quote()
            };
            return _gitExecutable.Execute(args, throwOnErrorExit: false).ExitedSuccessfully;
        }

        /// <summary>
        /// Finds the most recent tag that is reachable from a commit
        /// </summary>
        /// <param name="commitId">The commit where to start searching</param>
        /// <returns>Tag name if it exists, otherwise null</returns>
        public string? GetDescribe(ObjectId commitId)
        {
            GitArgumentBuilder args = new("describe")
            {
                "--tags",
                "--first-parent",
                "--abbrev=40",
                commitId
            };

            ExecutionResult exec = _gitExecutable.Execute(args, throwOnErrorExit: false);
            return exec.ExitedSuccessfully
                ? exec.StandardOutput.TrimEnd()
                : null;
        }

        private static GitItemStatus createErrorGitItemStatus(string gitOutput)
        {
            return new GitItemStatus(name: GitError) { IsStatusOnly = true, ErrorMessage = gitOutput.Replace('\0', '\t') };
        }

        public (int totalCount, Dictionary<string, int> countByName) GetCommitsByContributor(DateTime? since = null, DateTime? until = null)
        {
            Dictionary<string, int> countByName = [];
            int totalCommits = 0;

            Regex regex = new(@"^\s*(?<count>\d+)\s+(?<name>.*)$");
            GitArgumentBuilder args = new("shortlog")
            {
                "--all",
                "-s",
                "-n",
                "--no-merges",
                GetDateParameter("--since", since),
                GetDateParameter("--until", until)
            };

            ExecutionResult result = _gitExecutable.Execute(args);
            LazyStringSplit lines = result.StandardOutput.LazySplit('\n');

            foreach (string line in lines)
            {
                Match match = regex.Match(line);

                if (!match.Success)
                {
                    continue;
                }

                int count = int.Parse(match.Groups["count"].Value);
                string name = match.Groups["name"].Value;

                totalCommits += count;

                if (!countByName.TryGetValue(name, out int oldCount))
                {
                    countByName[name] = count;
                }
                else
                {
                    // Sometimes this happen because of wrong encoding
                    countByName[name] = oldCount + count;
                }
            }

            return (totalCommits, countByName);

            string GetDateParameter(string param, DateTime? date)
            {
                return date is not null
                    ? $"{param}=\"{date:yyyy-MM-dd hh:mm:ss}\""
                    : "";
            }
        }

        internal TestAccessor GetTestAccessor() => new(this);

        internal readonly struct TestAccessor
        {
            private readonly GitModule _gitModule;

            public TestAccessor(GitModule gitModule)
            {
                _gitModule = gitModule;
            }

            public GitArgumentBuilder UpdateIndexCmd(bool showErrorsWhenStagingFiles) => GitModule.UpdateIndexCmd(showErrorsWhenStagingFiles);

            public List<GitItemStatus> GetDiffChangedFilesFromString(string statusString, StagedStatus staged)
                => _gitModule.GetDiffChangedFilesFromString(statusString, staged);

            public StagedStatus GetStagedStatus(ObjectId? firstId, ObjectId? secondId, ObjectId? parentToSecond)
                => GitModule.GetStagedStatus(firstId, secondId, parentToSecond);
        }
    }
}<|MERGE_RESOLUTION|>--- conflicted
+++ resolved
@@ -2105,14 +2105,11 @@
             return EffectiveConfigFile.GetValue(setting);
         }
 
-<<<<<<< HEAD
         public ISettingsSource GetEffectiveSettingsByPath(string path)
         {
             return ((ConfigFileSettings)EffectiveConfigFile).ByPath(path);
         }
 
-=======
->>>>>>> b0c0b284
         public string? GetEffectiveGitSetting(string setting, bool cache = true)
         {
             GitArgumentBuilder args = new("config") { "--includes", "--get", setting };
