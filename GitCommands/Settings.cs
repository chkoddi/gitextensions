﻿using System;
using System.Collections.Generic;
using System.Drawing;
using System.Globalization;
using System.Linq;
using System.IO;
using System.Reflection;
using System.Text;
using System.Windows.Forms;
using System.Xml;
using System.Xml.Serialization;
using GitCommands.Logging;
using GitCommands.Repository;
using Microsoft.Win32;

namespace GitCommands
{
    public enum LocalChangesAction
    {
        DontChange,
        Merge,
        Reset,
        Stash
    }

    public static class Settings
    {
        //semi-constants
        public static readonly string GitExtensionsVersionString;
        public static readonly int GitExtensionsVersionInt;
        public static readonly char PathSeparator = '\\';
        public static readonly char PathSeparatorWrong = '/';
        private static readonly string SettingsFileName = "GitExtensions.settings";
        private static readonly double SAVETIME = 2000;

        private static DateTime? LastFileRead = null;

        private static readonly Dictionary<String, object> ByNameMap = new Dictionary<String, object>();
        private static readonly XmlSerializableDictionary<string, string> EncodedNameMap = new XmlSerializableDictionary<string, string>();
        static System.Timers.Timer SaveTimer = new System.Timers.Timer(SAVETIME);
        private static bool UseTimer = true;

        public static Lazy<string> ApplicationDataPath;
        private static string SettingsFilePath { get { return Path.Combine(ApplicationDataPath.Value, SettingsFileName); } }

        static Settings()
        {
            ApplicationDataPath = new Lazy<string>(() =>
                {
                    if (IsPortable())
                    {
                        return GetGitExtensionsDirectory();
                    }
                    else
                    {
                        //Make applicationdatapath version independent
                        return Application.UserAppDataPath.Replace(Application.ProductVersion, string.Empty);
                    }
                }
            );
            
            Version version = Assembly.GetCallingAssembly().GetName().Version;
            GitExtensionsVersionString = version.Major.ToString() + '.' + version.Minor.ToString();
            GitExtensionsVersionInt = version.Major * 100 + version.Minor;
            if (version.Build > 0)
            {
                GitExtensionsVersionString += '.' + version.Build.ToString();
                GitExtensionsVersionInt = GitExtensionsVersionInt * 100 + version.Build;
            }
            if (!RunningOnWindows())
            {
                PathSeparator = '/';
                PathSeparatorWrong = '\\';
            }

            GitLog = new CommandLogger();
            
            if (!File.Exists(SettingsFilePath))
            {
                ImportFromRegistry();
                SaveXMLDictionarySettings(EncodedNameMap, SettingsFilePath);
        }
            SaveTimer.Enabled = false;
            SaveTimer.AutoReset = false;
            SaveTimer.Elapsed += new System.Timers.ElapsedEventHandler(OnSaveTimer);
        }

        public static int UserMenuLocationX
        {
            get { return GetInt("usermenulocationx", -1); }
            set { SetInt("usermenulocationx", value); }
        }

        public static int UserMenuLocationY
        {
            get { return GetInt("usermenulocationy", -1); }
            set { SetInt("usermenulocationy", value); }
        }

        public static bool StashKeepIndex
        {
            get { return GetBool("stashkeepindex", false); }
            set { SetBool("stashkeepindex", value); }
        }

        public static bool StashConfirmDropShow
        {
            get { return GetBool("stashconfirmdropshow", true); }
            set { SetBool("stashconfirmdropshow", value); }
        }

        public static bool ApplyPatchIgnoreWhitespace
        {
            get { return GetBool("applypatchignorewhitespace", false); }
            set { SetBool("applypatchignorewhitespace", value); }
        }

        public static bool UsePatienceDiffAlgorithm
        {
            get { return GetBool("usepatiencediffalgorithm", false); }
            set { SetBool("usepatiencediffalgorithm", value); }
        }

        public static bool ShowErrorsWhenStagingFiles
        {
            get { return GetBool("showerrorswhenstagingfiles", true); }
            set { SetBool("showerrorswhenstagingfiles", value); }
        }

        public static string LastCommitMessage
        {
            get { return GetString("lastCommitMessage", ""); }
            set { SetString("lastCommitMessage", value); }
        }

        public static string TruncatePathMethod
        {
            get { return GetString("truncatepathmethod", "none"); }
            set { SetString("truncatepathmethod", value); }
        }

        public static bool ShowGitStatusInBrowseToolbar
        {
            get { return GetBool("showgitstatusinbrowsetoolbar", true); }
            set { SetBool("showgitstatusinbrowsetoolbar", value); }
        }

        public static bool CommitInfoShowContainedInBranches
        {
            get
            {
                return CommitInfoShowContainedInBranchesLocal ||
                    CommitInfoShowContainedInBranchesRemote ||
                    CommitInfoShowContainedInBranchesRemoteIfNoLocal;
            }
        }

        public static bool CommitInfoShowContainedInBranchesLocal
        {
            get { return GetBool("commitinfoshowcontainedinbrancheslocal", true); }
            set { SetBool("commitinfoshowcontainedinbrancheslocal", value); }
        }

        public static bool CheckForUncommittedChangesInCheckoutBranch
        {
            get { return GetBool("checkforuncommittedchangesincheckoutbranch", false); }
            set { SetBool("checkforuncommittedchangesincheckoutbranch", value); }
        }

        public static bool AlwaysShowCheckoutBranchDlg
        {
            get { return GetBool("AlwaysShowCheckoutBranchDlg", false); }
            set { SetBool("AlwaysShowCheckoutBranchDlg", value); }
        }

        public static bool CommitInfoShowContainedInBranchesRemote
        {
            get { return GetBool("commitinfoshowcontainedinbranchesremote", false); }
            set { SetBool("commitinfoshowcontainedinbranchesremote", value); }
        }

        public static bool CommitInfoShowContainedInBranchesRemoteIfNoLocal
        {
            get { return GetBool("commitinfoshowcontainedinbranchesremoteifnolocal", false); }
            set { SetBool("commitinfoshowcontainedinbranchesremoteifnolocal", value); }
        }

        public static bool CommitInfoShowContainedInTags
        {
            get { return GetBool("commitinfoshowcontainedintags", true); }
            set { SetBool("commitinfoshowcontainedintags", value); }
        }

        public static string GravatarCachePath
        {
            get { return ApplicationDataPath.Value + "Images\\"; }
        }

        public static string Translation
        {
            get { return GetString("translation", ""); }
            set { SetString("translation", value); }
        }

        private static string _currentTranslation;
        public static string CurrentTranslation
        {
            get { return _currentTranslation ?? Translation; }
            set { _currentTranslation = value; }
        }

        public static bool UserProfileHomeDir
        {
            get { return GetBool("userprofilehomedir", false); }
            set { SetBool("userprofilehomedir", value); }
        }

        public static string CustomHomeDir
        {
            get { return GetString("customhomedir", ""); }
            set { SetString("customhomedir", value); }
        }

        public static bool EnableAutoScale
        {
            get { return GetBool("enableautoscale", true); }
            set { SetBool("enableautoscale", value); }
        }

        public static string IconColor
        {
            get { return GetString("iconcolor", "default"); }
            set { SetString("iconcolor", value); }
        }

        public static string IconStyle
        {
            get { return GetString("iconstyle", "default"); }
            set { SetString("iconstyle", value); }
        }

        public static int AuthorImageSize
        {
            get { return GetInt("authorimagesize", 80); }
            set { SetInt("authorimagesize", value); }
        }

        public static int AuthorImageCacheDays
        {
            get { return GetInt("authorimagecachedays", 5); }
            set { SetInt("authorimagecachedays", value); }
        }

        public static bool ShowAuthorGravatar
        {
            get { return GetBool("showauthorgravatar", true); }
            set { SetBool("showauthorgravatar", value); }
        }

        public static bool CloseCommitDialogAfterCommit
        {
            get { return GetBool("closecommitdialogaftercommit", true); }
            set { SetBool("closecommitdialogaftercommit", value); }
        }

        public static bool CloseCommitDialogAfterLastCommit
        {
            get { return GetBool("closecommitdialogafterlastcommit", true); }
            set { SetBool("closecommitdialogafterlastcommit", value); }
        }

        public static bool RefreshCommitDialogOnFormFocus
        {
            get { return GetBool("refreshcommitdialogonformfocus", false); }
            set { SetBool("refreshcommitdialogonformfocus", value); }
        }

        public static bool StageInSuperprojectAfterCommit
        {
            get { return GetBool("stageinsuperprojectaftercommit", true); }
            set { SetBool("stageinsuperprojectaftercommit", value); }
        }

        public static bool PlaySpecialStartupSound
        {
            get { return GetBool("PlaySpecialStartupSound", false); }
            set { SetBool("PlaySpecialStartupSound", value); }
        }

        public static bool FollowRenamesInFileHistory
        {
            get { return GetBool("followrenamesinfilehistory", true); }
            set { SetBool("followrenamesinfilehistory", value); }
        }

        public static bool FullHistoryInFileHistory
        {
            get { return GetBool("fullhistoryinfilehistory", false); }
            set { SetBool("fullhistoryinfilehistory", value); }
        }

        public static bool LoadFileHistoryOnShow
        {
            get { return GetBool("LoadFileHistoryOnShow", true); }
            set { SetBool("LoadFileHistoryOnShow", value); }
        }

        public static bool LoadBlameOnShow
        {
            get { return GetBool("LoadBlameOnShow", true); }
            set { SetBool("LoadBlameOnShow", value); }
        }

        public static bool RevisionGraphShowWorkingDirChanges
        {
            get { return GetBool("revisiongraphshowworkingdirchanges", false); }
            set { SetBool("revisiongraphshowworkingdirchanges", value); }
        }

        public static bool RevisionGraphDrawNonRelativesGray
        {
            get { return GetBool("revisiongraphdrawnonrelativesgray", true); }
            set { SetBool("revisiongraphdrawnonrelativesgray", value); }
        }

        public static bool RevisionGraphDrawNonRelativesTextGray
        {
            get { return GetBool("revisiongraphdrawnonrelativestextgray", false); }
            set { SetBool("revisiongraphdrawnonrelativestextgray", value); }
        }

        public static readonly Dictionary<string, Encoding> AvailableEncodings = new Dictionary<string, Encoding>();
        private static readonly Dictionary<string, Encoding> EncodingSettings = new Dictionary<string, Encoding>();

        internal static bool GetEncoding(string settingName, out Encoding encoding)
        {
            lock (EncodingSettings)
            {
                return EncodingSettings.TryGetValue(settingName, out encoding);
            }
        }

        internal static void SetEncoding(string settingName, Encoding encoding)
        {
            lock (EncodingSettings)
            {
                var items = EncodingSettings.Keys.Where(item => item.StartsWith(settingName)).ToList();
                foreach (var item in items)
                    EncodingSettings.Remove(item);
                EncodingSettings[settingName] = encoding;
            }
        }

        public enum PullAction
        {
            None,
            Merge,
            Rebase,
            Fetch,
            FetchAll,
            Default
        }

        public static PullAction FormPullAction
        {
            get { return GetEnum("FormPullAction", PullAction.Merge); }
            set { SetEnum("FormPullAction", value); }
        }

        public static bool DonSetAsLastPullAction
        {
            get { return GetBool("DonSetAsLastPullAction", true); }
            set { SetBool("DonSetAsLastPullAction", value); }
        }

        public static string SmtpServer
        {
            get { return GetString("SmtpServer", "smtp.gmail.com"); }
            set { SetString("SmtpServer", value); }
        }

        public static int SmtpPort
        {
            get { return GetInt("SmtpPort", 465); }
            set { SetInt("SmtpPort", value); }
        }

        public static bool SmtpUseSsl
        {
            get { return GetBool("SmtpUseSsl", true); }
            set { SetBool("SmtpUseSsl", value); }
        }

        public static bool AutoStash
        {
            get { return GetBool("autostash", false); }
            set { SetBool("autostash", value); }
        }

        public static LocalChangesAction CheckoutBranchAction
        {
            get { return GetEnum("checkoutbranchaction", LocalChangesAction.DontChange); }
            set { SetEnum("checkoutbranchaction", value); }
        }

        public static bool UseDefaultCheckoutBranchAction
        {
            get { return GetBool("UseDefaultCheckoutBranchAction", false); }
            set { SetBool("UseDefaultCheckoutBranchAction", value); }
        }

        public static bool DontShowHelpImages
        {
            get { return GetBool("DontShowHelpImages", false); }
            set { SetBool("DontShowHelpImages", value); }
        }

        public static bool DontConfirmAmend
        {
            get { return GetBool("DontConfirmAmend", false); }
            set { SetBool("DontConfirmAmend", value); }
        }

        public static bool? AutoPopStashAfterPull
        {
            get { return GetBool("AutoPopStashAfterPull"); }
            set { SetBool("AutoPopStashAfterPull", value); }
        }

        public static bool? AutoPopStashAfterCheckoutBranch
        {
            get { return GetBool("AutoPopStashAfterCheckoutBranch"); }
            set { SetBool("AutoPopStashAfterCheckoutBranch", value); }
        }

        public static PullAction? AutoPullOnPushRejectedAction
        {
            get { return GetNullableEnum<PullAction>("AutoPullOnPushRejectedAction", null); }
            set { SetNullableEnum<PullAction>("AutoPullOnPushRejectedAction", value); }
        }

        public static bool DontConfirmPushNewBranch
        {
            get { return GetBool("DontConfirmPushNewBranch", false); }
            set { SetBool("DontConfirmPushNewBranch", value); }
        }

        public static bool DontConfirmAddTrackingRef
        {
            get { return GetBool("DontConfirmAddTrackingRef", false); }
            set { SetBool("DontConfirmAddTrackingRef", value); }
        }

        public static bool IncludeUntrackedFilesInAutoStash
        {
            get { return GetBool("includeUntrackedFilesInAutoStash", true); }
            set { SetBool("includeUntrackedFilesInAutoStash", value); }
        }

        public static bool IncludeUntrackedFilesInManualStash
        {
            get { return GetBool("includeUntrackedFilesInManualStash", true); }
            set { SetBool("includeUntrackedFilesInManualStash", value); }
        }

        public static bool OrderRevisionByDate
        {
            get { return GetBool("orderrevisionbydate", true); }
            set { SetBool("orderrevisionbydate", value); }
        }

        public static string Dictionary
        {
            get { return GetString("dictionary", "en-US"); }
            set { SetString("dictionary", value); }
        }

        public static bool ShowGitCommandLine
        {
            get { return GetBool("showgitcommandline", false); }
            set { SetBool("showgitcommandline", value); }
        }

        public static bool ShowStashCount
        {
            get { return GetBool("showstashcount", false); }
            set { SetBool("showstashcount", value); }
        }

        public static bool RelativeDate
        {
            get { return GetBool("relativedate", true); }
            set { SetBool("relativedate", value); }
        }

        public static bool UseFastChecks
        {
            get { return GetBool("usefastchecks", false); }
            set { SetBool("usefastchecks", value); }
        }

        public static bool ShowGitNotes
        {
            get { return GetBool("showgitnotes", false); }
            set { SetBool("showgitnotes", value); }
        }

        public static int RevisionGraphLayout
        {
            get { return GetInt("revisiongraphlayout", 2); }
            set { SetInt("revisiongraphlayout", value); }
        }

        public static bool ShowAuthorDate
        {
            get { return GetBool("showauthordate", true); }
            set { SetBool("showauthordate", value); }
        }

        public static bool CloseProcessDialog
        {
            get { return GetBool("closeprocessdialog", false); }
            set { SetBool("closeprocessdialog", value); }
        }

        public static bool ShowCurrentBranchOnly
        {
            get { return GetBool("showcurrentbranchonly", false); }
            set { SetBool("showcurrentbranchonly", value); }
        }

        public static bool BranchFilterEnabled
        {
            get { return GetBool("branchfilterenabled", false); }
            set { SetBool("branchfilterenabled", value); }
        }

        public static int CommitDialogSplitter
        {
            get { return GetInt("commitdialogsplitter", -1); }
            set { SetInt("commitdialogsplitter", value); }
        }

        public static int CommitDialogRightSplitter
        {
            get { return GetInt("commitdialogrightsplitter", -1); }
            set { SetInt("commitdialogrightsplitter", value); }
        }

        public static int RevisionGridQuickSearchTimeout
        {
            get { return GetInt("revisiongridquicksearchtimeout", 750); }
            set { SetInt("revisiongridquicksearchtimeout", value); }
        }

        public static string GravatarFallbackService
        {
            get { return GetString("gravatarfallbackservice", "Identicon"); }
            set { SetString("gravatarfallbackservice", value); }
        }

        public static string GitCommand
        {
            get { return GetString("gitcommand", "git"); }
            set { SetString("gitcommand", value); }
        }

        public static string GitBinDir
        {
            get { return GetString("gitbindir", ""); }
            set
            {
                var temp = value;
                if (temp.Length > 0 && temp[temp.Length - 1] != PathSeparator)
                    temp += PathSeparator;
                SetString("gitbindir", temp);

                //if (string.IsNullOrEmpty(_gitBinDir))
                //    return;

                //var path =
                //    Environment.GetEnvironmentVariable("path", EnvironmentVariableTarget.Process) + ";" +
                //    _gitBinDir;
                //Environment.SetEnvironmentVariable("path", path, EnvironmentVariableTarget.Process);
            }
        }

        public static int MaxRevisionGraphCommits
        {
            get { return GetInt("maxrevisiongraphcommits", 100000); }
            set { SetInt("maxrevisiongraphcommits", value); }
        }

        public static string RecentWorkingDir
        {
            get { return GetString("RecentWorkingDir", null); }
            set { SetString("RecentWorkingDir", value); }
        }

        public static bool StartWithRecentWorkingDir
        {
            get { return GetBool("StartWithRecentWorkingDir", false); }
            set { SetBool("StartWithRecentWorkingDir", value); }
        }

        public static CommandLogger GitLog { get; private set; }

        public static string Plink
        {
            get { return GetString("plink", ""); }
            set { SetString("plink", value); }
        }
        public static string Puttygen
        {
            get { return GetString("puttygen", ""); }
            set { SetString("puttygen", value); }
        }

        public static string Pageant
        {
            get { return GetString("pageant", ""); }
            set { SetString("pageant", value); }
        }

        public static bool AutoStartPageant
        {
            get { return GetBool("autostartpageant", true); }
            set { SetBool("autostartpageant", value); }
        }

        public static bool MarkIllFormedLinesInCommitMsg
        {
            get { return GetBool("markillformedlinesincommitmsg", false); }
            set { SetBool("markillformedlinesincommitmsg", value); }
        }

        #region Colors

        public static Color OtherTagColor
        {
            get { return GetColor("othertagcolor", Color.Gray); }
            set { SetColor("othertagcolor", value); }
        }

        public static Color TagColor
        {
            get { return GetColor("tagcolor", Color.DarkBlue); }
            set { SetColor("tagcolor", value); }
        }

        public static Color GraphColor
        {
            get { return GetColor("graphcolor", Color.DarkRed); }
            set { SetColor("graphcolor", value); }
        }

        public static Color BranchColor
        {
            get { return GetColor("branchcolor", Color.DarkRed); }
            set { SetColor("branchcolor", value); }
        }

        public static Color RemoteBranchColor
        {
            get { return GetColor("remotebranchcolor", Color.Green); }
            set { SetColor("remotebranchcolor", value); }
        }

        public static Color DiffSectionColor
        {
            get { return GetColor("diffsectioncolor", Color.FromArgb(230, 230, 230)); }
            set { SetColor("diffsectioncolor", value); }
        }

        public static Color DiffRemovedColor
        {
            get { return GetColor("diffremovedcolor", Color.FromArgb(255, 200, 200)); }
            set { SetColor("diffremovedcolor", value); }
        }

        public static Color DiffRemovedExtraColor
        {
            get { return GetColor("diffremovedextracolor", Color.FromArgb(255, 150, 150)); }
            set { SetColor("diffremovedextracolor", value); }
        }

        public static Color DiffAddedColor
        {
            get { return GetColor("diffaddedcolor", Color.FromArgb(200, 255, 200)); }
            set { SetColor("diffaddedcolor", value); }
        }

        public static Color DiffAddedExtraColor
        {
            get { return GetColor("diffaddedextracolor", Color.FromArgb(135, 255, 135)); }
            set { SetColor("diffaddedextracolor", value); }
        }

        public static Font DiffFont
        {
            get { return GetFont("difffont", new Font("Courier New", 10)); }
            set { SetFont("difffont", value); }
        }

        public static Font CommitFont
        {
            get { return GetFont("commitfont", new Font(SystemFonts.MessageBoxFont.Name, SystemFonts.MessageBoxFont.Size)); }
            set { SetFont("commitfont", value); }
        }

        public static Font Font
        {
            get { return GetFont("font", new Font(SystemFonts.MessageBoxFont.Name, SystemFonts.MessageBoxFont.Size)); }
            set { SetFont("font", value); }
        }

        #endregion

        public static bool MulticolorBranches
        {
            get { return GetBool("multicolorbranches", true); }
            set { SetBool("multicolorbranches", value); }
        }

        public static bool StripedBranchChange
        {
            get { return GetBool("stripedbranchchange", true); }
            set { SetBool("stripedbranchchange", value); }
        }

        public static bool BranchBorders
        {
            get { return GetBool("branchborders", true); }
            set { SetBool("branchborders", value); }
        }

        public static bool ShowCurrentBranchInVisualStudio
        {
            //This setting MUST be set to false by default, otherwise it will not work in Visual Studio without
            //other changes in the Visual Studio plugin itself.
            get { return GetBool("showcurrentbranchinvisualstudio", true); }
            set { SetBool("showcurrentbranchinvisualstudio", value); }
        }

        public static string LastFormatPatchDir
        {
            get { return GetString("lastformatpatchdir", ""); }
            set { SetString("lastformatpatchdir", value); }
        }

        public static string GetDictionaryDir()
        {
            return Path.Combine(GetInstallDir(), "Dictionaries");
        }

        public static string GetInstallDir()
        {
#if DEBUG
#if INSTALL_DIR_FROM_REG
            VersionIndependentRegKey.GetValue("InstallDir", string.Empty);
#else
            string gitExtDir = GetGitExtensionsDirectory().TrimEnd('\\').TrimEnd('/');
            string debugPath = @"GitExtensions\bin\Debug";
            int len = debugPath.Length;
            var path = gitExtDir.Substring(gitExtDir.Length - len);
            if (debugPath.Replace('\\', '/').Equals(path.Replace('\\', '/')))
            {
                string projectPath = gitExtDir.Substring(0, len + 2);
                return Path.Combine(projectPath, "Bin");
            }
#endif
#endif

            return GetGitExtensionsDirectory();            
        }

        //for repair only
        public static void SetInstallDir(string dir)
        {
            VersionIndependentRegKey.SetValue("InstallDir", dir);
        }

        public static bool RunningOnWindows()
        {
            switch (Environment.OSVersion.Platform)
            {
                case PlatformID.Win32NT:
                case PlatformID.Win32S:
                case PlatformID.Win32Windows:
                case PlatformID.WinCE:
                    return true;
                default:
                    return false;
            }
        }

        public static bool RunningOnUnix()
        {
            switch (Environment.OSVersion.Platform)
            {
                case PlatformID.Unix:
                    return true;
                default:
                    return false;
            }
        }

        public static bool RunningOnMacOSX()
        {
            switch (Environment.OSVersion.Platform)
            {
                case PlatformID.MacOSX:
                    return true;
                default:
                    return false;
            }
        }

        public static bool IsMonoRuntime()
        {
            return Type.GetType("Mono.Runtime") != null;
        }

        public static void SaveSettings()
        {
            try
            {
                UseTimer = false;

                SetString("gitssh", GitCommandHelpers.GetSsh());
                Repositories.SaveSettings();

                UseTimer = true;

                SaveXMLDictionarySettings(EncodedNameMap, SettingsFilePath);
            }
            catch
            { }
        }

        public static void LoadSettings()
        {
            Action<Encoding> addEncoding = delegate(Encoding e) { AvailableEncodings[e.HeaderName] = e; };
            addEncoding(Encoding.Default);
            addEncoding(new ASCIIEncoding());
            addEncoding(new UnicodeEncoding());
            addEncoding(new UTF7Encoding());
            addEncoding(new UTF8Encoding());

            try
            {
                GitCommandHelpers.SetSsh(GetString("gitssh", null));
            }
            catch
            { }
            }

        public static bool DashboardShowCurrentBranch
        {
            get { return GetBool("dashboardshowcurrentbranch", true); }
            set { SetBool("dashboardshowcurrentbranch", value); }
        }

        public static string ownScripts
        {
            get { return GetString("ownScripts", ""); }
            set { SetString("ownScripts", value); }
        }

        public static bool PushAllTags
        {
            get { return GetBool("pushalltags", false); }
            set { SetBool("pushalltags", value); }
        }

        public static int RecursiveSubmodules
        {
            get { return GetInt("RecursiveSubmodules", 1); }
            set { SetInt("RecursiveSubmodules", value); }
        }

        public static string ShorteningRecentRepoPathStrategy
        {
            get { return GetString("ShorteningRecentRepoPathStrategy", ""); }
            set { SetString("ShorteningRecentRepoPathStrategy", value); }
        }

        public static int MaxMostRecentRepositories
        {
            get { return GetInt("MaxMostRecentRepositories", 0); }
            set { SetInt("MaxMostRecentRepositories", value); }
        }

        public static int RecentReposComboMinWidth
        {
            get { return GetInt("RecentReposComboMinWidth", 0); }
            set { SetInt("RecentReposComboMinWidth", value); }
        }

        public static bool SortMostRecentRepos
        {
            get { return GetBool("SortMostRecentRepos", false); }
            set { SetBool("SortMostRecentRepos", value); }
        }

        public static bool SortLessRecentRepos
        {
            get { return GetBool("SortLessRecentRepos", false); }
            set { SetBool("SortLessRecentRepos", value); }
        }

        public static bool NoFastForwardMerge
        {
            get { return GetBool("NoFastForwardMerge", false); }
            set { SetBool("NoFastForwardMerge", value); }
        }

        public static int CommitValidationMaxCntCharsFirstLine
        {
            get { return GetInt("CommitValidationMaxCntCharsFirstLine", 0); }
            set { SetInt("CommitValidationMaxCntCharsFirstLine", value); }
        }

        public static int CommitValidationMaxCntCharsPerLine
        {
            get { return GetInt("CommitValidationMaxCntCharsPerLine", 0); }
            set { SetInt("CommitValidationMaxCntCharsPerLine", value); }
        }

        public static bool CommitValidationSecondLineMustBeEmpty
        {
            get { return GetBool("CommitValidationSecondLineMustBeEmpty", false); }
            set { SetBool("CommitValidationSecondLineMustBeEmpty", value); }
        }

        public static bool CommitValidationIndentAfterFirstLine
        {
            get { return GetBool("CommitValidationIndentAfterFirstLine", true); }
            set { SetBool("CommitValidationIndentAfterFirstLine", value); }
        }

        public static bool CommitValidationAutoWrap
        {
            get { return GetBool("CommitValidationAutoWrap", true); }
            set { SetBool("CommitValidationAutoWrap", value); }
        }

        public static string CommitValidationRegEx
        {
            get { return GetString("CommitValidationRegEx", String.Empty); }
            set { SetString("CommitValidationRegEx", value); }
        }

        public static string CommitTemplates
        {
            get { return GetString("CommitTemplates", String.Empty); }
            set { SetString("CommitTemplates", value); }
        }

        public static bool CreateLocalBranchForRemote
        {
            get { return GetBool("CreateLocalBranchForRemote", false); }
            set { SetBool("CreateLocalBranchForRemote", value); }
        }

        public static string CascadeShellMenuItems
        {
            get { return GetString("CascadeShellMenuItems", "110111000111111111"); }
            set { SetString("CascadeShellMenuItems", value); }
        }

        public static bool UseFormCommitMessage
        {
            get { return GetBool("UseFormCommitMessage", true); }
            set { SetBool("UseFormCommitMessage", value); }
        }

        public static DateTime LastUpdateCheck
        {
            get { return GetDate("LastUpdateCheck", default(DateTime)); }
            set { SetDate("LastUpdateCheck", value); }
        }

        public static string GetGitExtensionsFullPath()
        {
            return Application.ExecutablePath;
        }

        public static string GetGitExtensionsDirectory()
        {
            return Path.GetDirectoryName(GetGitExtensionsFullPath());
        }

        private static RegistryKey _VersionIndependentRegKey;

        private static RegistryKey VersionIndependentRegKey
        {
            get
            {
                if (_VersionIndependentRegKey == null)
                    _VersionIndependentRegKey = Registry.CurrentUser.CreateSubKey("Software\\GitExtensions\\GitExtensions", RegistryKeyPermissionCheck.ReadWriteSubTree);
                return _VersionIndependentRegKey;
            }
        }

        public static bool UseLibGit2ForDiff
        {
            get { return false; }
        }

        private static void ReadXMLDicSettings<T>(XmlSerializableDictionary<string, T> Dic, string FilePath)
        {

            if (File.Exists(FilePath))
        {

                try
        {
                    lock (Dic)
                    {

                        XmlReaderSettings rSettings = new XmlReaderSettings
        {
                            IgnoreWhitespace = true
                        };
                        using (System.Xml.XmlReader xr = XmlReader.Create(FilePath, rSettings))
                {

                            Dic.ReadXml(xr);
                            LastFileRead = DateTime.UtcNow;
        }
                    }
                }
<<<<<<< HEAD
                catch (IOException)
        {
=======
                catch (IOException e)
                {
                    System.Diagnostics.Debug.WriteLine(e.Message);
>>>>>>> 91f020ab
                    throw;
        }

        }

        }
        public static bool IsPortable()
        {
            return Properties.Settings.Default.IsPortable;

        }

        public static void ImportFromRegistry()
        {
            lock (EncodedNameMap)
            {
                foreach (String name in VersionIndependentRegKey.GetValueNames())
                {
                    object value = VersionIndependentRegKey.GetValue(name, null);
                    if (value != null)
                        EncodedNameMap[name] = value.ToString();
        }
            }
        }

        private static DateTime GetLastFileModificationUTC(String FilePath)
        {
            try
            {
                if (File.Exists(FilePath))
                    return File.GetLastWriteTimeUtc(FilePath);
                else
                    return DateTime.MaxValue;
        }
            catch (Exception)
        {
                return DateTime.MaxValue;
        }

        }

        private static void SaveXMLDictionarySettings<T>(XmlSerializableDictionary<string, T> Dic, String FilePath)
        {
            try
            {
                var tmpFile = FilePath + ".tmp";
                lock (Dic)
                {

                    using (System.Xml.XmlTextWriter xtw = new System.Xml.XmlTextWriter(tmpFile, Encoding.UTF8))
                    {
                        xtw.Formatting = Formatting.Indented;
                        xtw.WriteStartDocument();
                        xtw.WriteStartElement("dictionary");

                        Dic.WriteXml(xtw);
                        xtw.WriteEndElement();
<<<<<<< HEAD
            }
        }
                LastFileRead = GetLastFileModificationUTC(FilePath);
=======
                    }
                    if (File.Exists(FilePath))
                    {
                        File.Replace(tmpFile, FilePath, FilePath + ".backup", true);
                    }
                    else
                    {
                        File.Move(tmpFile, FilePath);
                    }
                    LastFileRead = GetLastFileModificationUTC(FilePath);
                }
>>>>>>> 91f020ab
            }
            catch (IOException e)
            {
                System.Diagnostics.Debug.WriteLine(e.Message);
                throw;
            }

        }
        //Used to eliminate multiple settings file open and close to save multiple values.  Settings will be saved SAVETIME milliseconds after the last setvalue is called
        private static void OnSaveTimer(object source, System.Timers.ElapsedEventArgs e)
        {
            System.Timers.Timer t = (System.Timers.Timer)source;
            t.Stop();
            SaveXMLDictionarySettings(EncodedNameMap, SettingsFilePath);
        }

        static void StartSaveTimer()
        {
            //Resets timer so that the last call will let the timer event run and will cause the settings to be saved.
            SaveTimer.Stop();
            SaveTimer.AutoReset = true;
            SaveTimer.Interval = SAVETIME;
            SaveTimer.AutoReset = false;

            SaveTimer.Start();
        }

        private static bool NeedRefresh()
        {
            DateTime lastMod = GetLastFileModificationUTC(SettingsFilePath);
            return !LastFileRead.HasValue || lastMod > LastFileRead.Value;
        }

        private static void EnsureSettingsAreUpToDate()
                {
            if (NeedRefresh())
<<<<<<< HEAD
                    {
                ByNameMap.Clear();
                EncodedNameMap.Clear();
                ReadXMLDicSettings(EncodedNameMap, SettingsFilePath);
                    }
                }
=======
            {
                lock (EncodedNameMap)
                {
                    ByNameMap.Clear();
                    EncodedNameMap.Clear();
                    ReadXMLDicSettings(EncodedNameMap, SettingsFilePath);
                }
            }
        }
>>>>>>> 91f020ab

        private static void SetValue(string name, string value)
                {
            lock (EncodedNameMap)
            {
                //will refresh EncodedNameMap if needed
                string inMemValue = GetValue(name);
            
                if (string.Equals(inMemValue, value))
                    return;

            if (value == null)
                    EncodedNameMap.Remove(name);
            else
                    EncodedNameMap[name] = value;
        }

            if (UseTimer)
                StartSaveTimer();
        }

        private static string GetValue(string name)
        {
            lock (EncodedNameMap)
            {
                EnsureSettingsAreUpToDate();
                string o = null;
                EncodedNameMap.TryGetValue(name, out o);
                return o;
            }
        }

        public static T GetByName<T>(string name, T defaultValue, Func<string, T> decode)
        {
            object o;
            lock (EncodedNameMap)
            {
                EnsureSettingsAreUpToDate();

            if (ByNameMap.TryGetValue(name, out o))
            {
                    if (o == null || o is T)
                    {
                    return (T)o;
                    }
                else
                    {
                    throw new Exception("Incompatible class for settings: " + name + ". Expected: " + typeof(T).FullName + ", found: " + o.GetType().FullName);
            }
                }
            else
            {
                    if (decode == null)
                        throw new ArgumentNullException("decode", string.Format("The decode parameter for setting {0} is null.", name));

                    string s = GetValue(name);
                    T result = s == null ? defaultValue : decode(s);
                ByNameMap[name] = result;
                return result;
            }
        }
        }

        public static void SetByName<T>(string name, T value, Func<T, string> encode)
        {
            string s;
            if (value == null)
                s = null;
            else
                s = encode(value);

            lock (EncodedNameMap)
            {
                SetValue(name, s);
            ByNameMap[name] = value;
        }
        }

        public static bool? GetBool(string name)
        {
            return GetByName<bool?>(name, null, x =>
            {
                var val = x.ToString().ToLower();
                if (val == "true") return true;
                if (val == "false") return false;
                return null;
            });
        }

        public static bool GetBool(string name, bool defaultValue)
        {
            return GetBool(name) ?? defaultValue;
        }

        public static void SetBool(string name, bool? value)
        {
            SetByName<bool?>(name, value, (bool? b) => b.Value ? "true" : "false");
        }

        public static void SetInt(string name, int? value)
        {
            SetByName<int?>(name, value, (int? b) => b.HasValue ? b.ToString() : null);
        }

        public static int? GetInt(string name)
        {
            return GetByName<int?>(name, null, x =>
            {
                int result;
                if (int.TryParse(x, out result))
                {
                    return result;
                }

                return null;
            });
        }

        public static DateTime GetDate(string name, DateTime defaultValue)
        {
            return GetDate(name) ?? defaultValue;
        }

        public static void SetDate(string name, DateTime? value)
        {
            SetByName<DateTime?>(name, value, (DateTime? b) => b.HasValue ? b.Value.ToString("yyyy/M/dd", CultureInfo.InvariantCulture) : null);
        }

        public static DateTime? GetDate(string name)
        {
            return GetByName<DateTime?>(name, null, x =>
            {
                DateTime result;
                if (DateTime.TryParseExact(x, "yyyy/M/dd", CultureInfo.InvariantCulture, DateTimeStyles.None, out result))
                    return result;

                return null;
            });
        }

        public static int GetInt(string name, int defaultValue)
        {
            return GetInt(name) ?? defaultValue;
        }

        public static void SetFont(string name, Font value)
        {
            SetByName<Font>(name, value, x => x.AsString());
        }

        public static Font GetFont(string name, Font defaultValue)
        {
            return GetByName<Font>(name, defaultValue, x => x.Parse(defaultValue));
        }

        public static void SetColor(string name, Color? value)
        {
            SetByName<Color?>(name, value, x => x.HasValue ? ColorTranslator.ToHtml(x.Value) : null);
        }

        public static Color? GetColor(string name)
        {
            return GetByName<Color?>(name, null, x => ColorTranslator.FromHtml(x));
        }

        public static Color GetColor(string name, Color defaultValue)
        {
            return GetColor(name) ?? defaultValue;
        }

        public static void SetEnum<T>(string name, T value)
        {
            SetByName<T>(name, value, x => x.ToString());
        }

        public static T GetEnum<T>(string name, T defaultValue)
        {
            return GetByName<T>(name, defaultValue, x =>
            {
                var val = x.ToString();
                return (T)Enum.Parse(typeof(T), val, true);
            });
        }

        public static void SetNullableEnum<T>(string name, T? value) where T : struct
        {
            SetByName<T?>(name, value, x => x.HasValue ? x.ToString() : string.Empty);
        }

        public static T? GetNullableEnum<T>(string name, T? defaultValue) where T : struct
        {
            return GetByName<T?>(name, defaultValue, x =>
            {
                var val = x.ToString();

                if (val.IsNullOrEmpty())
                    return null;

                return (T?)Enum.Parse(typeof(T), val, true);
            });
        }

        public static void SetString(string name, string value)
        {
            SetByName<string>(name, value, s => s);
        }

        public static string GetString(string name, string defaultValue)
        {
            return GetByName<string>(name, defaultValue, x => x);
        }

        public static string PrefixedName(string prefix, string name)
        {
            return prefix == null ? name : prefix + '_' + name;
        }
    }

    public static class FontParser
    {

        private static readonly string InvariantCultureId = "_IC_";
        public static string AsString(this Font value)
        {
            return String.Format(CultureInfo.InvariantCulture,
                "{0};{1};{2}", value.FontFamily.Name, value.Size, InvariantCultureId);
        }

        public static Font Parse(this string value, Font defaultValue)
        {
            if (value == null)
                return defaultValue;

            string[] parts = value.Split(';');

            if (parts.Length < 2)
                return defaultValue;

            try
            {
                string fontSize;
                if (parts.Length == 3 && InvariantCultureId.Equals(parts[2]))
                    fontSize = parts[1];
                else
                {
                    fontSize = parts[1].Replace(",", CultureInfo.InvariantCulture.NumberFormat.NumberDecimalSeparator);
                    fontSize = fontSize.Replace(".", CultureInfo.InvariantCulture.NumberFormat.NumberDecimalSeparator);
                }

                return new Font(parts[0], Single.Parse(fontSize, CultureInfo.InvariantCulture));
            }
            catch (Exception)
            {
                return defaultValue;
            }
        }
    }
}<|MERGE_RESOLUTION|>--- conflicted
+++ resolved
@@ -1,1427 +1,1407 @@
-﻿using System;
-using System.Collections.Generic;
-using System.Drawing;
-using System.Globalization;
-using System.Linq;
-using System.IO;
-using System.Reflection;
-using System.Text;
-using System.Windows.Forms;
-using System.Xml;
-using System.Xml.Serialization;
-using GitCommands.Logging;
-using GitCommands.Repository;
-using Microsoft.Win32;
-
-namespace GitCommands
-{
-    public enum LocalChangesAction
-    {
-        DontChange,
-        Merge,
-        Reset,
-        Stash
-    }
-
-    public static class Settings
-    {
-        //semi-constants
-        public static readonly string GitExtensionsVersionString;
-        public static readonly int GitExtensionsVersionInt;
-        public static readonly char PathSeparator = '\\';
-        public static readonly char PathSeparatorWrong = '/';
-        private static readonly string SettingsFileName = "GitExtensions.settings";
-        private static readonly double SAVETIME = 2000;
-
-        private static DateTime? LastFileRead = null;
-
-        private static readonly Dictionary<String, object> ByNameMap = new Dictionary<String, object>();
-        private static readonly XmlSerializableDictionary<string, string> EncodedNameMap = new XmlSerializableDictionary<string, string>();
-        static System.Timers.Timer SaveTimer = new System.Timers.Timer(SAVETIME);
-        private static bool UseTimer = true;
-
-        public static Lazy<string> ApplicationDataPath;
-        private static string SettingsFilePath { get { return Path.Combine(ApplicationDataPath.Value, SettingsFileName); } }
-
-        static Settings()
-        {
-            ApplicationDataPath = new Lazy<string>(() =>
-                {
-                    if (IsPortable())
-                    {
-                        return GetGitExtensionsDirectory();
-                    }
-                    else
-                    {
-                        //Make applicationdatapath version independent
-                        return Application.UserAppDataPath.Replace(Application.ProductVersion, string.Empty);
-                    }
-                }
-            );
-            
-            Version version = Assembly.GetCallingAssembly().GetName().Version;
-            GitExtensionsVersionString = version.Major.ToString() + '.' + version.Minor.ToString();
-            GitExtensionsVersionInt = version.Major * 100 + version.Minor;
-            if (version.Build > 0)
-            {
-                GitExtensionsVersionString += '.' + version.Build.ToString();
-                GitExtensionsVersionInt = GitExtensionsVersionInt * 100 + version.Build;
-            }
-            if (!RunningOnWindows())
-            {
-                PathSeparator = '/';
-                PathSeparatorWrong = '\\';
-            }
-
-            GitLog = new CommandLogger();
-            
-            if (!File.Exists(SettingsFilePath))
-            {
-                ImportFromRegistry();
-                SaveXMLDictionarySettings(EncodedNameMap, SettingsFilePath);
-        }
-            SaveTimer.Enabled = false;
-            SaveTimer.AutoReset = false;
-            SaveTimer.Elapsed += new System.Timers.ElapsedEventHandler(OnSaveTimer);
-        }
-
-        public static int UserMenuLocationX
-        {
-            get { return GetInt("usermenulocationx", -1); }
-            set { SetInt("usermenulocationx", value); }
-        }
-
-        public static int UserMenuLocationY
-        {
-            get { return GetInt("usermenulocationy", -1); }
-            set { SetInt("usermenulocationy", value); }
-        }
-
-        public static bool StashKeepIndex
-        {
-            get { return GetBool("stashkeepindex", false); }
-            set { SetBool("stashkeepindex", value); }
-        }
-
-        public static bool StashConfirmDropShow
-        {
-            get { return GetBool("stashconfirmdropshow", true); }
-            set { SetBool("stashconfirmdropshow", value); }
-        }
-
-        public static bool ApplyPatchIgnoreWhitespace
-        {
-            get { return GetBool("applypatchignorewhitespace", false); }
-            set { SetBool("applypatchignorewhitespace", value); }
-        }
-
-        public static bool UsePatienceDiffAlgorithm
-        {
-            get { return GetBool("usepatiencediffalgorithm", false); }
-            set { SetBool("usepatiencediffalgorithm", value); }
-        }
-
-        public static bool ShowErrorsWhenStagingFiles
-        {
-            get { return GetBool("showerrorswhenstagingfiles", true); }
-            set { SetBool("showerrorswhenstagingfiles", value); }
-        }
-
-        public static string LastCommitMessage
-        {
-            get { return GetString("lastCommitMessage", ""); }
-            set { SetString("lastCommitMessage", value); }
-        }
-
-        public static string TruncatePathMethod
-        {
-            get { return GetString("truncatepathmethod", "none"); }
-            set { SetString("truncatepathmethod", value); }
-        }
-
-        public static bool ShowGitStatusInBrowseToolbar
-        {
-            get { return GetBool("showgitstatusinbrowsetoolbar", true); }
-            set { SetBool("showgitstatusinbrowsetoolbar", value); }
-        }
-
-        public static bool CommitInfoShowContainedInBranches
-        {
-            get
-            {
-                return CommitInfoShowContainedInBranchesLocal ||
-                    CommitInfoShowContainedInBranchesRemote ||
-                    CommitInfoShowContainedInBranchesRemoteIfNoLocal;
-            }
-        }
-
-        public static bool CommitInfoShowContainedInBranchesLocal
-        {
-            get { return GetBool("commitinfoshowcontainedinbrancheslocal", true); }
-            set { SetBool("commitinfoshowcontainedinbrancheslocal", value); }
-        }
-
-        public static bool CheckForUncommittedChangesInCheckoutBranch
-        {
-            get { return GetBool("checkforuncommittedchangesincheckoutbranch", false); }
-            set { SetBool("checkforuncommittedchangesincheckoutbranch", value); }
-        }
-
-        public static bool AlwaysShowCheckoutBranchDlg
-        {
-            get { return GetBool("AlwaysShowCheckoutBranchDlg", false); }
-            set { SetBool("AlwaysShowCheckoutBranchDlg", value); }
-        }
-
-        public static bool CommitInfoShowContainedInBranchesRemote
-        {
-            get { return GetBool("commitinfoshowcontainedinbranchesremote", false); }
-            set { SetBool("commitinfoshowcontainedinbranchesremote", value); }
-        }
-
-        public static bool CommitInfoShowContainedInBranchesRemoteIfNoLocal
-        {
-            get { return GetBool("commitinfoshowcontainedinbranchesremoteifnolocal", false); }
-            set { SetBool("commitinfoshowcontainedinbranchesremoteifnolocal", value); }
-        }
-
-        public static bool CommitInfoShowContainedInTags
-        {
-            get { return GetBool("commitinfoshowcontainedintags", true); }
-            set { SetBool("commitinfoshowcontainedintags", value); }
-        }
-
-        public static string GravatarCachePath
-        {
-            get { return ApplicationDataPath.Value + "Images\\"; }
-        }
-
-        public static string Translation
-        {
-            get { return GetString("translation", ""); }
-            set { SetString("translation", value); }
-        }
-
-        private static string _currentTranslation;
-        public static string CurrentTranslation
-        {
-            get { return _currentTranslation ?? Translation; }
-            set { _currentTranslation = value; }
-        }
-
-        public static bool UserProfileHomeDir
-        {
-            get { return GetBool("userprofilehomedir", false); }
-            set { SetBool("userprofilehomedir", value); }
-        }
-
-        public static string CustomHomeDir
-        {
-            get { return GetString("customhomedir", ""); }
-            set { SetString("customhomedir", value); }
-        }
-
-        public static bool EnableAutoScale
-        {
-            get { return GetBool("enableautoscale", true); }
-            set { SetBool("enableautoscale", value); }
-        }
-
-        public static string IconColor
-        {
-            get { return GetString("iconcolor", "default"); }
-            set { SetString("iconcolor", value); }
-        }
-
-        public static string IconStyle
-        {
-            get { return GetString("iconstyle", "default"); }
-            set { SetString("iconstyle", value); }
-        }
-
-        public static int AuthorImageSize
-        {
-            get { return GetInt("authorimagesize", 80); }
-            set { SetInt("authorimagesize", value); }
-        }
-
-        public static int AuthorImageCacheDays
-        {
-            get { return GetInt("authorimagecachedays", 5); }
-            set { SetInt("authorimagecachedays", value); }
-        }
-
-        public static bool ShowAuthorGravatar
-        {
-            get { return GetBool("showauthorgravatar", true); }
-            set { SetBool("showauthorgravatar", value); }
-        }
-
-        public static bool CloseCommitDialogAfterCommit
-        {
-            get { return GetBool("closecommitdialogaftercommit", true); }
-            set { SetBool("closecommitdialogaftercommit", value); }
-        }
-
-        public static bool CloseCommitDialogAfterLastCommit
-        {
-            get { return GetBool("closecommitdialogafterlastcommit", true); }
-            set { SetBool("closecommitdialogafterlastcommit", value); }
-        }
-
-        public static bool RefreshCommitDialogOnFormFocus
-        {
-            get { return GetBool("refreshcommitdialogonformfocus", false); }
-            set { SetBool("refreshcommitdialogonformfocus", value); }
-        }
-
-        public static bool StageInSuperprojectAfterCommit
-        {
-            get { return GetBool("stageinsuperprojectaftercommit", true); }
-            set { SetBool("stageinsuperprojectaftercommit", value); }
-        }
-
-        public static bool PlaySpecialStartupSound
-        {
-            get { return GetBool("PlaySpecialStartupSound", false); }
-            set { SetBool("PlaySpecialStartupSound", value); }
-        }
-
-        public static bool FollowRenamesInFileHistory
-        {
-            get { return GetBool("followrenamesinfilehistory", true); }
-            set { SetBool("followrenamesinfilehistory", value); }
-        }
-
-        public static bool FullHistoryInFileHistory
-        {
-            get { return GetBool("fullhistoryinfilehistory", false); }
-            set { SetBool("fullhistoryinfilehistory", value); }
-        }
-
-        public static bool LoadFileHistoryOnShow
-        {
-            get { return GetBool("LoadFileHistoryOnShow", true); }
-            set { SetBool("LoadFileHistoryOnShow", value); }
-        }
-
-        public static bool LoadBlameOnShow
-        {
-            get { return GetBool("LoadBlameOnShow", true); }
-            set { SetBool("LoadBlameOnShow", value); }
-        }
-
-        public static bool RevisionGraphShowWorkingDirChanges
-        {
-            get { return GetBool("revisiongraphshowworkingdirchanges", false); }
-            set { SetBool("revisiongraphshowworkingdirchanges", value); }
-        }
-
-        public static bool RevisionGraphDrawNonRelativesGray
-        {
-            get { return GetBool("revisiongraphdrawnonrelativesgray", true); }
-            set { SetBool("revisiongraphdrawnonrelativesgray", value); }
-        }
-
-        public static bool RevisionGraphDrawNonRelativesTextGray
-        {
-            get { return GetBool("revisiongraphdrawnonrelativestextgray", false); }
-            set { SetBool("revisiongraphdrawnonrelativestextgray", value); }
-        }
-
-        public static readonly Dictionary<string, Encoding> AvailableEncodings = new Dictionary<string, Encoding>();
-        private static readonly Dictionary<string, Encoding> EncodingSettings = new Dictionary<string, Encoding>();
-
-        internal static bool GetEncoding(string settingName, out Encoding encoding)
-        {
-            lock (EncodingSettings)
-            {
-                return EncodingSettings.TryGetValue(settingName, out encoding);
-            }
-        }
-
-        internal static void SetEncoding(string settingName, Encoding encoding)
-        {
-            lock (EncodingSettings)
-            {
-                var items = EncodingSettings.Keys.Where(item => item.StartsWith(settingName)).ToList();
-                foreach (var item in items)
-                    EncodingSettings.Remove(item);
-                EncodingSettings[settingName] = encoding;
-            }
-        }
-
-        public enum PullAction
-        {
-            None,
-            Merge,
-            Rebase,
-            Fetch,
-            FetchAll,
-            Default
-        }
-
-        public static PullAction FormPullAction
-        {
-            get { return GetEnum("FormPullAction", PullAction.Merge); }
-            set { SetEnum("FormPullAction", value); }
-        }
-
-        public static bool DonSetAsLastPullAction
-        {
-            get { return GetBool("DonSetAsLastPullAction", true); }
-            set { SetBool("DonSetAsLastPullAction", value); }
-        }
-
-        public static string SmtpServer
-        {
-            get { return GetString("SmtpServer", "smtp.gmail.com"); }
-            set { SetString("SmtpServer", value); }
-        }
-
-        public static int SmtpPort
-        {
-            get { return GetInt("SmtpPort", 465); }
-            set { SetInt("SmtpPort", value); }
-        }
-
-        public static bool SmtpUseSsl
-        {
-            get { return GetBool("SmtpUseSsl", true); }
-            set { SetBool("SmtpUseSsl", value); }
-        }
-
-        public static bool AutoStash
-        {
-            get { return GetBool("autostash", false); }
-            set { SetBool("autostash", value); }
-        }
-
-        public static LocalChangesAction CheckoutBranchAction
-        {
-            get { return GetEnum("checkoutbranchaction", LocalChangesAction.DontChange); }
-            set { SetEnum("checkoutbranchaction", value); }
-        }
-
-        public static bool UseDefaultCheckoutBranchAction
-        {
-            get { return GetBool("UseDefaultCheckoutBranchAction", false); }
-            set { SetBool("UseDefaultCheckoutBranchAction", value); }
-        }
-
-        public static bool DontShowHelpImages
-        {
-            get { return GetBool("DontShowHelpImages", false); }
-            set { SetBool("DontShowHelpImages", value); }
-        }
-
-        public static bool DontConfirmAmend
-        {
-            get { return GetBool("DontConfirmAmend", false); }
-            set { SetBool("DontConfirmAmend", value); }
-        }
-
-        public static bool? AutoPopStashAfterPull
-        {
-            get { return GetBool("AutoPopStashAfterPull"); }
-            set { SetBool("AutoPopStashAfterPull", value); }
-        }
-
-        public static bool? AutoPopStashAfterCheckoutBranch
-        {
-            get { return GetBool("AutoPopStashAfterCheckoutBranch"); }
-            set { SetBool("AutoPopStashAfterCheckoutBranch", value); }
-        }
-
-        public static PullAction? AutoPullOnPushRejectedAction
-        {
-            get { return GetNullableEnum<PullAction>("AutoPullOnPushRejectedAction", null); }
-            set { SetNullableEnum<PullAction>("AutoPullOnPushRejectedAction", value); }
-        }
-
-        public static bool DontConfirmPushNewBranch
-        {
-            get { return GetBool("DontConfirmPushNewBranch", false); }
-            set { SetBool("DontConfirmPushNewBranch", value); }
-        }
-
-        public static bool DontConfirmAddTrackingRef
-        {
-            get { return GetBool("DontConfirmAddTrackingRef", false); }
-            set { SetBool("DontConfirmAddTrackingRef", value); }
-        }
-
-        public static bool IncludeUntrackedFilesInAutoStash
-        {
-            get { return GetBool("includeUntrackedFilesInAutoStash", true); }
-            set { SetBool("includeUntrackedFilesInAutoStash", value); }
-        }
-
-        public static bool IncludeUntrackedFilesInManualStash
-        {
-            get { return GetBool("includeUntrackedFilesInManualStash", true); }
-            set { SetBool("includeUntrackedFilesInManualStash", value); }
-        }
-
-        public static bool OrderRevisionByDate
-        {
-            get { return GetBool("orderrevisionbydate", true); }
-            set { SetBool("orderrevisionbydate", value); }
-        }
-
-        public static string Dictionary
-        {
-            get { return GetString("dictionary", "en-US"); }
-            set { SetString("dictionary", value); }
-        }
-
-        public static bool ShowGitCommandLine
-        {
-            get { return GetBool("showgitcommandline", false); }
-            set { SetBool("showgitcommandline", value); }
-        }
-
-        public static bool ShowStashCount
-        {
-            get { return GetBool("showstashcount", false); }
-            set { SetBool("showstashcount", value); }
-        }
-
-        public static bool RelativeDate
-        {
-            get { return GetBool("relativedate", true); }
-            set { SetBool("relativedate", value); }
-        }
-
-        public static bool UseFastChecks
-        {
-            get { return GetBool("usefastchecks", false); }
-            set { SetBool("usefastchecks", value); }
-        }
-
-        public static bool ShowGitNotes
-        {
-            get { return GetBool("showgitnotes", false); }
-            set { SetBool("showgitnotes", value); }
-        }
-
-        public static int RevisionGraphLayout
-        {
-            get { return GetInt("revisiongraphlayout", 2); }
-            set { SetInt("revisiongraphlayout", value); }
-        }
-
-        public static bool ShowAuthorDate
-        {
-            get { return GetBool("showauthordate", true); }
-            set { SetBool("showauthordate", value); }
-        }
-
-        public static bool CloseProcessDialog
-        {
-            get { return GetBool("closeprocessdialog", false); }
-            set { SetBool("closeprocessdialog", value); }
-        }
-
-        public static bool ShowCurrentBranchOnly
-        {
-            get { return GetBool("showcurrentbranchonly", false); }
-            set { SetBool("showcurrentbranchonly", value); }
-        }
-
-        public static bool BranchFilterEnabled
-        {
-            get { return GetBool("branchfilterenabled", false); }
-            set { SetBool("branchfilterenabled", value); }
-        }
-
-        public static int CommitDialogSplitter
-        {
-            get { return GetInt("commitdialogsplitter", -1); }
-            set { SetInt("commitdialogsplitter", value); }
-        }
-
-        public static int CommitDialogRightSplitter
-        {
-            get { return GetInt("commitdialogrightsplitter", -1); }
-            set { SetInt("commitdialogrightsplitter", value); }
-        }
-
-        public static int RevisionGridQuickSearchTimeout
-        {
-            get { return GetInt("revisiongridquicksearchtimeout", 750); }
-            set { SetInt("revisiongridquicksearchtimeout", value); }
-        }
-
-        public static string GravatarFallbackService
-        {
-            get { return GetString("gravatarfallbackservice", "Identicon"); }
-            set { SetString("gravatarfallbackservice", value); }
-        }
-
-        public static string GitCommand
-        {
-            get { return GetString("gitcommand", "git"); }
-            set { SetString("gitcommand", value); }
-        }
-
-        public static string GitBinDir
-        {
-            get { return GetString("gitbindir", ""); }
-            set
-            {
-                var temp = value;
-                if (temp.Length > 0 && temp[temp.Length - 1] != PathSeparator)
-                    temp += PathSeparator;
-                SetString("gitbindir", temp);
-
-                //if (string.IsNullOrEmpty(_gitBinDir))
-                //    return;
-
-                //var path =
-                //    Environment.GetEnvironmentVariable("path", EnvironmentVariableTarget.Process) + ";" +
-                //    _gitBinDir;
-                //Environment.SetEnvironmentVariable("path", path, EnvironmentVariableTarget.Process);
-            }
-        }
-
-        public static int MaxRevisionGraphCommits
-        {
-            get { return GetInt("maxrevisiongraphcommits", 100000); }
-            set { SetInt("maxrevisiongraphcommits", value); }
-        }
-
-        public static string RecentWorkingDir
-        {
-            get { return GetString("RecentWorkingDir", null); }
-            set { SetString("RecentWorkingDir", value); }
-        }
-
-        public static bool StartWithRecentWorkingDir
-        {
-            get { return GetBool("StartWithRecentWorkingDir", false); }
-            set { SetBool("StartWithRecentWorkingDir", value); }
-        }
-
-        public static CommandLogger GitLog { get; private set; }
-
-        public static string Plink
-        {
-            get { return GetString("plink", ""); }
-            set { SetString("plink", value); }
-        }
-        public static string Puttygen
-        {
-            get { return GetString("puttygen", ""); }
-            set { SetString("puttygen", value); }
-        }
-
-        public static string Pageant
-        {
-            get { return GetString("pageant", ""); }
-            set { SetString("pageant", value); }
-        }
-
-        public static bool AutoStartPageant
-        {
-            get { return GetBool("autostartpageant", true); }
-            set { SetBool("autostartpageant", value); }
-        }
-
-        public static bool MarkIllFormedLinesInCommitMsg
-        {
-            get { return GetBool("markillformedlinesincommitmsg", false); }
-            set { SetBool("markillformedlinesincommitmsg", value); }
-        }
-
-        #region Colors
-
-        public static Color OtherTagColor
-        {
-            get { return GetColor("othertagcolor", Color.Gray); }
-            set { SetColor("othertagcolor", value); }
-        }
-
-        public static Color TagColor
-        {
-            get { return GetColor("tagcolor", Color.DarkBlue); }
-            set { SetColor("tagcolor", value); }
-        }
-
-        public static Color GraphColor
-        {
-            get { return GetColor("graphcolor", Color.DarkRed); }
-            set { SetColor("graphcolor", value); }
-        }
-
-        public static Color BranchColor
-        {
-            get { return GetColor("branchcolor", Color.DarkRed); }
-            set { SetColor("branchcolor", value); }
-        }
-
-        public static Color RemoteBranchColor
-        {
-            get { return GetColor("remotebranchcolor", Color.Green); }
-            set { SetColor("remotebranchcolor", value); }
-        }
-
-        public static Color DiffSectionColor
-        {
-            get { return GetColor("diffsectioncolor", Color.FromArgb(230, 230, 230)); }
-            set { SetColor("diffsectioncolor", value); }
-        }
-
-        public static Color DiffRemovedColor
-        {
-            get { return GetColor("diffremovedcolor", Color.FromArgb(255, 200, 200)); }
-            set { SetColor("diffremovedcolor", value); }
-        }
-
-        public static Color DiffRemovedExtraColor
-        {
-            get { return GetColor("diffremovedextracolor", Color.FromArgb(255, 150, 150)); }
-            set { SetColor("diffremovedextracolor", value); }
-        }
-
-        public static Color DiffAddedColor
-        {
-            get { return GetColor("diffaddedcolor", Color.FromArgb(200, 255, 200)); }
-            set { SetColor("diffaddedcolor", value); }
-        }
-
-        public static Color DiffAddedExtraColor
-        {
-            get { return GetColor("diffaddedextracolor", Color.FromArgb(135, 255, 135)); }
-            set { SetColor("diffaddedextracolor", value); }
-        }
-
-        public static Font DiffFont
-        {
-            get { return GetFont("difffont", new Font("Courier New", 10)); }
-            set { SetFont("difffont", value); }
-        }
-
-        public static Font CommitFont
-        {
-            get { return GetFont("commitfont", new Font(SystemFonts.MessageBoxFont.Name, SystemFonts.MessageBoxFont.Size)); }
-            set { SetFont("commitfont", value); }
-        }
-
-        public static Font Font
-        {
-            get { return GetFont("font", new Font(SystemFonts.MessageBoxFont.Name, SystemFonts.MessageBoxFont.Size)); }
-            set { SetFont("font", value); }
-        }
-
-        #endregion
-
-        public static bool MulticolorBranches
-        {
-            get { return GetBool("multicolorbranches", true); }
-            set { SetBool("multicolorbranches", value); }
-        }
-
-        public static bool StripedBranchChange
-        {
-            get { return GetBool("stripedbranchchange", true); }
-            set { SetBool("stripedbranchchange", value); }
-        }
-
-        public static bool BranchBorders
-        {
-            get { return GetBool("branchborders", true); }
-            set { SetBool("branchborders", value); }
-        }
-
-        public static bool ShowCurrentBranchInVisualStudio
-        {
-            //This setting MUST be set to false by default, otherwise it will not work in Visual Studio without
-            //other changes in the Visual Studio plugin itself.
-            get { return GetBool("showcurrentbranchinvisualstudio", true); }
-            set { SetBool("showcurrentbranchinvisualstudio", value); }
-        }
-
-        public static string LastFormatPatchDir
-        {
-            get { return GetString("lastformatpatchdir", ""); }
-            set { SetString("lastformatpatchdir", value); }
-        }
-
-        public static string GetDictionaryDir()
-        {
-            return Path.Combine(GetInstallDir(), "Dictionaries");
-        }
-
-        public static string GetInstallDir()
-        {
-#if DEBUG
-#if INSTALL_DIR_FROM_REG
-            VersionIndependentRegKey.GetValue("InstallDir", string.Empty);
-#else
-            string gitExtDir = GetGitExtensionsDirectory().TrimEnd('\\').TrimEnd('/');
-            string debugPath = @"GitExtensions\bin\Debug";
-            int len = debugPath.Length;
-            var path = gitExtDir.Substring(gitExtDir.Length - len);
-            if (debugPath.Replace('\\', '/').Equals(path.Replace('\\', '/')))
-            {
-                string projectPath = gitExtDir.Substring(0, len + 2);
-                return Path.Combine(projectPath, "Bin");
-            }
-#endif
-#endif
-
-            return GetGitExtensionsDirectory();            
-        }
-
-        //for repair only
-        public static void SetInstallDir(string dir)
-        {
-            VersionIndependentRegKey.SetValue("InstallDir", dir);
-        }
-
-        public static bool RunningOnWindows()
-        {
-            switch (Environment.OSVersion.Platform)
-            {
-                case PlatformID.Win32NT:
-                case PlatformID.Win32S:
-                case PlatformID.Win32Windows:
-                case PlatformID.WinCE:
-                    return true;
-                default:
-                    return false;
-            }
-        }
-
-        public static bool RunningOnUnix()
-        {
-            switch (Environment.OSVersion.Platform)
-            {
-                case PlatformID.Unix:
-                    return true;
-                default:
-                    return false;
-            }
-        }
-
-        public static bool RunningOnMacOSX()
-        {
-            switch (Environment.OSVersion.Platform)
-            {
-                case PlatformID.MacOSX:
-                    return true;
-                default:
-                    return false;
-            }
-        }
-
-        public static bool IsMonoRuntime()
-        {
-            return Type.GetType("Mono.Runtime") != null;
-        }
-
-        public static void SaveSettings()
-        {
-            try
-            {
-                UseTimer = false;
-
-                SetString("gitssh", GitCommandHelpers.GetSsh());
-                Repositories.SaveSettings();
-
-                UseTimer = true;
-
-                SaveXMLDictionarySettings(EncodedNameMap, SettingsFilePath);
-            }
-            catch
-            { }
-        }
-
-        public static void LoadSettings()
-        {
-            Action<Encoding> addEncoding = delegate(Encoding e) { AvailableEncodings[e.HeaderName] = e; };
-            addEncoding(Encoding.Default);
-            addEncoding(new ASCIIEncoding());
-            addEncoding(new UnicodeEncoding());
-            addEncoding(new UTF7Encoding());
-            addEncoding(new UTF8Encoding());
-
-            try
-            {
-                GitCommandHelpers.SetSsh(GetString("gitssh", null));
-            }
-            catch
-            { }
-            }
-
-        public static bool DashboardShowCurrentBranch
-        {
-            get { return GetBool("dashboardshowcurrentbranch", true); }
-            set { SetBool("dashboardshowcurrentbranch", value); }
-        }
-
-        public static string ownScripts
-        {
-            get { return GetString("ownScripts", ""); }
-            set { SetString("ownScripts", value); }
-        }
-
-        public static bool PushAllTags
-        {
-            get { return GetBool("pushalltags", false); }
-            set { SetBool("pushalltags", value); }
-        }
-
-        public static int RecursiveSubmodules
-        {
-            get { return GetInt("RecursiveSubmodules", 1); }
-            set { SetInt("RecursiveSubmodules", value); }
-        }
-
-        public static string ShorteningRecentRepoPathStrategy
-        {
-            get { return GetString("ShorteningRecentRepoPathStrategy", ""); }
-            set { SetString("ShorteningRecentRepoPathStrategy", value); }
-        }
-
-        public static int MaxMostRecentRepositories
-        {
-            get { return GetInt("MaxMostRecentRepositories", 0); }
-            set { SetInt("MaxMostRecentRepositories", value); }
-        }
-
-        public static int RecentReposComboMinWidth
-        {
-            get { return GetInt("RecentReposComboMinWidth", 0); }
-            set { SetInt("RecentReposComboMinWidth", value); }
-        }
-
-        public static bool SortMostRecentRepos
-        {
-            get { return GetBool("SortMostRecentRepos", false); }
-            set { SetBool("SortMostRecentRepos", value); }
-        }
-
-        public static bool SortLessRecentRepos
-        {
-            get { return GetBool("SortLessRecentRepos", false); }
-            set { SetBool("SortLessRecentRepos", value); }
-        }
-
-        public static bool NoFastForwardMerge
-        {
-            get { return GetBool("NoFastForwardMerge", false); }
-            set { SetBool("NoFastForwardMerge", value); }
-        }
-
-        public static int CommitValidationMaxCntCharsFirstLine
-        {
-            get { return GetInt("CommitValidationMaxCntCharsFirstLine", 0); }
-            set { SetInt("CommitValidationMaxCntCharsFirstLine", value); }
-        }
-
-        public static int CommitValidationMaxCntCharsPerLine
-        {
-            get { return GetInt("CommitValidationMaxCntCharsPerLine", 0); }
-            set { SetInt("CommitValidationMaxCntCharsPerLine", value); }
-        }
-
-        public static bool CommitValidationSecondLineMustBeEmpty
-        {
-            get { return GetBool("CommitValidationSecondLineMustBeEmpty", false); }
-            set { SetBool("CommitValidationSecondLineMustBeEmpty", value); }
-        }
-
-        public static bool CommitValidationIndentAfterFirstLine
-        {
-            get { return GetBool("CommitValidationIndentAfterFirstLine", true); }
-            set { SetBool("CommitValidationIndentAfterFirstLine", value); }
-        }
-
-        public static bool CommitValidationAutoWrap
-        {
-            get { return GetBool("CommitValidationAutoWrap", true); }
-            set { SetBool("CommitValidationAutoWrap", value); }
-        }
-
-        public static string CommitValidationRegEx
-        {
-            get { return GetString("CommitValidationRegEx", String.Empty); }
-            set { SetString("CommitValidationRegEx", value); }
-        }
-
-        public static string CommitTemplates
-        {
-            get { return GetString("CommitTemplates", String.Empty); }
-            set { SetString("CommitTemplates", value); }
-        }
-
-        public static bool CreateLocalBranchForRemote
-        {
-            get { return GetBool("CreateLocalBranchForRemote", false); }
-            set { SetBool("CreateLocalBranchForRemote", value); }
-        }
-
-        public static string CascadeShellMenuItems
-        {
-            get { return GetString("CascadeShellMenuItems", "110111000111111111"); }
-            set { SetString("CascadeShellMenuItems", value); }
-        }
-
-        public static bool UseFormCommitMessage
-        {
-            get { return GetBool("UseFormCommitMessage", true); }
-            set { SetBool("UseFormCommitMessage", value); }
-        }
-
-        public static DateTime LastUpdateCheck
-        {
-            get { return GetDate("LastUpdateCheck", default(DateTime)); }
-            set { SetDate("LastUpdateCheck", value); }
-        }
-
-        public static string GetGitExtensionsFullPath()
-        {
-            return Application.ExecutablePath;
-        }
-
-        public static string GetGitExtensionsDirectory()
-        {
-            return Path.GetDirectoryName(GetGitExtensionsFullPath());
-        }
-
-        private static RegistryKey _VersionIndependentRegKey;
-
-        private static RegistryKey VersionIndependentRegKey
-        {
-            get
-            {
-                if (_VersionIndependentRegKey == null)
-                    _VersionIndependentRegKey = Registry.CurrentUser.CreateSubKey("Software\\GitExtensions\\GitExtensions", RegistryKeyPermissionCheck.ReadWriteSubTree);
-                return _VersionIndependentRegKey;
-            }
-        }
-
-        public static bool UseLibGit2ForDiff
-        {
-            get { return false; }
-        }
-
-        private static void ReadXMLDicSettings<T>(XmlSerializableDictionary<string, T> Dic, string FilePath)
-        {
-
-            if (File.Exists(FilePath))
-        {
-
-                try
-        {
-                    lock (Dic)
-                    {
-
-                        XmlReaderSettings rSettings = new XmlReaderSettings
-        {
-                            IgnoreWhitespace = true
-                        };
-                        using (System.Xml.XmlReader xr = XmlReader.Create(FilePath, rSettings))
-                {
-
-                            Dic.ReadXml(xr);
-                            LastFileRead = DateTime.UtcNow;
-        }
-                    }
-                }
-<<<<<<< HEAD
-                catch (IOException)
-        {
-=======
-                catch (IOException e)
-                {
-                    System.Diagnostics.Debug.WriteLine(e.Message);
->>>>>>> 91f020ab
-                    throw;
-        }
-
-        }
-
-        }
-        public static bool IsPortable()
-        {
-            return Properties.Settings.Default.IsPortable;
-
-        }
-
-        public static void ImportFromRegistry()
-        {
-            lock (EncodedNameMap)
-            {
-                foreach (String name in VersionIndependentRegKey.GetValueNames())
-                {
-                    object value = VersionIndependentRegKey.GetValue(name, null);
-                    if (value != null)
-                        EncodedNameMap[name] = value.ToString();
-        }
-            }
-        }
-
-        private static DateTime GetLastFileModificationUTC(String FilePath)
-        {
-            try
-            {
-                if (File.Exists(FilePath))
-                    return File.GetLastWriteTimeUtc(FilePath);
-                else
-                    return DateTime.MaxValue;
-        }
-            catch (Exception)
-        {
-                return DateTime.MaxValue;
-        }
-
-        }
-
-        private static void SaveXMLDictionarySettings<T>(XmlSerializableDictionary<string, T> Dic, String FilePath)
-        {
-            try
-            {
-                var tmpFile = FilePath + ".tmp";
-                lock (Dic)
-                {
-
-                    using (System.Xml.XmlTextWriter xtw = new System.Xml.XmlTextWriter(tmpFile, Encoding.UTF8))
-                    {
-                        xtw.Formatting = Formatting.Indented;
-                        xtw.WriteStartDocument();
-                        xtw.WriteStartElement("dictionary");
-
-                        Dic.WriteXml(xtw);
-                        xtw.WriteEndElement();
-<<<<<<< HEAD
-            }
-        }
-                LastFileRead = GetLastFileModificationUTC(FilePath);
-=======
-                    }
-                    if (File.Exists(FilePath))
-                    {
-                        File.Replace(tmpFile, FilePath, FilePath + ".backup", true);
-                    }
-                    else
-                    {
-                        File.Move(tmpFile, FilePath);
-                    }
-                    LastFileRead = GetLastFileModificationUTC(FilePath);
-                }
->>>>>>> 91f020ab
-            }
-            catch (IOException e)
-            {
-                System.Diagnostics.Debug.WriteLine(e.Message);
-                throw;
-            }
-
-        }
-        //Used to eliminate multiple settings file open and close to save multiple values.  Settings will be saved SAVETIME milliseconds after the last setvalue is called
-        private static void OnSaveTimer(object source, System.Timers.ElapsedEventArgs e)
-        {
-            System.Timers.Timer t = (System.Timers.Timer)source;
-            t.Stop();
-            SaveXMLDictionarySettings(EncodedNameMap, SettingsFilePath);
-        }
-
-        static void StartSaveTimer()
-        {
-            //Resets timer so that the last call will let the timer event run and will cause the settings to be saved.
-            SaveTimer.Stop();
-            SaveTimer.AutoReset = true;
-            SaveTimer.Interval = SAVETIME;
-            SaveTimer.AutoReset = false;
-
-            SaveTimer.Start();
-        }
-
-        private static bool NeedRefresh()
-        {
-            DateTime lastMod = GetLastFileModificationUTC(SettingsFilePath);
-            return !LastFileRead.HasValue || lastMod > LastFileRead.Value;
-        }
-
-        private static void EnsureSettingsAreUpToDate()
-                {
-            if (NeedRefresh())
-<<<<<<< HEAD
-                    {
-                ByNameMap.Clear();
-                EncodedNameMap.Clear();
-                ReadXMLDicSettings(EncodedNameMap, SettingsFilePath);
-                    }
-                }
-=======
-            {
-                lock (EncodedNameMap)
-                {
-                    ByNameMap.Clear();
-                    EncodedNameMap.Clear();
-                    ReadXMLDicSettings(EncodedNameMap, SettingsFilePath);
-                }
-            }
-        }
->>>>>>> 91f020ab
-
-        private static void SetValue(string name, string value)
-                {
-            lock (EncodedNameMap)
-            {
-                //will refresh EncodedNameMap if needed
-                string inMemValue = GetValue(name);
-            
-                if (string.Equals(inMemValue, value))
-                    return;
-
-            if (value == null)
-                    EncodedNameMap.Remove(name);
-            else
-                    EncodedNameMap[name] = value;
-        }
-
-            if (UseTimer)
-                StartSaveTimer();
-        }
-
-        private static string GetValue(string name)
-        {
-            lock (EncodedNameMap)
-            {
-                EnsureSettingsAreUpToDate();
-                string o = null;
-                EncodedNameMap.TryGetValue(name, out o);
-                return o;
-            }
-        }
-
-        public static T GetByName<T>(string name, T defaultValue, Func<string, T> decode)
-        {
-            object o;
-            lock (EncodedNameMap)
-            {
-                EnsureSettingsAreUpToDate();
-
-            if (ByNameMap.TryGetValue(name, out o))
-            {
-                    if (o == null || o is T)
-                    {
-                    return (T)o;
-                    }
-                else
-                    {
-                    throw new Exception("Incompatible class for settings: " + name + ". Expected: " + typeof(T).FullName + ", found: " + o.GetType().FullName);
-            }
-                }
-            else
-            {
-                    if (decode == null)
-                        throw new ArgumentNullException("decode", string.Format("The decode parameter for setting {0} is null.", name));
-
-                    string s = GetValue(name);
-                    T result = s == null ? defaultValue : decode(s);
-                ByNameMap[name] = result;
-                return result;
-            }
-        }
-        }
-
-        public static void SetByName<T>(string name, T value, Func<T, string> encode)
-        {
-            string s;
-            if (value == null)
-                s = null;
-            else
-                s = encode(value);
-
-            lock (EncodedNameMap)
-            {
-                SetValue(name, s);
-            ByNameMap[name] = value;
-        }
-        }
-
-        public static bool? GetBool(string name)
-        {
-            return GetByName<bool?>(name, null, x =>
-            {
-                var val = x.ToString().ToLower();
-                if (val == "true") return true;
-                if (val == "false") return false;
-                return null;
-            });
-        }
-
-        public static bool GetBool(string name, bool defaultValue)
-        {
-            return GetBool(name) ?? defaultValue;
-        }
-
-        public static void SetBool(string name, bool? value)
-        {
-            SetByName<bool?>(name, value, (bool? b) => b.Value ? "true" : "false");
-        }
-
-        public static void SetInt(string name, int? value)
-        {
-            SetByName<int?>(name, value, (int? b) => b.HasValue ? b.ToString() : null);
-        }
-
-        public static int? GetInt(string name)
-        {
-            return GetByName<int?>(name, null, x =>
-            {
-                int result;
-                if (int.TryParse(x, out result))
-                {
-                    return result;
-                }
-
-                return null;
-            });
-        }
-
-        public static DateTime GetDate(string name, DateTime defaultValue)
-        {
-            return GetDate(name) ?? defaultValue;
-        }
-
-        public static void SetDate(string name, DateTime? value)
-        {
-            SetByName<DateTime?>(name, value, (DateTime? b) => b.HasValue ? b.Value.ToString("yyyy/M/dd", CultureInfo.InvariantCulture) : null);
-        }
-
-        public static DateTime? GetDate(string name)
-        {
-            return GetByName<DateTime?>(name, null, x =>
-            {
-                DateTime result;
-                if (DateTime.TryParseExact(x, "yyyy/M/dd", CultureInfo.InvariantCulture, DateTimeStyles.None, out result))
-                    return result;
-
-                return null;
-            });
-        }
-
-        public static int GetInt(string name, int defaultValue)
-        {
-            return GetInt(name) ?? defaultValue;
-        }
-
-        public static void SetFont(string name, Font value)
-        {
-            SetByName<Font>(name, value, x => x.AsString());
-        }
-
-        public static Font GetFont(string name, Font defaultValue)
-        {
-            return GetByName<Font>(name, defaultValue, x => x.Parse(defaultValue));
-        }
-
-        public static void SetColor(string name, Color? value)
-        {
-            SetByName<Color?>(name, value, x => x.HasValue ? ColorTranslator.ToHtml(x.Value) : null);
-        }
-
-        public static Color? GetColor(string name)
-        {
-            return GetByName<Color?>(name, null, x => ColorTranslator.FromHtml(x));
-        }
-
-        public static Color GetColor(string name, Color defaultValue)
-        {
-            return GetColor(name) ?? defaultValue;
-        }
-
-        public static void SetEnum<T>(string name, T value)
-        {
-            SetByName<T>(name, value, x => x.ToString());
-        }
-
-        public static T GetEnum<T>(string name, T defaultValue)
-        {
-            return GetByName<T>(name, defaultValue, x =>
-            {
-                var val = x.ToString();
-                return (T)Enum.Parse(typeof(T), val, true);
-            });
-        }
-
-        public static void SetNullableEnum<T>(string name, T? value) where T : struct
-        {
-            SetByName<T?>(name, value, x => x.HasValue ? x.ToString() : string.Empty);
-        }
-
-        public static T? GetNullableEnum<T>(string name, T? defaultValue) where T : struct
-        {
-            return GetByName<T?>(name, defaultValue, x =>
-            {
-                var val = x.ToString();
-
-                if (val.IsNullOrEmpty())
-                    return null;
-
-                return (T?)Enum.Parse(typeof(T), val, true);
-            });
-        }
-
-        public static void SetString(string name, string value)
-        {
-            SetByName<string>(name, value, s => s);
-        }
-
-        public static string GetString(string name, string defaultValue)
-        {
-            return GetByName<string>(name, defaultValue, x => x);
-        }
-
-        public static string PrefixedName(string prefix, string name)
-        {
-            return prefix == null ? name : prefix + '_' + name;
-        }
-    }
-
-    public static class FontParser
-    {
-
-        private static readonly string InvariantCultureId = "_IC_";
-        public static string AsString(this Font value)
-        {
-            return String.Format(CultureInfo.InvariantCulture,
-                "{0};{1};{2}", value.FontFamily.Name, value.Size, InvariantCultureId);
-        }
-
-        public static Font Parse(this string value, Font defaultValue)
-        {
-            if (value == null)
-                return defaultValue;
-
-            string[] parts = value.Split(';');
-
-            if (parts.Length < 2)
-                return defaultValue;
-
-            try
-            {
-                string fontSize;
-                if (parts.Length == 3 && InvariantCultureId.Equals(parts[2]))
-                    fontSize = parts[1];
-                else
-                {
-                    fontSize = parts[1].Replace(",", CultureInfo.InvariantCulture.NumberFormat.NumberDecimalSeparator);
-                    fontSize = fontSize.Replace(".", CultureInfo.InvariantCulture.NumberFormat.NumberDecimalSeparator);
-                }
-
-                return new Font(parts[0], Single.Parse(fontSize, CultureInfo.InvariantCulture));
-            }
-            catch (Exception)
-            {
-                return defaultValue;
-            }
-        }
-    }
+﻿using System;
+using System.Collections.Generic;
+using System.Drawing;
+using System.Globalization;
+using System.Linq;
+using System.IO;
+using System.Reflection;
+using System.Text;
+using System.Windows.Forms;
+using System.Xml;
+using System.Xml.Serialization;
+using GitCommands.Logging;
+using GitCommands.Repository;
+using Microsoft.Win32;
+
+namespace GitCommands
+{
+    public enum LocalChangesAction
+    {
+        DontChange,
+        Merge,
+        Reset,
+        Stash
+    }
+
+    public static class Settings
+    {
+        //semi-constants
+        public static readonly string GitExtensionsVersionString;
+        public static readonly int GitExtensionsVersionInt;
+        public static readonly char PathSeparator = '\\';
+        public static readonly char PathSeparatorWrong = '/';
+        private static readonly string SettingsFileName = "GitExtensions.settings";
+        private static readonly double SAVETIME = 2000;
+
+        private static DateTime? LastFileRead = null;
+
+        private static readonly Dictionary<String, object> ByNameMap = new Dictionary<String, object>();
+        private static readonly XmlSerializableDictionary<string, string> EncodedNameMap = new XmlSerializableDictionary<string, string>();
+        static System.Timers.Timer SaveTimer = new System.Timers.Timer(SAVETIME);
+        private static bool UseTimer = true;
+
+        public static Lazy<string> ApplicationDataPath;
+        private static string SettingsFilePath { get { return Path.Combine(ApplicationDataPath.Value, SettingsFileName); } }
+
+        static Settings()
+        {
+            ApplicationDataPath = new Lazy<string>(() =>
+                {
+                    if (IsPortable())
+                    {
+                        return GetGitExtensionsDirectory();
+                    }
+                    else
+                    {
+                        //Make applicationdatapath version independent
+                        return Application.UserAppDataPath.Replace(Application.ProductVersion, string.Empty);
+                    }
+                }
+            );
+            
+            Version version = Assembly.GetCallingAssembly().GetName().Version;
+            GitExtensionsVersionString = version.Major.ToString() + '.' + version.Minor.ToString();
+            GitExtensionsVersionInt = version.Major * 100 + version.Minor;
+            if (version.Build > 0)
+            {
+                GitExtensionsVersionString += '.' + version.Build.ToString();
+                GitExtensionsVersionInt = GitExtensionsVersionInt * 100 + version.Build;
+            }
+            if (!RunningOnWindows())
+            {
+                PathSeparator = '/';
+                PathSeparatorWrong = '\\';
+            }
+
+            GitLog = new CommandLogger();
+            
+            if (!File.Exists(SettingsFilePath))
+            {
+                ImportFromRegistry();
+                SaveXMLDictionarySettings(EncodedNameMap, SettingsFilePath);
+            }
+            SaveTimer.Enabled = false;
+            SaveTimer.AutoReset = false;
+            SaveTimer.Elapsed += new System.Timers.ElapsedEventHandler(OnSaveTimer);
+        }
+
+        public static int UserMenuLocationX
+        {
+            get { return GetInt("usermenulocationx", -1); }
+            set { SetInt("usermenulocationx", value); }
+        }
+
+        public static int UserMenuLocationY
+        {
+            get { return GetInt("usermenulocationy", -1); }
+            set { SetInt("usermenulocationy", value); }
+        }
+
+        public static bool StashKeepIndex
+        {
+            get { return GetBool("stashkeepindex", false); }
+            set { SetBool("stashkeepindex", value); }
+        }
+
+        public static bool StashConfirmDropShow
+        {
+            get { return GetBool("stashconfirmdropshow", true); }
+            set { SetBool("stashconfirmdropshow", value); }
+        }
+
+        public static bool ApplyPatchIgnoreWhitespace
+        {
+            get { return GetBool("applypatchignorewhitespace", false); }
+            set { SetBool("applypatchignorewhitespace", value); }
+        }
+
+        public static bool UsePatienceDiffAlgorithm
+        {
+            get { return GetBool("usepatiencediffalgorithm", false); }
+            set { SetBool("usepatiencediffalgorithm", value); }
+        }
+
+        public static bool ShowErrorsWhenStagingFiles
+        {
+            get { return GetBool("showerrorswhenstagingfiles", true); }
+            set { SetBool("showerrorswhenstagingfiles", value); }
+        }
+
+        public static string LastCommitMessage
+        {
+            get { return GetString("lastCommitMessage", ""); }
+            set { SetString("lastCommitMessage", value); }
+        }
+
+        public static string TruncatePathMethod
+        {
+            get { return GetString("truncatepathmethod", "none"); }
+            set { SetString("truncatepathmethod", value); }
+        }
+
+        public static bool ShowGitStatusInBrowseToolbar
+        {
+            get { return GetBool("showgitstatusinbrowsetoolbar", true); }
+            set { SetBool("showgitstatusinbrowsetoolbar", value); }
+        }
+
+        public static bool CommitInfoShowContainedInBranches
+        {
+            get
+            {
+                return CommitInfoShowContainedInBranchesLocal ||
+                    CommitInfoShowContainedInBranchesRemote ||
+                    CommitInfoShowContainedInBranchesRemoteIfNoLocal;
+            }
+        }
+
+        public static bool CommitInfoShowContainedInBranchesLocal
+        {
+            get { return GetBool("commitinfoshowcontainedinbrancheslocal", true); }
+            set { SetBool("commitinfoshowcontainedinbrancheslocal", value); }
+        }
+
+        public static bool CheckForUncommittedChangesInCheckoutBranch
+        {
+            get { return GetBool("checkforuncommittedchangesincheckoutbranch", false); }
+            set { SetBool("checkforuncommittedchangesincheckoutbranch", value); }
+        }
+
+        public static bool AlwaysShowCheckoutBranchDlg
+        {
+            get { return GetBool("AlwaysShowCheckoutBranchDlg", false); }
+            set { SetBool("AlwaysShowCheckoutBranchDlg", value); }
+        }
+
+        public static bool CommitInfoShowContainedInBranchesRemote
+        {
+            get { return GetBool("commitinfoshowcontainedinbranchesremote", false); }
+            set { SetBool("commitinfoshowcontainedinbranchesremote", value); }
+        }
+
+        public static bool CommitInfoShowContainedInBranchesRemoteIfNoLocal
+        {
+            get { return GetBool("commitinfoshowcontainedinbranchesremoteifnolocal", false); }
+            set { SetBool("commitinfoshowcontainedinbranchesremoteifnolocal", value); }
+        }
+
+        public static bool CommitInfoShowContainedInTags
+        {
+            get { return GetBool("commitinfoshowcontainedintags", true); }
+            set { SetBool("commitinfoshowcontainedintags", value); }
+        }
+
+        public static string GravatarCachePath
+        {
+            get { return ApplicationDataPath.Value + "Images\\"; }
+        }
+
+        public static string Translation
+        {
+            get { return GetString("translation", ""); }
+            set { SetString("translation", value); }
+        }
+
+        private static string _currentTranslation;
+        public static string CurrentTranslation
+        {
+            get { return _currentTranslation ?? Translation; }
+            set { _currentTranslation = value; }
+        }
+
+        public static bool UserProfileHomeDir
+        {
+            get { return GetBool("userprofilehomedir", false); }
+            set { SetBool("userprofilehomedir", value); }
+        }
+
+        public static string CustomHomeDir
+        {
+            get { return GetString("customhomedir", ""); }
+            set { SetString("customhomedir", value); }
+        }
+
+        public static bool EnableAutoScale
+        {
+            get { return GetBool("enableautoscale", true); }
+            set { SetBool("enableautoscale", value); }
+        }
+
+        public static string IconColor
+        {
+            get { return GetString("iconcolor", "default"); }
+            set { SetString("iconcolor", value); }
+        }
+
+        public static string IconStyle
+        {
+            get { return GetString("iconstyle", "default"); }
+            set { SetString("iconstyle", value); }
+        }
+
+        public static int AuthorImageSize
+        {
+            get { return GetInt("authorimagesize", 80); }
+            set { SetInt("authorimagesize", value); }
+        }
+
+        public static int AuthorImageCacheDays
+        {
+            get { return GetInt("authorimagecachedays", 5); }
+            set { SetInt("authorimagecachedays", value); }
+        }
+
+        public static bool ShowAuthorGravatar
+        {
+            get { return GetBool("showauthorgravatar", true); }
+            set { SetBool("showauthorgravatar", value); }
+        }
+
+        public static bool CloseCommitDialogAfterCommit
+        {
+            get { return GetBool("closecommitdialogaftercommit", true); }
+            set { SetBool("closecommitdialogaftercommit", value); }
+        }
+
+        public static bool CloseCommitDialogAfterLastCommit
+        {
+            get { return GetBool("closecommitdialogafterlastcommit", true); }
+            set { SetBool("closecommitdialogafterlastcommit", value); }
+        }
+
+        public static bool RefreshCommitDialogOnFormFocus
+        {
+            get { return GetBool("refreshcommitdialogonformfocus", false); }
+            set { SetBool("refreshcommitdialogonformfocus", value); }
+        }
+
+        public static bool StageInSuperprojectAfterCommit
+        {
+            get { return GetBool("stageinsuperprojectaftercommit", true); }
+            set { SetBool("stageinsuperprojectaftercommit", value); }
+        }
+
+        public static bool PlaySpecialStartupSound
+        {
+            get { return GetBool("PlaySpecialStartupSound", false); }
+            set { SetBool("PlaySpecialStartupSound", value); }
+        }
+
+        public static bool FollowRenamesInFileHistory
+        {
+            get { return GetBool("followrenamesinfilehistory", true); }
+            set { SetBool("followrenamesinfilehistory", value); }
+        }
+
+        public static bool FullHistoryInFileHistory
+        {
+            get { return GetBool("fullhistoryinfilehistory", false); }
+            set { SetBool("fullhistoryinfilehistory", value); }
+        }
+
+        public static bool LoadFileHistoryOnShow
+        {
+            get { return GetBool("LoadFileHistoryOnShow", true); }
+            set { SetBool("LoadFileHistoryOnShow", value); }
+        }
+
+        public static bool LoadBlameOnShow
+        {
+            get { return GetBool("LoadBlameOnShow", true); }
+            set { SetBool("LoadBlameOnShow", value); }
+        }
+
+        public static bool RevisionGraphShowWorkingDirChanges
+        {
+            get { return GetBool("revisiongraphshowworkingdirchanges", false); }
+            set { SetBool("revisiongraphshowworkingdirchanges", value); }
+        }
+
+        public static bool RevisionGraphDrawNonRelativesGray
+        {
+            get { return GetBool("revisiongraphdrawnonrelativesgray", true); }
+            set { SetBool("revisiongraphdrawnonrelativesgray", value); }
+        }
+
+        public static bool RevisionGraphDrawNonRelativesTextGray
+        {
+            get { return GetBool("revisiongraphdrawnonrelativestextgray", false); }
+            set { SetBool("revisiongraphdrawnonrelativestextgray", value); }
+        }
+
+        public static readonly Dictionary<string, Encoding> AvailableEncodings = new Dictionary<string, Encoding>();
+        private static readonly Dictionary<string, Encoding> EncodingSettings = new Dictionary<string, Encoding>();
+
+        internal static bool GetEncoding(string settingName, out Encoding encoding)
+        {
+            lock (EncodingSettings)
+            {
+                return EncodingSettings.TryGetValue(settingName, out encoding);
+            }
+        }
+
+        internal static void SetEncoding(string settingName, Encoding encoding)
+        {
+            lock (EncodingSettings)
+            {
+                var items = EncodingSettings.Keys.Where(item => item.StartsWith(settingName)).ToList();
+                foreach (var item in items)
+                    EncodingSettings.Remove(item);
+                EncodingSettings[settingName] = encoding;
+            }
+        }
+
+        public enum PullAction
+        {
+            None,
+            Merge,
+            Rebase,
+            Fetch,
+            FetchAll,
+            Default
+        }
+
+        public static PullAction FormPullAction
+        {
+            get { return GetEnum("FormPullAction", PullAction.Merge); }
+            set { SetEnum("FormPullAction", value); }
+        }
+
+        public static bool DonSetAsLastPullAction
+        {
+            get { return GetBool("DonSetAsLastPullAction", true); }
+            set { SetBool("DonSetAsLastPullAction", value); }
+        }
+
+        public static string SmtpServer
+        {
+            get { return GetString("SmtpServer", "smtp.gmail.com"); }
+            set { SetString("SmtpServer", value); }
+        }
+
+        public static int SmtpPort
+        {
+            get { return GetInt("SmtpPort", 465); }
+            set { SetInt("SmtpPort", value); }
+        }
+
+        public static bool SmtpUseSsl
+        {
+            get { return GetBool("SmtpUseSsl", true); }
+            set { SetBool("SmtpUseSsl", value); }
+        }
+
+        public static bool AutoStash
+        {
+            get { return GetBool("autostash", false); }
+            set { SetBool("autostash", value); }
+        }
+
+        public static LocalChangesAction CheckoutBranchAction
+        {
+            get { return GetEnum("checkoutbranchaction", LocalChangesAction.DontChange); }
+            set { SetEnum("checkoutbranchaction", value); }
+        }
+
+        public static bool UseDefaultCheckoutBranchAction
+        {
+            get { return GetBool("UseDefaultCheckoutBranchAction", false); }
+            set { SetBool("UseDefaultCheckoutBranchAction", value); }
+        }
+
+        public static bool DontShowHelpImages
+        {
+            get { return GetBool("DontShowHelpImages", false); }
+            set { SetBool("DontShowHelpImages", value); }
+        }
+
+        public static bool DontConfirmAmend
+        {
+            get { return GetBool("DontConfirmAmend", false); }
+            set { SetBool("DontConfirmAmend", value); }
+        }
+
+        public static bool? AutoPopStashAfterPull
+        {
+            get { return GetBool("AutoPopStashAfterPull"); }
+            set { SetBool("AutoPopStashAfterPull", value); }
+        }
+
+        public static bool? AutoPopStashAfterCheckoutBranch
+        {
+            get { return GetBool("AutoPopStashAfterCheckoutBranch"); }
+            set { SetBool("AutoPopStashAfterCheckoutBranch", value); }
+        }
+
+        public static PullAction? AutoPullOnPushRejectedAction
+        {
+            get { return GetNullableEnum<PullAction>("AutoPullOnPushRejectedAction", null); }
+            set { SetNullableEnum<PullAction>("AutoPullOnPushRejectedAction", value); }
+        }
+
+        public static bool DontConfirmPushNewBranch
+        {
+            get { return GetBool("DontConfirmPushNewBranch", false); }
+            set { SetBool("DontConfirmPushNewBranch", value); }
+        }
+
+        public static bool DontConfirmAddTrackingRef
+        {
+            get { return GetBool("DontConfirmAddTrackingRef", false); }
+            set { SetBool("DontConfirmAddTrackingRef", value); }
+        }
+
+        public static bool IncludeUntrackedFilesInAutoStash
+        {
+            get { return GetBool("includeUntrackedFilesInAutoStash", true); }
+            set { SetBool("includeUntrackedFilesInAutoStash", value); }
+        }
+
+        public static bool IncludeUntrackedFilesInManualStash
+        {
+            get { return GetBool("includeUntrackedFilesInManualStash", true); }
+            set { SetBool("includeUntrackedFilesInManualStash", value); }
+        }
+
+        public static bool OrderRevisionByDate
+        {
+            get { return GetBool("orderrevisionbydate", true); }
+            set { SetBool("orderrevisionbydate", value); }
+        }
+
+        public static string Dictionary
+        {
+            get { return GetString("dictionary", "en-US"); }
+            set { SetString("dictionary", value); }
+        }
+
+        public static bool ShowGitCommandLine
+        {
+            get { return GetBool("showgitcommandline", false); }
+            set { SetBool("showgitcommandline", value); }
+        }
+
+        public static bool ShowStashCount
+        {
+            get { return GetBool("showstashcount", false); }
+            set { SetBool("showstashcount", value); }
+        }
+
+        public static bool RelativeDate
+        {
+            get { return GetBool("relativedate", true); }
+            set { SetBool("relativedate", value); }
+        }
+
+        public static bool UseFastChecks
+        {
+            get { return GetBool("usefastchecks", false); }
+            set { SetBool("usefastchecks", value); }
+        }
+
+        public static bool ShowGitNotes
+        {
+            get { return GetBool("showgitnotes", false); }
+            set { SetBool("showgitnotes", value); }
+        }
+
+        public static int RevisionGraphLayout
+        {
+            get { return GetInt("revisiongraphlayout", 2); }
+            set { SetInt("revisiongraphlayout", value); }
+        }
+
+        public static bool ShowAuthorDate
+        {
+            get { return GetBool("showauthordate", true); }
+            set { SetBool("showauthordate", value); }
+        }
+
+        public static bool CloseProcessDialog
+        {
+            get { return GetBool("closeprocessdialog", false); }
+            set { SetBool("closeprocessdialog", value); }
+        }
+
+        public static bool ShowCurrentBranchOnly
+        {
+            get { return GetBool("showcurrentbranchonly", false); }
+            set { SetBool("showcurrentbranchonly", value); }
+        }
+
+        public static bool BranchFilterEnabled
+        {
+            get { return GetBool("branchfilterenabled", false); }
+            set { SetBool("branchfilterenabled", value); }
+        }
+
+        public static int CommitDialogSplitter
+        {
+            get { return GetInt("commitdialogsplitter", -1); }
+            set { SetInt("commitdialogsplitter", value); }
+        }
+
+        public static int CommitDialogRightSplitter
+        {
+            get { return GetInt("commitdialogrightsplitter", -1); }
+            set { SetInt("commitdialogrightsplitter", value); }
+        }
+
+        public static int RevisionGridQuickSearchTimeout
+        {
+            get { return GetInt("revisiongridquicksearchtimeout", 750); }
+            set { SetInt("revisiongridquicksearchtimeout", value); }
+        }
+
+        public static string GravatarFallbackService
+        {
+            get { return GetString("gravatarfallbackservice", "Identicon"); }
+            set { SetString("gravatarfallbackservice", value); }
+        }
+
+        public static string GitCommand
+        {
+            get { return GetString("gitcommand", "git"); }
+            set { SetString("gitcommand", value); }
+        }
+
+        public static string GitBinDir
+        {
+            get { return GetString("gitbindir", ""); }
+            set
+            {
+                var temp = value;
+                if (temp.Length > 0 && temp[temp.Length - 1] != PathSeparator)
+                    temp += PathSeparator;
+                SetString("gitbindir", temp);
+
+                //if (string.IsNullOrEmpty(_gitBinDir))
+                //    return;
+
+                //var path =
+                //    Environment.GetEnvironmentVariable("path", EnvironmentVariableTarget.Process) + ";" +
+                //    _gitBinDir;
+                //Environment.SetEnvironmentVariable("path", path, EnvironmentVariableTarget.Process);
+            }
+        }
+
+        public static int MaxRevisionGraphCommits
+        {
+            get { return GetInt("maxrevisiongraphcommits", 100000); }
+            set { SetInt("maxrevisiongraphcommits", value); }
+        }
+
+        public static string RecentWorkingDir
+        {
+            get { return GetString("RecentWorkingDir", null); }
+            set { SetString("RecentWorkingDir", value); }
+        }
+
+        public static bool StartWithRecentWorkingDir
+        {
+            get { return GetBool("StartWithRecentWorkingDir", false); }
+            set { SetBool("StartWithRecentWorkingDir", value); }
+        }
+
+        public static CommandLogger GitLog { get; private set; }
+
+        public static string Plink
+        {
+            get { return GetString("plink", ""); }
+            set { SetString("plink", value); }
+        }
+        public static string Puttygen
+        {
+            get { return GetString("puttygen", ""); }
+            set { SetString("puttygen", value); }
+        }
+
+        public static string Pageant
+        {
+            get { return GetString("pageant", ""); }
+            set { SetString("pageant", value); }
+        }
+
+        public static bool AutoStartPageant
+        {
+            get { return GetBool("autostartpageant", true); }
+            set { SetBool("autostartpageant", value); }
+        }
+
+        public static bool MarkIllFormedLinesInCommitMsg
+        {
+            get { return GetBool("markillformedlinesincommitmsg", false); }
+            set { SetBool("markillformedlinesincommitmsg", value); }
+        }
+
+        #region Colors
+
+        public static Color OtherTagColor
+        {
+            get { return GetColor("othertagcolor", Color.Gray); }
+            set { SetColor("othertagcolor", value); }
+        }
+
+        public static Color TagColor
+        {
+            get { return GetColor("tagcolor", Color.DarkBlue); }
+            set { SetColor("tagcolor", value); }
+        }
+
+        public static Color GraphColor
+        {
+            get { return GetColor("graphcolor", Color.DarkRed); }
+            set { SetColor("graphcolor", value); }
+        }
+
+        public static Color BranchColor
+        {
+            get { return GetColor("branchcolor", Color.DarkRed); }
+            set { SetColor("branchcolor", value); }
+        }
+
+        public static Color RemoteBranchColor
+        {
+            get { return GetColor("remotebranchcolor", Color.Green); }
+            set { SetColor("remotebranchcolor", value); }
+        }
+
+        public static Color DiffSectionColor
+        {
+            get { return GetColor("diffsectioncolor", Color.FromArgb(230, 230, 230)); }
+            set { SetColor("diffsectioncolor", value); }
+        }
+
+        public static Color DiffRemovedColor
+        {
+            get { return GetColor("diffremovedcolor", Color.FromArgb(255, 200, 200)); }
+            set { SetColor("diffremovedcolor", value); }
+        }
+
+        public static Color DiffRemovedExtraColor
+        {
+            get { return GetColor("diffremovedextracolor", Color.FromArgb(255, 150, 150)); }
+            set { SetColor("diffremovedextracolor", value); }
+        }
+
+        public static Color DiffAddedColor
+        {
+            get { return GetColor("diffaddedcolor", Color.FromArgb(200, 255, 200)); }
+            set { SetColor("diffaddedcolor", value); }
+        }
+
+        public static Color DiffAddedExtraColor
+        {
+            get { return GetColor("diffaddedextracolor", Color.FromArgb(135, 255, 135)); }
+            set { SetColor("diffaddedextracolor", value); }
+        }
+
+        public static Font DiffFont
+        {
+            get { return GetFont("difffont", new Font("Courier New", 10)); }
+            set { SetFont("difffont", value); }
+        }
+
+        public static Font CommitFont
+        {
+            get { return GetFont("commitfont", new Font(SystemFonts.MessageBoxFont.Name, SystemFonts.MessageBoxFont.Size)); }
+            set { SetFont("commitfont", value); }
+        }
+
+        public static Font Font
+        {
+            get { return GetFont("font", new Font(SystemFonts.MessageBoxFont.Name, SystemFonts.MessageBoxFont.Size)); }
+            set { SetFont("font", value); }
+        }
+
+        #endregion
+
+        public static bool MulticolorBranches
+        {
+            get { return GetBool("multicolorbranches", true); }
+            set { SetBool("multicolorbranches", value); }
+        }
+
+        public static bool StripedBranchChange
+        {
+            get { return GetBool("stripedbranchchange", true); }
+            set { SetBool("stripedbranchchange", value); }
+        }
+
+        public static bool BranchBorders
+        {
+            get { return GetBool("branchborders", true); }
+            set { SetBool("branchborders", value); }
+        }
+
+        public static bool ShowCurrentBranchInVisualStudio
+        {
+            //This setting MUST be set to false by default, otherwise it will not work in Visual Studio without
+            //other changes in the Visual Studio plugin itself.
+            get { return GetBool("showcurrentbranchinvisualstudio", true); }
+            set { SetBool("showcurrentbranchinvisualstudio", value); }
+        }
+
+        public static string LastFormatPatchDir
+        {
+            get { return GetString("lastformatpatchdir", ""); }
+            set { SetString("lastformatpatchdir", value); }
+        }
+
+        public static string GetDictionaryDir()
+        {
+            return Path.Combine(GetInstallDir(), "Dictionaries");
+        }
+
+        public static string GetInstallDir()
+        {
+#if DEBUG
+#if INSTALL_DIR_FROM_REG
+            VersionIndependentRegKey.GetValue("InstallDir", string.Empty);
+#else
+            string gitExtDir = GetGitExtensionsDirectory().TrimEnd('\\').TrimEnd('/');
+            string debugPath = @"GitExtensions\bin\Debug";
+            int len = debugPath.Length;
+            var path = gitExtDir.Substring(gitExtDir.Length - len);
+            if (debugPath.Replace('\\', '/').Equals(path.Replace('\\', '/')))
+            {
+                string projectPath = gitExtDir.Substring(0, len + 2);
+                return Path.Combine(projectPath, "Bin");
+            }
+#endif
+#endif
+
+            return GetGitExtensionsDirectory();            
+        }
+
+        //for repair only
+        public static void SetInstallDir(string dir)
+        {
+            VersionIndependentRegKey.SetValue("InstallDir", dir);
+        }
+
+        public static bool RunningOnWindows()
+        {
+            switch (Environment.OSVersion.Platform)
+            {
+                case PlatformID.Win32NT:
+                case PlatformID.Win32S:
+                case PlatformID.Win32Windows:
+                case PlatformID.WinCE:
+                    return true;
+                default:
+                    return false;
+            }
+        }
+
+        public static bool RunningOnUnix()
+        {
+            switch (Environment.OSVersion.Platform)
+            {
+                case PlatformID.Unix:
+                    return true;
+                default:
+                    return false;
+            }
+        }
+
+        public static bool RunningOnMacOSX()
+        {
+            switch (Environment.OSVersion.Platform)
+            {
+                case PlatformID.MacOSX:
+                    return true;
+                default:
+                    return false;
+            }
+        }
+
+        public static bool IsMonoRuntime()
+        {
+            return Type.GetType("Mono.Runtime") != null;
+        }
+
+        public static void SaveSettings()
+        {
+            try
+            {
+                UseTimer = false;
+
+                SetString("gitssh", GitCommandHelpers.GetSsh());
+                Repositories.SaveSettings();
+
+                UseTimer = true;
+
+                SaveXMLDictionarySettings(EncodedNameMap, SettingsFilePath);
+            }
+            catch
+            { }
+        }
+
+        public static void LoadSettings()
+        {
+            Action<Encoding> addEncoding = delegate(Encoding e) { AvailableEncodings[e.HeaderName] = e; };
+            addEncoding(Encoding.Default);
+            addEncoding(new ASCIIEncoding());
+            addEncoding(new UnicodeEncoding());
+            addEncoding(new UTF7Encoding());
+            addEncoding(new UTF8Encoding());
+
+            try
+            {
+                GitCommandHelpers.SetSsh(GetString("gitssh", null));
+            }
+            catch
+            { }
+        }
+
+        public static bool DashboardShowCurrentBranch
+        {
+            get { return GetBool("dashboardshowcurrentbranch", true); }
+            set { SetBool("dashboardshowcurrentbranch", value); }
+        }
+
+        public static string ownScripts
+        {
+            get { return GetString("ownScripts", ""); }
+            set { SetString("ownScripts", value); }
+        }
+
+        public static bool PushAllTags
+        {
+            get { return GetBool("pushalltags", false); }
+            set { SetBool("pushalltags", value); }
+        }
+
+        public static int RecursiveSubmodules
+        {
+            get { return GetInt("RecursiveSubmodules", 1); }
+            set { SetInt("RecursiveSubmodules", value); }
+        }
+
+        public static string ShorteningRecentRepoPathStrategy
+        {
+            get { return GetString("ShorteningRecentRepoPathStrategy", ""); }
+            set { SetString("ShorteningRecentRepoPathStrategy", value); }
+        }
+
+        public static int MaxMostRecentRepositories
+        {
+            get { return GetInt("MaxMostRecentRepositories", 0); }
+            set { SetInt("MaxMostRecentRepositories", value); }
+        }
+
+        public static int RecentReposComboMinWidth
+        {
+            get { return GetInt("RecentReposComboMinWidth", 0); }
+            set { SetInt("RecentReposComboMinWidth", value); }
+        }
+
+        public static bool SortMostRecentRepos
+        {
+            get { return GetBool("SortMostRecentRepos", false); }
+            set { SetBool("SortMostRecentRepos", value); }
+        }
+
+        public static bool SortLessRecentRepos
+        {
+            get { return GetBool("SortLessRecentRepos", false); }
+            set { SetBool("SortLessRecentRepos", value); }
+        }
+
+        public static bool NoFastForwardMerge
+        {
+            get { return GetBool("NoFastForwardMerge", false); }
+            set { SetBool("NoFastForwardMerge", value); }
+        }
+
+        public static int CommitValidationMaxCntCharsFirstLine
+        {
+            get { return GetInt("CommitValidationMaxCntCharsFirstLine", 0); }
+            set { SetInt("CommitValidationMaxCntCharsFirstLine", value); }
+        }
+
+        public static int CommitValidationMaxCntCharsPerLine
+        {
+            get { return GetInt("CommitValidationMaxCntCharsPerLine", 0); }
+            set { SetInt("CommitValidationMaxCntCharsPerLine", value); }
+        }
+
+        public static bool CommitValidationSecondLineMustBeEmpty
+        {
+            get { return GetBool("CommitValidationSecondLineMustBeEmpty", false); }
+            set { SetBool("CommitValidationSecondLineMustBeEmpty", value); }
+        }
+
+        public static bool CommitValidationIndentAfterFirstLine
+        {
+            get { return GetBool("CommitValidationIndentAfterFirstLine", true); }
+            set { SetBool("CommitValidationIndentAfterFirstLine", value); }
+        }
+
+        public static bool CommitValidationAutoWrap
+        {
+            get { return GetBool("CommitValidationAutoWrap", true); }
+            set { SetBool("CommitValidationAutoWrap", value); }
+        }
+
+        public static string CommitValidationRegEx
+        {
+            get { return GetString("CommitValidationRegEx", String.Empty); }
+            set { SetString("CommitValidationRegEx", value); }
+        }
+
+        public static string CommitTemplates
+        {
+            get { return GetString("CommitTemplates", String.Empty); }
+            set { SetString("CommitTemplates", value); }
+        }
+
+        public static bool CreateLocalBranchForRemote
+        {
+            get { return GetBool("CreateLocalBranchForRemote", false); }
+            set { SetBool("CreateLocalBranchForRemote", value); }
+        }
+
+        public static string CascadeShellMenuItems
+        {
+            get { return GetString("CascadeShellMenuItems", "110111000111111111"); }
+            set { SetString("CascadeShellMenuItems", value); }
+        }
+
+        public static bool UseFormCommitMessage
+        {
+            get { return GetBool("UseFormCommitMessage", true); }
+            set { SetBool("UseFormCommitMessage", value); }
+        }
+
+        public static DateTime LastUpdateCheck
+        {
+            get { return GetDate("LastUpdateCheck", default(DateTime)); }
+            set { SetDate("LastUpdateCheck", value); }
+        }
+
+        public static string GetGitExtensionsFullPath()
+        {
+            return Application.ExecutablePath;
+        }
+
+        public static string GetGitExtensionsDirectory()
+        {
+            return Path.GetDirectoryName(GetGitExtensionsFullPath());
+        }
+
+        private static RegistryKey _VersionIndependentRegKey;
+
+        private static RegistryKey VersionIndependentRegKey
+        {
+            get
+            {
+                if (_VersionIndependentRegKey == null)
+                    _VersionIndependentRegKey = Registry.CurrentUser.CreateSubKey("Software\\GitExtensions\\GitExtensions", RegistryKeyPermissionCheck.ReadWriteSubTree);
+                return _VersionIndependentRegKey;
+            }
+        }
+
+        public static bool UseLibGit2ForDiff
+        {
+            get { return false; }
+        }
+
+        private static void ReadXMLDicSettings<T>(XmlSerializableDictionary<string, T> Dic, string FilePath)
+        {
+
+            if (File.Exists(FilePath))
+            {
+
+                try
+                {
+                    lock (Dic)
+                    {
+
+                        XmlReaderSettings rSettings = new XmlReaderSettings
+                        {
+                            IgnoreWhitespace = true
+                        };
+                        using (System.Xml.XmlReader xr = XmlReader.Create(FilePath, rSettings))
+                        {
+
+                            Dic.ReadXml(xr);
+                            LastFileRead = DateTime.UtcNow;
+                        }
+                    }
+                }
+                catch (IOException e)
+                {
+                    System.Diagnostics.Debug.WriteLine(e.Message);
+                    throw;
+                }
+
+            }
+
+        }
+        public static bool IsPortable()
+        {
+            return Properties.Settings.Default.IsPortable;
+
+        }
+
+        public static void ImportFromRegistry()
+        {
+            lock (EncodedNameMap)
+            {
+                foreach (String name in VersionIndependentRegKey.GetValueNames())
+                {
+                    object value = VersionIndependentRegKey.GetValue(name, null);
+                    if (value != null)
+                        EncodedNameMap[name] = value.ToString();
+        }
+            }
+        }
+
+        private static DateTime GetLastFileModificationUTC(String FilePath)
+        {
+            try
+            {
+                if (File.Exists(FilePath))
+                    return File.GetLastWriteTimeUtc(FilePath);
+                else
+                    return DateTime.MaxValue;
+        }
+            catch (Exception)
+        {
+                return DateTime.MaxValue;
+        }
+
+        }
+
+        private static void SaveXMLDictionarySettings<T>(XmlSerializableDictionary<string, T> Dic, String FilePath)
+        {
+            try
+            {
+                var tmpFile = FilePath + ".tmp";
+                lock (Dic)
+                {
+
+                    using (System.Xml.XmlTextWriter xtw = new System.Xml.XmlTextWriter(tmpFile, Encoding.UTF8))
+                    {
+                        xtw.Formatting = Formatting.Indented;
+                        xtw.WriteStartDocument();
+                        xtw.WriteStartElement("dictionary");
+
+                        Dic.WriteXml(xtw);
+                        xtw.WriteEndElement();
+                    }
+                    if (File.Exists(FilePath))
+                    {
+                        File.Replace(tmpFile, FilePath, FilePath + ".backup", true);
+                    }
+                    else
+                    {
+                        File.Move(tmpFile, FilePath);
+                    }
+                    LastFileRead = GetLastFileModificationUTC(FilePath);
+                }
+            }
+            catch (IOException e)
+            {
+                System.Diagnostics.Debug.WriteLine(e.Message);
+                throw;
+            }
+
+        }
+        //Used to eliminate multiple settings file open and close to save multiple values.  Settings will be saved SAVETIME milliseconds after the last setvalue is called
+        private static void OnSaveTimer(object source, System.Timers.ElapsedEventArgs e)
+        {
+            System.Timers.Timer t = (System.Timers.Timer)source;
+            t.Stop();
+            SaveXMLDictionarySettings(EncodedNameMap, SettingsFilePath);
+        }
+
+        static void StartSaveTimer()
+        {
+            //Resets timer so that the last call will let the timer event run and will cause the settings to be saved.
+            SaveTimer.Stop();
+            SaveTimer.AutoReset = true;
+            SaveTimer.Interval = SAVETIME;
+            SaveTimer.AutoReset = false;
+
+            SaveTimer.Start();
+        }
+
+        private static bool NeedRefresh()
+        {
+            DateTime lastMod = GetLastFileModificationUTC(SettingsFilePath);
+            return !LastFileRead.HasValue || lastMod > LastFileRead.Value;
+        }
+
+        private static void EnsureSettingsAreUpToDate()
+        {
+            if (NeedRefresh())
+            {
+                lock (EncodedNameMap)
+                {
+                    ByNameMap.Clear();
+                    EncodedNameMap.Clear();
+                    ReadXMLDicSettings(EncodedNameMap, SettingsFilePath);
+                }
+            }
+        }
+
+        private static void SetValue(string name, string value)
+        {
+            lock (EncodedNameMap)
+            {
+                //will refresh EncodedNameMap if needed
+                string inMemValue = GetValue(name);
+                
+                if (string.Equals(inMemValue, value))
+                    return;
+
+                if (value == null)
+                    EncodedNameMap.Remove(name);
+                else
+                    EncodedNameMap[name] = value;
+            }
+
+            if (UseTimer)
+                StartSaveTimer();
+        }
+
+        private static string GetValue(string name)
+        {
+            lock (EncodedNameMap)
+            {
+                EnsureSettingsAreUpToDate();
+                string o = null;
+                EncodedNameMap.TryGetValue(name, out o);
+                return o;
+            }
+        }
+
+        public static T GetByName<T>(string name, T defaultValue, Func<string, T> decode)
+        {
+            object o;
+            lock (EncodedNameMap)
+            {
+                EnsureSettingsAreUpToDate();
+
+                if (ByNameMap.TryGetValue(name, out o))
+                {
+                    if (o == null || o is T)
+                    {
+                        return (T)o;
+                    }
+                    else
+                    {
+                        throw new Exception("Incompatible class for settings: " + name + ". Expected: " + typeof(T).FullName + ", found: " + o.GetType().FullName);
+                    }
+                }
+                else
+                {
+                    if (decode == null)
+                        throw new ArgumentNullException("decode", string.Format("The decode parameter for setting {0} is null.", name));
+
+                    string s = GetValue(name);
+                    T result = s == null ? defaultValue : decode(s);
+                    ByNameMap[name] = result;
+                    return result;
+                }
+            }
+        }
+
+        public static void SetByName<T>(string name, T value, Func<T, string> encode)
+        {
+            string s;
+            if (value == null)
+                s = null;
+            else
+                s = encode(value);
+
+            lock (EncodedNameMap)
+            {
+                SetValue(name, s);
+                ByNameMap[name] = value;
+            }
+        }
+
+        public static bool? GetBool(string name)
+        {
+            return GetByName<bool?>(name, null, x =>
+            {
+                var val = x.ToString().ToLower();
+                if (val == "true") return true;
+                if (val == "false") return false;
+                return null;
+            });
+        }
+
+        public static bool GetBool(string name, bool defaultValue)
+        {
+            return GetBool(name) ?? defaultValue;
+        }
+
+        public static void SetBool(string name, bool? value)
+        {
+            SetByName<bool?>(name, value, (bool? b) => b.Value ? "true" : "false");
+        }
+
+        public static void SetInt(string name, int? value)
+        {
+            SetByName<int?>(name, value, (int? b) => b.HasValue ? b.ToString() : null);
+        }
+
+        public static int? GetInt(string name)
+        {
+            return GetByName<int?>(name, null, x =>
+            {
+                int result;
+                if (int.TryParse(x, out result))
+                {
+                    return result;
+                }
+
+                return null;
+            });
+        }
+
+        public static DateTime GetDate(string name, DateTime defaultValue)
+        {
+            return GetDate(name) ?? defaultValue;
+        }
+
+        public static void SetDate(string name, DateTime? value)
+        {
+            SetByName<DateTime?>(name, value, (DateTime? b) => b.HasValue ? b.Value.ToString("yyyy/M/dd", CultureInfo.InvariantCulture) : null);
+        }
+
+        public static DateTime? GetDate(string name)
+        {
+            return GetByName<DateTime?>(name, null, x =>
+            {
+                DateTime result;
+                if (DateTime.TryParseExact(x, "yyyy/M/dd", CultureInfo.InvariantCulture, DateTimeStyles.None, out result))
+                    return result;
+
+                return null;
+            });
+        }
+
+        public static int GetInt(string name, int defaultValue)
+        {
+            return GetInt(name) ?? defaultValue;
+        }
+
+        public static void SetFont(string name, Font value)
+        {
+            SetByName<Font>(name, value, x => x.AsString());
+        }
+
+        public static Font GetFont(string name, Font defaultValue)
+        {
+            return GetByName<Font>(name, defaultValue, x => x.Parse(defaultValue));
+        }
+
+        public static void SetColor(string name, Color? value)
+        {
+            SetByName<Color?>(name, value, x => x.HasValue ? ColorTranslator.ToHtml(x.Value) : null);
+        }
+
+        public static Color? GetColor(string name)
+        {
+            return GetByName<Color?>(name, null, x => ColorTranslator.FromHtml(x));
+        }
+
+        public static Color GetColor(string name, Color defaultValue)
+        {
+            return GetColor(name) ?? defaultValue;
+        }
+
+        public static void SetEnum<T>(string name, T value)
+        {
+            SetByName<T>(name, value, x => x.ToString());
+        }
+
+        public static T GetEnum<T>(string name, T defaultValue)
+        {
+            return GetByName<T>(name, defaultValue, x =>
+            {
+                var val = x.ToString();
+                return (T)Enum.Parse(typeof(T), val, true);
+            });
+        }
+
+        public static void SetNullableEnum<T>(string name, T? value) where T : struct
+        {
+            SetByName<T?>(name, value, x => x.HasValue ? x.ToString() : string.Empty);
+        }
+
+        public static T? GetNullableEnum<T>(string name, T? defaultValue) where T : struct
+        {
+            return GetByName<T?>(name, defaultValue, x =>
+            {
+                var val = x.ToString();
+
+                if (val.IsNullOrEmpty())
+                    return null;
+
+                return (T?)Enum.Parse(typeof(T), val, true);
+            });
+        }
+
+        public static void SetString(string name, string value)
+        {
+            SetByName<string>(name, value, s => s);
+        }
+
+        public static string GetString(string name, string defaultValue)
+        {
+            return GetByName<string>(name, defaultValue, x => x);
+        }
+
+        public static string PrefixedName(string prefix, string name)
+        {
+            return prefix == null ? name : prefix + '_' + name;
+        }
+    }
+
+    public static class FontParser
+    {
+
+        private static readonly string InvariantCultureId = "_IC_";
+        public static string AsString(this Font value)
+        {
+            return String.Format(CultureInfo.InvariantCulture,
+                "{0};{1};{2}", value.FontFamily.Name, value.Size, InvariantCultureId);
+        }
+
+        public static Font Parse(this string value, Font defaultValue)
+        {
+            if (value == null)
+                return defaultValue;
+
+            string[] parts = value.Split(';');
+
+            if (parts.Length < 2)
+                return defaultValue;
+
+            try
+            {
+                string fontSize;
+                if (parts.Length == 3 && InvariantCultureId.Equals(parts[2]))
+                    fontSize = parts[1];
+                else
+                {
+                    fontSize = parts[1].Replace(",", CultureInfo.InvariantCulture.NumberFormat.NumberDecimalSeparator);
+                    fontSize = fontSize.Replace(".", CultureInfo.InvariantCulture.NumberFormat.NumberDecimalSeparator);
+                }
+
+                return new Font(parts[0], Single.Parse(fontSize, CultureInfo.InvariantCulture));
+            }
+            catch (Exception)
+            {
+                return defaultValue;
+            }
+        }
+    }
 }