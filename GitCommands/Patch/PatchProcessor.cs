--- conflicted
+++ resolved
@@ -135,13 +135,8 @@
                 //line starts with --- means, old file name
                 else if (input.StartsWith("--- "))
                 {
-<<<<<<< HEAD
                     input = GitModule.UnquoteFileName(input);
-                    Match regexMatch = Regex.Match(input, "[-]{3}[ ][\\\"]{0,1}[a]/(.*)[\\\"]{0,1}");
-=======
-                    input = GitCommandHelpers.UnquoteFileName(input);
                     Match regexMatch = Regex.Match(input, "[-]{3}[ ][\\\"]{0,1}[aiwco12]/(.*)[\\\"]{0,1}");
->>>>>>> 400a3a2a
 
                     if (!regexMatch.Success || patch.FileNameA != (regexMatch.Groups[1].Value.Trim()))
                         throw new FormatException("Old filename not parsed correct: " + input);
@@ -156,13 +151,8 @@
                 //we expect a new file now!
                 else if (input.StartsWith("+++ "))
                 {
-<<<<<<< HEAD
                     input = GitModule.UnquoteFileName(input);
-                    Match regexMatch = Regex.Match(input, "[+]{3}[ ][\\\"]{0,1}[b]/(.*)[\\\"]{0,1}");
-=======
-                    input = GitCommandHelpers.UnquoteFileName(input);
                     Match regexMatch = Regex.Match(input, "[+]{3}[ ][\\\"]{0,1}[biwco12]/(.*)[\\\"]{0,1}");
->>>>>>> 400a3a2a
 
                     if (!regexMatch.Success || patch.FileNameB != (regexMatch.Groups[1].Value.Trim()))
                         throw new FormatException("New filename not parsed correct: " + input);
