--- conflicted
+++ resolved
@@ -53,13 +53,8 @@
                     }
                 }
             );
-<<<<<<< HEAD
             
-            SettingsContainer = new SettingsContainer<RepoDistSettings>(null, GitExtSettingsCache.FromCache(SettingsFilePath));
-=======
-
             _SettingsContainer = new SettingsContainer<RepoDistSettings>(null, GitExtSettingsCache.FromCache(SettingsFilePath));
->>>>>>> 07cf17e7
             Version version = AppVersion;
 
             GitExtensionsVersionString = version.Major.ToString() + '.' + version.Minor.ToString();
