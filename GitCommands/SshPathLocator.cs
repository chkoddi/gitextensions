--- conflicted
+++ resolved
@@ -1,4 +1,4 @@
-﻿using System;
+using System;
 using System.IO;
 using System.IO.Abstractions;
 using System.Linq;
@@ -56,11 +56,7 @@
                 // (at least this is what AppSettings.GitBinDir ensures),
                 // but then GetParent() returns the same directory, only without the trailing separator
                 var gitDirInfo = _fileSystem.Directory.GetParent(gitBinDirectory.RemoveTrailingPathSeparator());
-<<<<<<< HEAD
-                if (gitDirInfo == null)
-=======
                 if (gitDirInfo is null)
->>>>>>> c7500166
                 {
                     return null;
                 }
