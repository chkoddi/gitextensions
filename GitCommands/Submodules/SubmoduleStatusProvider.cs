--- conflicted
+++ resolved
@@ -101,15 +101,10 @@
                 _submoduleInfos[info.Path] = info;
             }
 
-<<<<<<< HEAD
-=======
-            // Note in 3.4: Overwrites info for OurSubmodules
->>>>>>> a4f57441
             foreach (var info in result.SuperSubmodules)
             {
                 _submoduleInfos[info.Path] = info;
             }
-<<<<<<< HEAD
 
             if (!_submoduleInfos.ContainsKey(result.TopProject.Path))
             {
@@ -117,29 +112,10 @@
             }
 
             // Start update status for the submodules
-=======
-
-            if (!_submoduleInfos.ContainsKey(result.TopProject.Path))
-            {
-                _submoduleInfos.Add(result.TopProject.Path, result.TopProject);
-            }
-
->>>>>>> a4f57441
             if (updateStatus)
             {
                 if (result.SuperProject != null)
                 {
-<<<<<<< HEAD
-                    // Update status from top module (will stop at current)
-                    // This is only done once
-                    await GetSubmoduleDetailedStatusAsync(currentModule.GetTopModule(), cancelToken);
-                }
-
-                if (_gitStatusWhileUpdatingStructure != null)
-                {
-                    // Current module must be updated separately (not in _submoduleInfos)
-                    await UpdateSubmodulesStatusAsync(currentModule, _gitStatusWhileUpdatingStructure, cancelToken);
-=======
                     // For the topmodule, use git-status information to update the status
                     // If a submodule is current, update once from top module to give an overview
                     // The structure _below_ the current module could have been updated from git-status but the current module
@@ -157,7 +133,6 @@
                     // Ignore if possible or at least delay the pending git-status trigger
                     _gitStatusWhileUpdatingStructure = null;
                     _previousSubmoduleUpdateTime = DateTime.Now;
->>>>>>> a4f57441
                 }
 
                 OnStatusUpdated(result, cancelToken);
@@ -187,17 +162,10 @@
             _gitStatusWhileUpdatingStructure = null;
 
             await TaskScheduler.Default;
-<<<<<<< HEAD
 
             var currentModule = new GitModule(workingDirectory);
             await UpdateSubmodulesStatusAsync(currentModule, gitStatus, cancelToken);
 
-=======
-
-            var currentModule = new GitModule(workingDirectory);
-            await UpdateSubmodulesStatusAsync(currentModule, gitStatus, cancelToken);
-
->>>>>>> a4f57441
             OnStatusUpdated(_submoduleInfoResult, cancelToken);
         }
 
@@ -355,26 +323,6 @@
             await TaskScheduler.Default;
 
             if (!_submoduleInfos.ContainsKey(module.WorkingDir) || _submoduleInfos[module.WorkingDir] == null)
-<<<<<<< HEAD
-            {
-                return;
-            }
-
-            // Set status for the 'gitStatus' submodule
-            if (gitStatus != null && gitStatus.Count > 0)
-            {
-                // If changes this and all super projects are at least dirty
-                // (changed commit can be missed, but top module can only be dirty)
-                SetModuleAsDirtyUpwards(module);
-            }
-            else
-            {
-                // No Git changes for this module, clear status (but unknown for super projects)
-                _submoduleInfos[module.WorkingDir].Detailed = null;
-            }
-
-            // Recursive update in submodules
-=======
             {
                 return;
             }
@@ -385,6 +333,7 @@
             if (gitStatus != null && gitStatus.Count > 0)
             {
                 // If changes this and all super projects are at least dirty
+                // (changed commit can be missed, but top module can only be dirty)
                 SetModuleAsDirtyUpwards(module);
             }
             else if (_submoduleInfos[module.WorkingDir].Detailed != null)
@@ -402,7 +351,6 @@
 
             // Recursive update submodules,
             // git-status can set IsDirty if Unknown remains (but not ahead/behind status)
->>>>>>> a4f57441
             var changedSubmodules = gitStatus?.Where(i => i.IsSubmodule) ?? new List<GitItemStatus>();
             var unchangedSubmoduleNames = module
                 .GetSubmodulesLocalPaths(false)
@@ -482,27 +430,6 @@
         }
 
         /// <summary>
-        /// Set the status to 'dirty' recursively to super projects
-        /// </summary>
-        /// <param name="module">module</param>
-        private void SetModuleAsDirtyUpwards(GitModule module)
-        {
-            while (true)
-            {
-                SetModuleAsDirty(module.WorkingDir, false);
-
-                var super = module.SuperprojectModule;
-                if (super != null)
-                {
-                    module = super;
-                    continue;
-                }
-
-                break;
-            }
-        }
-
-        /// <summary>
         /// Get the detailed submodule status submodules below 'module' (but not this module)
         /// </summary>
         /// <param name="module">Module to compare to</param>
@@ -562,18 +489,7 @@
             {
                 // If any module is changed, top module is dirty
                 // This sets the status but will not clear until a full refresh
-<<<<<<< HEAD
                 SetModuleAsDirtyUpwards(superModule.GetTopModule());
-            }
-
-            if (submoduleStatus == null || !submoduleStatus.IsDirty)
-            {
-                // no changes to submodules
-                return;
-=======
-                // v3.4 This will be set for every dirty submodule
-                SetModuleAsDirtyUpwards(superModule.GetTopModule());
->>>>>>> a4f57441
             }
 
             // Recursively update submodules
