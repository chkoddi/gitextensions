using System;
using System.Collections.Generic;
using System.Globalization;
using System.Linq;
using System.Windows.Forms;
using GitUI;
using ResourceManager.Translation;

namespace TranslationApp
{
    public partial class FormTranslate : GitExtensionsForm
    {
        //TranslationStrings
        readonly TranslationString translateProgressText = new TranslationString("Translated {0} out of {1}");
        readonly TranslationString allText = new TranslationString("All");
        readonly TranslationString saveCurrentChangesText = new TranslationString("Do you want to save the current changes?");
        readonly TranslationString saveCurrentChangesCaption = new TranslationString("Save changes");
        readonly TranslationString saveAsText = new TranslationString("Save as");
        readonly TranslationString saveAsTextFilter = new TranslationString("Translation file (*.xml)");
        readonly TranslationString selectLanguageCode = new TranslationString("Select a language code first.");
        readonly TranslationString noLanguageCodeSelected = new TranslationString("There is no language code selected." + 
            Environment.NewLine + "Do you want to select a language code first?");
        readonly TranslationString noLanguageCodeSelectedCaption = new TranslationString("Language code");
        readonly TranslationString editingCellPrefixText = new TranslationString("[EDITING]");

        private List<TranslationItemWithCategory> translationItems;

        readonly Translation neutralTranslation = new Translation();
        Translation translation;
        private TranslationCategory allCategories = new TranslationCategory();

        private bool changesMade;

        public FormTranslate()
            : base(true)
        {
            InitializeComponent(); Translate();
        }

        private void FormTranslate_Load(object sender, EventArgs e)
        {
            translations.Items.Clear();
            translations.Sorted = true;
            translations.Items.AddRange(Translator.GetAllTranslations());

<<<<<<< HEAD
            GetPropertiesToTranslate();
            translations.SelectedItem = GitCommands.AppSettings.Translation; // should be called after GetPropertiesToTranslate()
=======
            FillNeutralTranslation();
            allCategories.Name = allText.Text;
            UpdateCategoriesList();
            translations.SelectedItem = GitCommands.Settings.Translation; // should be called after FillNeutralTranslation()
>>>>>>> 44d7bffa
            if (translation == null)
                LoadTranslation();
            translateCategories.SelectedItem = allCategories;
            FillTranslateGrid(allCategories);

            foreach (CultureInfo cultureInfo in CultureInfo.GetCultures(CultureTypes.AllCultures))
            {
                if (!_NO_TRANSLATE_languageCode.Items.Contains(cultureInfo.TwoLetterISOLanguageName))
                {
                    _NO_TRANSLATE_languageCode.Items.Add(string.Concat(cultureInfo.TwoLetterISOLanguageName, " (", cultureInfo.DisplayName, ")"));
                }
            }

            FormClosing += FormTranslate_FormClosing;
        }

        void FormTranslate_FormClosing(object sender, FormClosingEventArgs e)
        {
            AskForSave();
        }

        private void UpdateProgress()
        {
            int translatedCount = translationItems.Count(translateItem => translateItem.Status != TranslationType.Obsolete && 
                !string.IsNullOrEmpty(translateItem.TranslatedValue));
            int totalCount = translationItems.Count(translateItem => translateItem.Status != TranslationType.Obsolete);
            var progresMsg = string.Format(translateProgressText.Text, translatedCount.ToString(), totalCount.ToString());
            if (translateProgress.Text != progresMsg)
            {
                translateProgress.Text = progresMsg;
                toolStrip1.Refresh();
            }
        }

        private void LoadTranslation()
        {
            if (translation != null)
            {
                IEnumerable<TranslationItemWithCategory> neutralItems =
                    (from translationCategory in neutralTranslation.GetTranslationCategories()
                     from translationItem in translationCategory.GetTranslationItems()
                     select new TranslationItemWithCategory(translationCategory.Name, translationItem));
                translationItems = TranslationHelpers.LoadTranslation(translation, neutralItems);
            }
            else
            {
                List<TranslationItemWithCategory> neutralItems =
                    (from translationCategory in neutralTranslation.GetTranslationCategories()
                     from translationItem in translationCategory.GetTranslationItems()
                     select new TranslationItemWithCategory(translationCategory.Name, translationItem.Clone())).ToList();
                translationItems = neutralItems;
            }

            UpdateProgress();
        }

        private void FillTranslateGrid(TranslationCategory filter)
        {
            if (translationItems == null)
                return;

            translateItemBindingSource.DataSource = null;

            if (filter == allCategories)
                filter = null;

            translateItemBindingSource.DataSource = GetCategoryItems(filter).ToList();

            UpdateProgress();
        }

        private IEnumerable<TranslationItemWithCategory> GetCategoryItems(TranslationCategory filter)
        {
            var filteredByCategory = translationItems.Where(
                translateItem => filter == null || filter.Name.Equals(translateItem.Category));
            var filteredItems = filteredByCategory.Where(
                    translateItem =>
                        {
                            if (translateItem.Status == TranslationType.Obsolete)
                                return false;
                            if (!hideTranslatedItems.Checked)
                                return true;
                            return translateItem.Status != TranslationType.Translated;
                        });
            return filteredItems;
        }

        public void UpdateCategoriesList()
        {
            var tc = translateCategories.SelectedItem as TranslationCategory;
            translateCategories.Items.Clear();
            translateCategories.Items.Add(allCategories);
            if (!hideTranslatedItems.Checked)
                translateCategories.Items.AddRange(neutralTranslation.GetTranslationCategories().ToArray());
            else
            {
                var categories = neutralTranslation.GetTranslationCategories().Where(cat => GetCategoryItems(cat).Any());
                translateCategories.Items.AddRange(categories.ToArray());
            }
            if (hideTranslatedItems.Checked && !GetCategoryItems(tc).Any())
                tc = allCategories;
            translateCategories.SelectedItem = tc;
        }

        private void FillNeutralTranslation()
        {
            try
            {
                //Set language to neutral to get neutral translations
                GitCommands.AppSettings.CurrentTranslation = "";

                List<Type> translatableTypes = TranslationUtl.GetTranslatableTypes();
                progressBar.Maximum = translatableTypes.Count;
                progressBar.Visible = true;

                for (int index = 0; index < translatableTypes.Count; index++)
                {
                    Type type = translatableTypes[index];
                    ITranslate obj = TranslationUtl.CreateInstanceOfClass(type) as ITranslate;
                    if (obj != null)
                        obj.AddTranslationItems(neutralTranslation);

                    progressBar.Value = index;
                    if (index % 10 == 0)
                        Update();
                }
            }
            finally
            {
                neutralTranslation.Sort();
                
                //Restore translation
                GitCommands.AppSettings.CurrentTranslation = null;
                progressBar.Visible = false;
            }
        }


        private void translateCategories_SelectedIndexChanged(object sender, EventArgs e)
        {
            categoryDataGridViewTextBoxColumn.Visible = (translateCategories.SelectedItem == allCategories);
            FillTranslateGrid(translateCategories.SelectedItem as TranslationCategory);
        }

        private void saveAs_Click(object sender, EventArgs e)
        {
            if (string.IsNullOrEmpty(_NO_TRANSLATE_languageCode.Text))
                if (MessageBox.Show(this, noLanguageCodeSelected.Text, noLanguageCodeSelectedCaption.Text, MessageBoxButtons.YesNo) == DialogResult.Yes)
                    return;

            toolStrip1.Select();

            SaveAs();
        }

        #region Move translations
        /*
        //methods used to move translations from FormSettings to new settings pages
        private void MoveTranslations()
        {
            string[] translationsNames = Translator.GetAllTranslations();
            foreach (string translationName in translationsNames)
            {
                translation = Translator.GetTranslation(translationName);
                if (translation == null)
                    continue;

                LoadTranslation();

                MoveTranslationItems("FormSettings", "AppearanceSettingsPage");
                MoveTranslationItems("FormSettings", "ChecklistSettingsPage");
                MoveTranslationItems("FormSettings", "ColorsSettingsPage");
                MoveTranslationItems("FormSettings", "GitExtensionsSettingsPage");
                MoveTranslationItems("FormSettings", "GitSettingsPage");
                MoveTranslationItems("FormSettings", "GlobalSettingsSettingsPage");
                MoveTranslationItems("FormSettings", "HotkeysSettingsPage");
                MoveTranslationItems("FormSettings", "LocalSettingsSettingsPage");
                MoveTranslationItems("FormSettings", "ScriptsSettingsPage");
                MoveTranslationItems("FormSettings", "ShellExtensionSettingsPage");
                MoveTranslationItems("FormSettings", "SshSettingsPage");
                MoveTranslationItems("FormSettings", "StartPageSettingsPage");
                MoveTranslationItems("FormSettings", "CommonLogic");
                MoveTranslationItems("FormSettings", "CheckSettingsLogic");

                SaveAs();
            }
        }

        private void MoveTranslationItems(string fromCategoryName, string toCategoryName)
        {

                TranslationCategory fromCategory = translation.GetTranslationCategory(fromCategoryName);
                
                if (fromCategory == null)
                    return;

                Dictionary<string, TranslationItem> exactMatch = new Dictionary<string, TranslationItem>();
                Dictionary<string, TranslationItem> byNeutralValueMatch = new Dictionary<string, TranslationItem>();
                Dictionary<string, TranslationItem> ambiguous = new Dictionary<string, TranslationItem>();

                foreach (var item in fromCategory.GetTranslationItems())
                {
                    if (!item.Value.IsNullOrEmpty())
                    {
                        string neutralValue = item.Source;
                        if (neutralValue != null)
                        {
                            string neutralValueKey = neutralValue + ":" + item.Property;
                            TranslationItem foo;
                            if (byNeutralValueMatch.TryGetValue(neutralValueKey, out foo))
                                ambiguous[neutralValueKey] = item;
                            else
                                byNeutralValueMatch.Add(neutralValueKey, item);

                            var exactKey = item.Name + ":" + neutralValueKey;
                            exactMatch.Add(exactKey, item);
                        }
                    }
                }

                foreach (var key in ambiguous.Keys)
                    byNeutralValueMatch.Remove(key);

                foreach (var item in translate.Where(itm => itm.Category.Equals(toCategoryName)))
                {
                    if (item.Status != TranslationType.Translated)
                    {
                        string neutralValueKey = item.NeutralValue + ":" + item.Property;
                        string exactKey = item.Name + ":" + neutralValueKey;
                        TranslationItem fromItem;
                        if (exactMatch.TryGetValue(exactKey, out fromItem))
                        {
                            item.TranslatedValue = fromItem.Value;
                            item.Status = fromItem.Status;
                        }
                        else
                        {
                            if (byNeutralValueMatch.TryGetValue(neutralValueKey, out fromItem))
                            {
                                item.TranslatedValue = fromItem.Value;
                                item.Status = fromItem.Status;
                            }
                        }
                    }
                }
        }

        */
        #endregion

        private string GetSelectedLanguageCode()
        {
            if (string.IsNullOrEmpty(_NO_TRANSLATE_languageCode.Text) || _NO_TRANSLATE_languageCode.Text.Length < 2)
                return null;

            return _NO_TRANSLATE_languageCode.Text.Substring(0, 2);
        }

        private void SaveAs()
        {
            using (var fileDialog =
                new SaveFileDialog
                    {
                        Title = saveAsText.Text,
                        FileName = translations.Text + ".xml",
                        Filter = saveAsTextFilter.Text + "|*.xml",
                        DefaultExt = ".xml",
                        AddExtension = true
                    })
            {
                if (fileDialog.ShowDialog(this) == DialogResult.OK)
                {
                    TranslationHelpers.SaveTranslation(GetSelectedLanguageCode(), translationItems, fileDialog.FileName);
                    changesMade = false;
                }
            }
        }

        private void translations_SelectedIndexChanged(object sender, EventArgs e)
        {
            AskForSave();
            changesMade = false;

            translation = Translator.GetTranslation(translations.Text);
            LoadTranslation();
            UpdateCategoriesList();
            FillTranslateGrid(translateCategories.SelectedItem as TranslationCategory);

            if (translation == null)
            {
                _NO_TRANSLATE_languageCode.Text = "";
                return;
            }

            try
            {
                var culture = new CultureInfo(translation.LanguageCode);
                _NO_TRANSLATE_languageCode.Text = string.Concat(culture.TwoLetterISOLanguageName, " (", culture.DisplayName, ")");
            }
            catch
            {
                _NO_TRANSLATE_languageCode.Text = translation.LanguageCode;
            }
        }

        private void hideTranslatedItems_CheckedChanged(object sender, EventArgs e)
        {
            UpdateCategoriesList();
            FillTranslateGrid(translateCategories.SelectedItem as TranslationCategory);
        }

        private void AskForSave()
        {
            if (changesMade)
            {
                if (MessageBox.Show(this, saveCurrentChangesText.Text, saveCurrentChangesCaption.Text, MessageBoxButtons.YesNo) == DialogResult.Yes)
                {
                    SaveAs();
                }
            }
        }

        private void translateGrid_CellEndEdit(object sender, DataGridViewCellEventArgs e)
        {
            changesMade = true;

            UpdateProgress();
        }

        private void toolStripButton1_CheckedChanged(object sender, EventArgs e)
        {
            splitContainer2.Panel2Collapsed = _toolStripButton1.Checked;
        }

        private void translatedText_TextChanged(object sender, EventArgs e)
        {
            if (translateGrid.SelectedRows.Count == 1)
            {
                changesMade = true;

                UpdateProgress();
            }
        }

        TranslationItemWithCategory _translationItemWithCategoryInEditing;

        private void translatedText_Enter(object sender, System.EventArgs e)
        {
            if (_translationItemWithCategoryInEditing != null)
            {
                _translationItemWithCategoryInEditing.TranslatedValue = translatedText.Text;
            }

            _translationItemWithCategoryInEditing = (TranslationItemWithCategory)translateItemBindingSource.Current;

            if (_translationItemWithCategoryInEditing != null)
            {
                _translationItemWithCategoryInEditing.TranslatedValue = editingCellPrefixText.Text + " " + _translationItemWithCategoryInEditing.TranslatedValue;
            }
        }

        private void translatedText_Leave(object sender, System.EventArgs e)
        {
            //Debug.Assert(_translationItemWithCategoryInEditing != null);

            if (_translationItemWithCategoryInEditing != null)
            {
                _translationItemWithCategoryInEditing.TranslatedValue = translatedText.Text;

                _translationItemWithCategoryInEditing = null;
            }
        }

        private void translateGrid_Click(object sender, EventArgs e)
        {
            if (translateGrid.SelectedRows.Count == 1)
            {
                if (_toolStripButton1.Checked)
                {
                    splitContainer2.Panel2Collapsed = false;
                }

                var translateItem = (TranslationItemWithCategory)translateGrid.SelectedRows[0].DataBoundItem;

                if (translateItem == null) return;

                neutralText.Text = translateItem.NeutralValue;
                translatedText.Text = translateItem.TranslatedValue;
            }
            else
            {
                splitContainer2.Panel2Collapsed = true;
            }
        }

        private void translateGrid_SelectionChanged(object sender, EventArgs e)
        {
            bool nowTranslatedTextInEditing = _translationItemWithCategoryInEditing != null;

            translatedText_Leave(null, null);

            translateGrid_Click(null, null);

            if (nowTranslatedTextInEditing)
            {
                translatedText_Enter(null, null);
            }
        }

        private void nextButton_Click(object sender, EventArgs e)
        {
            if (translateGrid.SelectedRows.Count == 1)
            {
                if (translateGrid.CurrentCell.RowIndex < translateGrid.Rows.Count - 1)
                    translateItemBindingSource.MoveNext();
            }
            else
                if (translateGrid.Rows.Count > 0)
                {
                    translateGrid.Rows[0].Selected = true;
                }
        }

        private void previousButton_Click(object sender, EventArgs e)
        {
            if (translateGrid.SelectedRows.Count == 1)
            {
                if (translateGrid.CurrentCell.RowIndex > 0)
                    translateItemBindingSource.MovePrevious();
            }
            else
                if (translateGrid.Rows.Count > 0)
                {
                    translateGrid.Rows[0].Selected = true;
                }
        }

        private void googleTranslate_Click(object sender, EventArgs e)
        {
            if (string.IsNullOrEmpty(_NO_TRANSLATE_languageCode.Text))
            {
                MessageBox.Show(this, selectLanguageCode.Text);
                return;
            }

            if (translateGrid.SelectedRows.Count == 1)
            {
                var translateItem = ((TranslationItemWithCategory)translateGrid.SelectedRows[0].DataBoundItem);

                translateItem.TranslatedValue = Google.TranslateText(translateItem.NeutralValue, "en", GetSelectedLanguageCode());

                translateGrid_Click(null, null);
                translateGrid.Refresh();
            }
        }

        private void googleAll_Click(object sender, EventArgs e)
        {
            if (string.IsNullOrEmpty(_NO_TRANSLATE_languageCode.Text))
            {
                MessageBox.Show(this, selectLanguageCode.Text);
                return;
            }

            foreach (TranslationItemWithCategory translateItem in translationItems)
            {
                if ((translateItem.Status != TranslationType.Unfinished || translateItem.Status == TranslationType.New) &&
                    string.IsNullOrEmpty(translateItem.TranslatedValue))
                    translateItem.TranslatedValue = Google.TranslateText(translateItem.NeutralValue, "en", GetSelectedLanguageCode());

                UpdateProgress();
                translateGrid.Refresh();
            }

            translateGrid_Click(null, null);
        }

        private void toolStripButtonNew_Click(object sender, EventArgs e)
        {
            translations.Text = "";
            translations_SelectedIndexChanged(null, null);
        }

        private void translatedText_KeyDown(object sender, KeyEventArgs e)
        {
            if (e.Alt && e.KeyCode == Keys.Up)
            {
                e.Handled = true;
                previousButton_Click(sender, e);
            }
            else if (e.Alt && e.KeyCode == Keys.Down ||
                e.Control && e.KeyCode == Keys.Enter)
            {
                e.Handled = true;
                nextButton_Click(sender, e);
            }
            else if (e.Control && e.KeyCode == Keys.Down)
            {
                e.Handled = true;
                translatedText.SelectAll();
                translatedText.SelectedText = neutralText.Text;
            }
        }
    }
}<|MERGE_RESOLUTION|>--- conflicted
+++ resolved
@@ -43,15 +43,10 @@
             translations.Sorted = true;
             translations.Items.AddRange(Translator.GetAllTranslations());
 
-<<<<<<< HEAD
-            GetPropertiesToTranslate();
-            translations.SelectedItem = GitCommands.AppSettings.Translation; // should be called after GetPropertiesToTranslate()
-=======
             FillNeutralTranslation();
             allCategories.Name = allText.Text;
             UpdateCategoriesList();
-            translations.SelectedItem = GitCommands.Settings.Translation; // should be called after FillNeutralTranslation()
->>>>>>> 44d7bffa
+            translations.SelectedItem = GitCommands.AppSettings.Translation; // should be called after FillNeutralTranslation()
             if (translation == null)
                 LoadTranslation();
             translateCategories.SelectedItem = allCategories;
