version: 4.1.0.{build}

branches:
  except:
    - configdata
    - gh-pages
    - /experimental\/*/
    - /translations_*/

matrix:
  fast_finish: true

# https://www.appveyor.com/docs/build-environment/#build-worker-images
image: Visual Studio 2022

environment:
  # Disable the .NET logo in the console output.
  DOTNET_NOLOGO: true
  # Disable the .NET first time experience to skip caching NuGet packages and speed up the build.
  DOTNET_SKIP_FIRST_TIME_EXPERIENCE: true
  # Use latest version of current used .NET version.  6.0 could use the latest of 6.0.  See .\Scripts\Update-DotnetVersion.ps1
  GE_USE_LATEST_DOTNET: true

init:
  - ps: iex ((new-object net.webclient).DownloadString('https://raw.githubusercontent.com/appveyor/ci/master/scripts/enable-rdp.ps1'))

cache:
  # preserve "GitExtensions.PluginManager" directory, will be reset if appveyor.yml is modified
  - .\artifacts\publish\GitExtensions.PluginManager -> appveyor.yml

# Build settings, not to be confused with "before_build" and "after_build".
# "project" is relative to the original build directory and not influenced by directory changes in "before_build".
build:
  # enable MSBuild parallel builds
  parallel: true
  # MSBuild verbosity level
  verbosity: minimal

install:
- ps: |
      if($env:GE_USE_LATEST_DOTNET -eq $true)
      {
        .\scripts\Update-DotnetVersion.ps1
      }
- ps: |
      # Install the required .NET SDK
      Invoke-WebRequest "https://dot.net/v1/dotnet-install.ps1" -OutFile "./dotnet-install.ps1"
      ./dotnet-install.ps1 -JsonFile global.json -InstallDir 'C:\Program Files\dotnet'
      # Remove the script so it doesn't "pollute" the build
      Remove-Item -Path .\dotnet-install.ps1
- cmd: git submodule update --init --recursive
- cmd: |-
    cd scripts
    C:\\Python311\\python set_version_to.py -v %APPVEYOR_BUILD_VERSION% -t %APPVEYOR_BUILD_VERSION%
    cd ..
    git --version


# to run your custom scripts instead of automatic MSBuild
build_script:
- ps: |
<<<<<<< HEAD
=======
    # for release branches mark the repo as clean
    if (!$env:APPVEYOR_PULL_REQUEST_TITLE -and ($env:APPVEYOR_REPO_BRANCH.StartsWith("release/") -or $env:APPVEYOR_REPO_TAG)) {
      & .\scripts\Mark-RepoClean.ps1
    }
- ps: |
>>>>>>> 25100ec1
    $buildArgs = '/p:ContinuousIntegrationBuild=true'
    # if building a PR override the hash with the PR commit's so the build contains the PR's hash instead of the merge-commit's hash
    if ($env:APPVEYOR_PULL_REQUEST_HEAD_COMMIT -and ($env:APPVEYOR_REPO_COMMIT -ne $env:APPVEYOR_PULL_REQUEST_HEAD_COMMIT))
    {
        $gitCommit = $(git rev-parse --short $env:APPVEYOR_PULL_REQUEST_HEAD_COMMIT)
        $buildArgs += " /p:GitCommit=$gitCommit /p:GitSha=$($env:APPVEYOR_PULL_REQUEST_HEAD_COMMIT)"
    }
- ps: |
    # add to index, to adjust crlf configured in .gitattributes
    git -c core.autocrlf=false add -A
    if ($LastExitCode -ne 0) { $host.SetShouldExit($LastExitCode) }
- ps: |
    # build VC++
    dotnet build .\scripts\native.proj -c Release --verbosity q --nologo /bl:.\artifacts\log\native.binlog
    if ($LastExitCode -ne 0) { $host.SetShouldExit($LastExitCode) }
- ps: |
    # build .NET
    $cmd = "dotnet build -c Release --verbosity q --nologo /bl:.\artifacts\log\build.binlog $buildArgs"
    Invoke-Expression $cmd
    if ($LastExitCode -ne 0) { $host.SetShouldExit($LastExitCode) }
- ps: |
    # Verify that new strings (if any) have been processed and ready for localisation
    Push-Location .\GitExtensions
    dotnet msbuild /p:Configuration=Release /t:_UpdateEnglishTranslations /p:RunTranslationApp=true /p:ContinuousIntegrationBuild=true /v:m /bl:..\artifacts\log\localise.binlog
    Pop-Location
    if ($LastExitCode -ne 0) { $host.SetShouldExit($LastExitCode) }


# to run your custom scripts instead of automatic tests
test_script:
- ps: |
    dotnet test -c Release --no-restore --nologo --verbosity q --test-adapter-path:. --logger:Appveyor --logger:trx /bl:.\artifacts\log\tests.binlog
    if ($LastExitCode -ne 0) { $host.SetShouldExit($LastExitCode) }


# scripts to run after tests
after_test:
- ps: |
    Write-Host "Preparing build artifacts..."
    $cmd = "dotnet publish -c Release --no-build /bl:.\artifacts\log\publish.binlog $buildArgs"
    Invoke-Expression $cmd
    if ($LastExitCode -ne 0) { $host.SetShouldExit($LastExitCode) }
- ps: |
    if ([bool]$env:APPVEYOR_PULL_REQUEST_TITLE -and [bool]$env:ARTIFACT_PUBLISH_PULL_REQUEST_MSI) {
        $msi = (Resolve-Path .\artifacts\Release\publish\GitExtensions-*.msi)[0].Path;
        Get-ChildItem $msi | % { Push-AppveyorArtifact $_.FullName -FileName $_.Name }
    }

artifacts:
  - path: artifacts\Release\publish\*.zip

#on_finish:
#  - ps: $blockRdp = $true; iex ((new-object net.webclient).DownloadString('https://raw.githubusercontent.com/appveyor/ci/master/scripts/enable-rdp.ps1'))


# on build failure
on_failure:
- ps: |
    Get-ChildItem -recurse artifacts\log\*.binlog -ErrorAction SilentlyContinue `
    | ForEach-Object {
        Push-AppveyorArtifact "$_"
    }
- ps: |
    Get-ChildItem -recurse English*.xlf -ErrorAction SilentlyContinue `
    | ForEach-Object {
        Push-AppveyorArtifact "$_"
    }
- ps: |
    Get-ChildItem -recurse artifacts\Release\TestsResults\*.trx | `
        ForEach-Object {
            $file = $_.FullName.Replace('[', '``[').Replace(']', '``]')
            #Write-Output "Processing $file"

            [xml]$xml = Get-Content -Path $file
            $xml.TestRun.Results.UnitTestResult | Where-Object outcome -eq 'Failed' | ForEach-Object {
                $errorMessage = "$($_.Output.ErrorInfo.Message)`r`n$($_.Output.ErrorInfo.StackTrace)`r`n"
                Write-Host $errorMessage -ForegroundColor Red
            }
        }<|MERGE_RESOLUTION|>--- conflicted
+++ resolved
@@ -59,14 +59,6 @@
 # to run your custom scripts instead of automatic MSBuild
 build_script:
 - ps: |
-<<<<<<< HEAD
-=======
-    # for release branches mark the repo as clean
-    if (!$env:APPVEYOR_PULL_REQUEST_TITLE -and ($env:APPVEYOR_REPO_BRANCH.StartsWith("release/") -or $env:APPVEYOR_REPO_TAG)) {
-      & .\scripts\Mark-RepoClean.ps1
-    }
-- ps: |
->>>>>>> 25100ec1
     $buildArgs = '/p:ContinuousIntegrationBuild=true'
     # if building a PR override the hash with the PR commit's so the build contains the PR's hash instead of the merge-commit's hash
     if ($env:APPVEYOR_PULL_REQUEST_HEAD_COMMIT -and ($env:APPVEYOR_REPO_COMMIT -ne $env:APPVEYOR_PULL_REQUEST_HEAD_COMMIT))
