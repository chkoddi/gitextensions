<<<<<<< HEAD
version: 5.0.0.{build}
=======
version: 5.1.0.{build}
>>>>>>> af4c112b

branches:
  except:
    - configdata
    - gh-pages
    - /experimental\/*/
    - /translations_*/

matrix:
  fast_finish: true

# https://www.appveyor.com/docs/build-environment/#build-worker-images
image: Visual Studio 2022

environment:
  # Disable the .NET logo in the console output.
  DOTNET_NOLOGO: true
  # Disable the .NET first time experience to skip caching NuGet packages and speed up the build.
  DOTNET_SKIP_FIRST_TIME_EXPERIENCE: true
  # Use latest version of current used .NET version.  6.0 could use the latest of 6.0.  See .\Scripts\Update-DotnetVersion.ps1
  GE_USE_LATEST_DOTNET: true

pull_requests:
  do_not_increment_build_number: true

init:
  - ps: iex ((new-object net.webclient).DownloadString('https://raw.githubusercontent.com/appveyor/ci/master/scripts/enable-rdp.ps1'))

cache:
  # preserve "GitExtensions.PluginManager" directory, will be reset if appveyor.yml is modified
  - .\artifacts\publish\GitExtensions.PluginManager -> appveyor.yml

# Build settings, not to be confused with "before_build" and "after_build".
# "project" is relative to the original build directory and not influenced by directory changes in "before_build".
build:
  # enable MSBuild parallel builds
  parallel: true
  # MSBuild verbosity level
  verbosity: minimal

install:
- ps: |
      if($env:GE_USE_LATEST_DOTNET -eq $true)
      {
        .\eng\Update-DotnetVersion.ps1
      }
- ps: |
      # Install the required .NET SDK
      Invoke-WebRequest "https://dot.net/v1/dotnet-install.ps1" -OutFile "./dotnet-install.ps1"
      ./dotnet-install.ps1 -JsonFile global.json -InstallDir 'C:\Program Files\dotnet'
      # Remove the script so it doesn't "pollute" the build
      Remove-Item -Path .\dotnet-install.ps1
- cmd: git submodule update --init --recursive
- cmd: |-
    cd eng
    C:\\Python311\\python set_version_to.py -v %APPVEYOR_BUILD_VERSION% -t %APPVEYOR_BUILD_VERSION%
    cd ..
    git --version


# to run your custom scripts instead of automatic MSBuild
build_script:
- ps: |
    # for release branches mark the repo as clean
    if (!$env:APPVEYOR_PULL_REQUEST_TITLE -and ($env:APPVEYOR_REPO_BRANCH.StartsWith("release/") -or $env:APPVEYOR_REPO_TAG)) {
      & .\eng\Mark-RepoClean.ps1
    }
- ps: |
    $buildArgs = '/p:ContinuousIntegrationBuild=true'
    # if building a PR override the hash with the PR commit's so the build contains the PR's hash instead of the merge-commit's hash
    if ($env:APPVEYOR_PULL_REQUEST_HEAD_COMMIT -and ($env:APPVEYOR_REPO_COMMIT -ne $env:APPVEYOR_PULL_REQUEST_HEAD_COMMIT))
    {
        $gitCommit = $(git rev-parse --short $env:APPVEYOR_PULL_REQUEST_HEAD_COMMIT)
        $buildArgs += " /p:GitCommit=$gitCommit /p:GitSha=$($env:APPVEYOR_PULL_REQUEST_HEAD_COMMIT)"
    }
- ps: |
    # build VC++
    dotnet build .\src\native\build.proj -c Release --verbosity q --nologo /bl:.\artifacts\log\native.binlog
    if ($LastExitCode -ne 0) { $host.SetShouldExit($LastExitCode) }
- ps: |
    # build .NET
    $cmd = "dotnet build -c Release --verbosity q --nologo /bl:.\artifacts\log\build.binlog $buildArgs"
    Invoke-Expression $cmd
    if ($LastExitCode -ne 0) { $host.SetShouldExit($LastExitCode) }
- ps: |
    # We are done with the build, reset all pending changes
    git reset --hard HEAD
- ps: |
    # Verify that new strings (if any) have been processed and ready for localisation
    Push-Location .\src\app\GitExtensions
    dotnet msbuild /p:Configuration=Release /t:_UpdateEnglishTranslations /p:RunTranslationApp=true /p:ContinuousIntegrationBuild=true /v:m /bl:..\artifacts\log\localise.binlog
    Pop-Location
    if ($LastExitCode -ne 0) { $host.SetShouldExit($LastExitCode) }


# to run your custom scripts instead of automatic tests
test_script:
- ps: |
    dotnet test -c Release --no-restore --no-build --nologo --verbosity q --test-adapter-path:. --logger:Appveyor --logger:trx /bl:.\artifacts\log\tests.binlog
    if ($LastExitCode -ne 0) { $host.SetShouldExit($LastExitCode) }


# scripts to run after tests
after_test:
- ps: |
    Write-Host "Preparing build artifacts..."
    $cmd = "dotnet publish -c Release --no-build /bl:.\artifacts\log\publish.binlog $buildArgs"
    Invoke-Expression $cmd
    if ($LastExitCode -ne 0) { $host.SetShouldExit($LastExitCode) }
- ps: |
    # get files
    $msi = (Resolve-Path .\artifacts\Release\publish\GitExtensions-*.msi)[0].Path;
    $zip = (Resolve-Path .\artifacts\Release\publish\GitExtensions-Portable-*.zip)[0].Path;

    # do not sign artifacts for non-release branches
    if ($env:APPVEYOR_PULL_REQUEST_TITLE) {
        Write-Host "[INFO]: Do not sign non-release branches"
        Get-ChildItem $zip | % { Push-AppveyorArtifact $_.FullName -FileName $_.Name }

        if ($env:ARTIFACT_PUBLISH_PULL_REQUEST_MSI) {
            Get-ChildItem $msi | % { Push-AppveyorArtifact $_.FullName -FileName $_.Name }
        }

        Exit-AppVeyorBuild
        return
    }

    # archive files so we send them all in one go
    $version = "$env:APPVEYOR_BUILD_VERSION";
    $combined = ".\combined.$version-unsigned.zip"
    Compress-Archive -LiteralPath $msi, $zip -CompressionLevel NoCompression -DestinationPath $combined -Force
    if ($LastExitCode -ne 0) { $host.SetShouldExit($LastExitCode) }


artifacts:
  - path: 'combined.*-unsigned.zip'


deploy:
- provider: Webhook
  on:
    ARTIFACT_SIGNING_ENABLED: true
  url: https://app.signpath.io/API/v1/7c19b2cf-90f7-4d15-9b12-1b615f7c18c4/Integrations/AppVeyor?ProjectKey=GitExtensions_combined&SigningPolicyKey=release-2020
  on_build_success: true
  on_build_failure: false
  on_build_status_changed: false
  method: POST
  authorization:
     secure: IlLI/MbhdzmXF/WB2G84zYsDWePXJqHBWDb1zBPxxXvGgx0WRxzMZxuBsvCOcZvbPTRF+UcGp0d5/HT8xZUEjA==


#on_finish:
#  - ps: $blockRdp = $true; iex ((new-object net.webclient).DownloadString('https://raw.githubusercontent.com/appveyor/ci/master/scripts/enable-rdp.ps1'))


# on build failure
on_failure:
- ps: |
    Get-ChildItem -recurse artifacts\log\*.binlog -ErrorAction SilentlyContinue `
    | ForEach-Object {
        Push-AppveyorArtifact "$_"
    }
- ps: |
    Get-ChildItem -recurse English*.xlf -ErrorAction SilentlyContinue `
    | ForEach-Object {
        Push-AppveyorArtifact "$_"
    }
- ps: |
    Get-ChildItem -recurse artifacts\Release\TestsResults\*.trx | `
        ForEach-Object {
            $file = $_.FullName.Replace('[', '``[').Replace(']', '``]')
            #Write-Output "Processing $file"

            [xml]$xml = Get-Content -Path $file
            $xml.TestRun.Results.UnitTestResult | Where-Object outcome -eq 'Failed' | ForEach-Object {
                $errorMessage = "$($_.Output.ErrorInfo.Message)`r`n$($_.Output.ErrorInfo.StackTrace)`r`n"
                Write-Host $errorMessage -ForegroundColor Red
            }
        }<|MERGE_RESOLUTION|>--- conflicted
+++ resolved
@@ -1,8 +1,4 @@
-<<<<<<< HEAD
-version: 5.0.0.{build}
-=======
 version: 5.1.0.{build}
->>>>>>> af4c112b
 
 branches:
   except:
